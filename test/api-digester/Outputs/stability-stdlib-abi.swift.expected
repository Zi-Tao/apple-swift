--- conflicted
+++ resolved
@@ -530,9 +530,6 @@
 
 Class __SwiftNativeNSString has been removed
 
-<<<<<<< HEAD
-Func Strideable....(_:_:) has been removed
-=======
 Class _AbstractStringStorage has been changed to a Protocol
 Class _AbstractStringStorage has generic signature change from to <τ_0_0 : _NSCopying>
 Class _AbstractStringStorage has removed conformance to _NSCopying
@@ -607,4 +604,5 @@
 
 Func MutableCollection.withContiguousMutableStorageIfAvailable(_:) has been added as a protocol requirement
 Func Sequence.withContiguousStorageIfAvailable(_:) has been added as a protocol requirement
->>>>>>> 1db29e79
+
+Func Strideable....(_:_:) has been removed