import ImportsImportsFoo
import FooHelper.FooHelperExplicit
func test() {
  let x = 1
  #^A^#
}

// XFAIL: broken_std_regex
// RUN: %complete-test -hide-none -group=none -tok=A %s -raw -- -I %S/Inputs -F %S/../Inputs/libIDE-mock-sdk > %t
// RUN: %FileCheck %s < %t

// Swift == 1
// CHECK-LABEL:  key.name: "abs(:)",
// CHECK-NEXT:   key.sourcetext: "abs(<#T##x: Comparable & SignedArithmetic##Comparable & SignedArithmetic#>)",
// CHECK-NEXT:   key.description: "abs(x: Comparable & SignedArithmetic)",
// CHECK-NEXT:   key.typename: "Comparable & SignedArithmetic",
// CHECK-NEXT:   key.doc.brief: "Returns the absolute value of the given number.",
// CHECK-NEXT:   key.context: source.codecompletion.context.othermodule,
// CHECK-NEXT:   key.moduleimportdepth: 1,
// CHECK-NEXT:   key.num_bytes_to_erase: 0,
// CHECK:        key.associated_usrs: "s:Fs3absuRxs10Comparablexs16SignedArithmeticrFxx",
// CHECK-NEXT:   key.modulename: "Swift"
// CHECK-NEXT: },

// CHECK-LABEL:  key.name: "abs(:)",
// CHECK-NEXT:   key.sourcetext: "abs(<#T##x: FloatingPoint##FloatingPoint#>)",
// CHECK-NEXT:   key.description: "abs(x: FloatingPoint)",
// CHECK-NEXT:   key.typename: "FloatingPoint",
// CHECK-NEXT:   key.doc.brief: "Returns the absolute value of x.",
// CHECK-NEXT:   key.context: source.codecompletion.context.othermodule,
// CHECK-NEXT:   key.moduleimportdepth: 1,
// CHECK-NEXT:   key.num_bytes_to_erase: 0,
<<<<<<< HEAD
// CHECK:        key.associated_usrs: "s:Fs3absuRxs13FloatingPointwx9MagnitudezxrFxx",
// CHECK-NEXT:   key.modulename: "Swift"
// CHECK-NEXT: },

// CHECK-LABEL:  key.name: "abs(:)",
// CHECK-NEXT:   key.sourcetext: "abs(<#T##x: SignedArithmetic##SignedArithmetic#>)",
// CHECK-NEXT:   key.description: "abs(x: SignedArithmetic)",
// CHECK-NEXT:   key.typename: "SignedArithmetic",
// CHECK-NEXT:   key.doc.brief: "Returns the absolute value of the given number.",
// CHECK-NEXT:   key.context: source.codecompletion.context.othermodule,
// CHECK-NEXT:   key.moduleimportdepth: 1,
// CHECK-NEXT:   key.num_bytes_to_erase: 0,
// CHECK:        key.associated_usrs: "s:Fs3absuRxs16SignedArithmeticwx9MagnitudezxrFxx",
=======
// CHECK:   key.associated_usrs: "s:s3absxxs12SignedNumberRzlF",
>>>>>>> 81ed11cc
// CHECK-NEXT:   key.modulename: "Swift"
// CHECK-NEXT: },

// FooHelper.FooHelperExplicit == 1
// CHECK-LABEL:  key.name: "fooHelperExplicitFrameworkFunc1(:)",
// CHECK-NEXT:   key.sourcetext: "fooHelperExplicitFrameworkFunc1(<#T##a: Int32##Int32#>)",
// CHECK-NEXT:   key.description: "fooHelperExplicitFrameworkFunc1(a: Int32)",
// CHECK-NEXT:   key.typename: "Int32",
// CHECK-NEXT:   key.context: source.codecompletion.context.othermodule,
// CHECK-NEXT:   key.moduleimportdepth: 1,
// CHECK-NEXT:   key.num_bytes_to_erase: 0,
// CHECK:   key.associated_usrs: "c:@F@fooHelperExplicitFrameworkFunc1",
// CHECK-NEXT:   key.modulename: "FooHelper.FooHelperExplicit"
// CHECK-NEXT: },

// ImportsImportsFoo == 1
// CHECK-LABEL:  key.name: "importsImportsFoo()",
// CHECK-NEXT:   key.sourcetext: "importsImportsFoo()",
// CHECK-NEXT:   key.description: "importsImportsFoo()",
// CHECK-NEXT:   key.typename: "Void",
// CHECK-NEXT:   key.context: source.codecompletion.context.othermodule,
// CHECK-NEXT:   key.moduleimportdepth: 1,
// CHECK-NEXT:   key.num_bytes_to_erase: 0,
// CHECK:   key.associated_usrs: "c:@F@importsImportsFoo",
// CHECK-NEXT:   key.modulename: "ImportsImportsFoo"
// CHECK-NEXT: },

// Bar == 2
// CHECK-LABEL:  key.name: "BarForwardDeclaredClass",
// CHECK-NEXT:   key.sourcetext: "BarForwardDeclaredClass",
// CHECK-NEXT:   key.description: "BarForwardDeclaredClass",
// CHECK-NEXT:   key.typename: "BarForwardDeclaredClass",
// CHECK-NEXT:   key.context: source.codecompletion.context.othermodule,
// CHECK-NEXT:   key.moduleimportdepth: 2,
// CHECK-NEXT:   key.num_bytes_to_erase: 0,
// CHECK:   key.associated_usrs: "c:objc(cs)BarForwardDeclaredClass",
// CHECK-NEXT:   key.modulename: "Bar"
// CHECK-NEXT: },

// ImportsFoo == 2
// CHECK-LABEL:  key.name: "importsFoo()",
// CHECK-NEXT:   key.sourcetext: "importsFoo()",
// CHECK-NEXT:   key.description: "importsFoo()",
// CHECK-NEXT:   key.typename: "Void",
// CHECK-NEXT:   key.context: source.codecompletion.context.othermodule,
// CHECK-NEXT:   key.moduleimportdepth: 2,
// CHECK-NEXT:   key.num_bytes_to_erase: 0,
// CHECK:   key.associated_usrs: "c:@F@importsFoo",
// CHECK-NEXT:   key.modulename: "ImportsFoo"
// CHECK-NEXT: },

// Foo == FooSub == 3
// CHECK-LABEL:  key.name: "FooClassBase",
// CHECK-NEXT:   key.sourcetext: "FooClassBase",
// CHECK-NEXT:   key.description: "FooClassBase",
// CHECK-NEXT:   key.typename: "FooClassBase",
// CHECK-NEXT:   key.context: source.codecompletion.context.othermodule,
// CHECK-NEXT:   key.moduleimportdepth: 3,
// CHECK-NEXT:   key.num_bytes_to_erase: 0,
// CHECK:   key.associated_usrs: "c:objc(cs)FooClassBase",
// CHECK-NEXT:   key.modulename: "Foo"
// CHECK-NEXT: },

// CHECK-LABEL:  key.name: "FooSubEnum1",
// CHECK-NEXT:   key.sourcetext: "FooSubEnum1",
// CHECK-NEXT:   key.description: "FooSubEnum1",
// CHECK-NEXT:   key.typename: "FooSubEnum1",
// CHECK-NEXT:   key.context: source.codecompletion.context.othermodule,
// CHECK-NEXT:   key.moduleimportdepth: 3,
// CHECK-NEXT:   key.num_bytes_to_erase: 0,
// CHECK:   key.associated_usrs: "c:@E@FooSubEnum1",
// CHECK-NEXT:   key.modulename: "Foo.FooSub"
// CHECK-NEXT: },

// FooHelper == 4
// FIXME: rdar://problem/20230030
// We're picking up the implicit import of FooHelper used to attach FooHelperExplicit to.
// xCHECK-LABEL:  key.name: "FooHelperUnnamedEnumeratorA2",
// xCHECK-NEXT:   key.sourcetext: "FooHelperUnnamedEnumeratorA2",
// xCHECK-NEXT:   key.description: "FooHelperUnnamedEnumeratorA2",
// xCHECK-NEXT:   key.typename: "Int",
// xCHECK-NEXT:   key.context: source.codecompletion.context.othermodule,
// xCHECK-NEXT:   key.moduleimportdepth: 4,
// xCHECK-NEXT:   key.num_bytes_to_erase: 0,
// xCHECK:   key.associated_usrs: "c:FooHelper.h@Ea@FooHelperUnnamedEnumeratorA2",
// xCHECK-NEXT:   key.modulename: "FooHelper"
// xCHECK-NEXT: },<|MERGE_RESOLUTION|>--- conflicted
+++ resolved
@@ -18,7 +18,7 @@
 // CHECK-NEXT:   key.context: source.codecompletion.context.othermodule,
 // CHECK-NEXT:   key.moduleimportdepth: 1,
 // CHECK-NEXT:   key.num_bytes_to_erase: 0,
-// CHECK:        key.associated_usrs: "s:Fs3absuRxs10Comparablexs16SignedArithmeticrFxx",
+// CHECK:        key.associated_usrs: "s:s3absxxs10ComparableRzs16SignedArithmeticRzlF",
 // CHECK-NEXT:   key.modulename: "Swift"
 // CHECK-NEXT: },
 
@@ -30,8 +30,7 @@
 // CHECK-NEXT:   key.context: source.codecompletion.context.othermodule,
 // CHECK-NEXT:   key.moduleimportdepth: 1,
 // CHECK-NEXT:   key.num_bytes_to_erase: 0,
-<<<<<<< HEAD
-// CHECK:        key.associated_usrs: "s:Fs3absuRxs13FloatingPointwx9MagnitudezxrFxx",
+// CHECK:        key.associated_usrs: "s:s3absxxs13FloatingPointRz9MagnitudeQzRszlF",
 // CHECK-NEXT:   key.modulename: "Swift"
 // CHECK-NEXT: },
 
@@ -43,10 +42,7 @@
 // CHECK-NEXT:   key.context: source.codecompletion.context.othermodule,
 // CHECK-NEXT:   key.moduleimportdepth: 1,
 // CHECK-NEXT:   key.num_bytes_to_erase: 0,
-// CHECK:        key.associated_usrs: "s:Fs3absuRxs16SignedArithmeticwx9MagnitudezxrFxx",
-=======
-// CHECK:   key.associated_usrs: "s:s3absxxs12SignedNumberRzlF",
->>>>>>> 81ed11cc
+// CHECK:        key.associated_usrs: "s:s3absxxs16SignedArithmeticRz9MagnitudeQzRszlF",
 // CHECK-NEXT:   key.modulename: "Swift"
 // CHECK-NEXT: },
 
