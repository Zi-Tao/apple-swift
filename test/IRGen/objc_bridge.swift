// RUN: %empty-directory(%t)
// RUN: %build-irgen-test-overlays
// RUN: %target-swift-frontend(mock-sdk: -sdk %S/Inputs -I %t) -emit-ir -primary-file %s | %FileCheck %s

// REQUIRES: CPU=x86_64
// REQUIRES: objc_interop

import Foundation

// CHECK: [[GETTER_SIGNATURE:@.*]] = private unnamed_addr constant [8 x i8] c"@16@0:8\00"
// CHECK: [[SETTER_SIGNATURE:@.*]] = private unnamed_addr constant [11 x i8] c"v24@0:8@16\00"
// CHECK: [[DEALLOC_SIGNATURE:@.*]] = private unnamed_addr constant [8 x i8] c"v16@0:8\00"

// CHECK: @_INSTANCE_METHODS__TtC11objc_bridge3Bas = private constant { i32, i32, [17 x { i8*, i8*, i8* }] } {
// CHECK:   i32 24,
// CHECK:   i32 17,
// CHECK:   [17 x { i8*, i8*, i8* }] [
// CHECK:     { i8*, i8*, i8* } {
// CHECK:       i8* getelementptr inbounds ([12 x i8], [12 x i8]* @"\01L_selector_data(strRealProp)", i64 0, i64 0),
// CHECK:       i8* getelementptr inbounds ([8 x i8], [8 x i8]* [[GETTER_SIGNATURE]], i64 0, i64 0),
// CHECK:       i8* bitcast ([[OPAQUE:.*]]* ([[OPAQUE:.*]]*, i8*)* @"$s11objc_bridge3BasC11strRealPropSSvgTo" to i8*)
// CHECK:     },
// CHECK:     { i8*, i8*, i8* } {
// CHECK:       i8* getelementptr inbounds ([16 x i8], [16 x i8]* @"\01L_selector_data(setStrRealProp:)", i64 0, i64 0),
// CHECK:       i8* getelementptr inbounds ([11 x i8], [11 x i8]* [[SETTER_SIGNATURE]], i64 0, i64 0),
// CHECK:       i8* bitcast (void ([[OPAQUE:.*]]*, i8*, [[OPAQUE:.*]]*)* @"$s11objc_bridge3BasC11strRealPropSSvsTo" to i8*)
// CHECK:     },
// CHECK:     { i8*, i8*, i8* } {
// CHECK:       i8* getelementptr inbounds ([12 x i8], [12 x i8]* @"\01L_selector_data(strFakeProp)", i64 0, i64 0),
// CHECK:       i8* getelementptr inbounds ([8 x i8], [8 x i8]* [[GETTER_SIGNATURE]], i64 0, i64 0),
// CHECK:       i8* bitcast ([[OPAQUE:.*]]* ([[OPAQUE:.*]]*, i8*)* @"$s11objc_bridge3BasC11strFakePropSSvgTo" to i8*)
// CHECK:     },
// CHECK:     { i8*, i8*, i8* } {
// CHECK:       i8* getelementptr inbounds ([16 x i8], [16 x i8]* @"\01L_selector_data(setStrFakeProp:)", i64 0, i64 0),
// CHECK:       i8* getelementptr inbounds ([11 x i8], [11 x i8]* [[SETTER_SIGNATURE]], i64 0, i64 0),
// CHECK:       i8* bitcast (void ([[OPAQUE:.*]]*, i8*, [[OPAQUE:.*]]*)* @"$s11objc_bridge3BasC11strFakePropSSvsTo" to i8*)
// CHECK:     },
// CHECK:     { i8*, i8*, i8* } {
// CHECK:       i8* getelementptr inbounds ([14 x i8], [14 x i8]* @"\01L_selector_data(nsstrRealProp)", i64 0, i64 0),
// CHECK:       i8* getelementptr inbounds ([8 x i8], [8 x i8]* [[GETTER_SIGNATURE]], i64 0, i64 0),
// CHECK:       i8* bitcast ([[OPAQUE:.*]]* ([[OPAQUE:.*]]*, i8*)* @"$s11objc_bridge3BasC13nsstrRealPropSo8NSStringCvgTo" to i8*)
// CHECK:     },
// CHECK:     { i8*, i8*, i8* } {
// CHECK:       i8* getelementptr inbounds ([18 x i8], [18 x i8]* @"\01L_selector_data(setNsstrRealProp:)", i64 0, i64 0),
// CHECK:       i8* getelementptr inbounds ([11 x i8], [11 x i8]* [[SETTER_SIGNATURE]], i64 0, i64 0),
// CHECK:       i8* bitcast (void ([[OPAQUE:.*]]*, i8*, [[OPAQUE:.*]]*)* @"$s11objc_bridge3BasC13nsstrRealPropSo8NSStringCvsTo" to i8*)
// CHECK:     },
// CHECK:     { i8*, i8*, i8* } {
// CHECK:       i8* getelementptr inbounds ([14 x i8], [14 x i8]* @"\01L_selector_data(nsstrFakeProp)", i64 0, i64 0),
// CHECK:       i8* getelementptr inbounds ([8 x i8], [8 x i8]* [[GETTER_SIGNATURE]], i64 0, i64 0),
// CHECK:       i8* bitcast ([[OPAQUE:.*]]* ([[OPAQUE:.*]]*, i8*)* @"$s11objc_bridge3BasC13nsstrFakePropSo8NSStringCvgTo" to i8*)
// CHECK:     },
// CHECK:     { i8*, i8*, i8* } {
// CHECK:       i8* getelementptr inbounds ([18 x i8], [18 x i8]* @"\01L_selector_data(setNsstrFakeProp:)", i64 0, i64 0),
// CHECK:       i8* getelementptr inbounds ([11 x i8], [11 x i8]* [[SETTER_SIGNATURE]], i64 0, i64 0),
// CHECK:       i8* bitcast (void ([[OPAQUE:.*]]*, i8*, [[OPAQUE:.*]]*)* @"$s11objc_bridge3BasC13nsstrFakePropSo8NSStringCvsTo" to i8*)
// CHECK:     },
// CHECK:     { i8*, i8*, i8* } {
// CHECK:       i8* getelementptr inbounds ([10 x i8], [10 x i8]* @"\01L_selector_data(strResult)", i64 0, i64 0),
// CHECK:       i8* getelementptr inbounds ([8 x i8], [8 x i8]* [[GETTER_SIGNATURE]], i64 0, i64 0),
// CHECK:       i8* bitcast ([[OPAQUE:.*]]* ([[OPAQUE:.*]]*, i8*)* @"$s11objc_bridge3BasC9strResultSSyFTo" to i8*)
// CHECK:     },
// CHECK:     { i8*, i8*, i8* } {
// CHECK:       i8* getelementptr inbounds ([{{[0-9]*}} x i8], [{{[0-9]*}} x i8]* @"\01L_selector_data(strArgWithS:)", i64 0, i64 0),
// CHECK:       i8* getelementptr inbounds ([11 x i8], [11 x i8]* [[SETTER_SIGNATURE]], i64 0, i64 0),
// CHECK:       i8* bitcast (void ([[OPAQUE:.*]]*, i8*, [[OPAQUE:.*]]*)* @"$s11objc_bridge3BasC6strArg1sySS_tFTo" to i8*)
// CHECK:     },
// CHECK:     { i8*, i8*, i8* } {
// CHECK:       i8* getelementptr inbounds ([12 x i8], [12 x i8]* @"\01L_selector_data(nsstrResult)", i64 0, i64 0),
// CHECK:       i8* getelementptr inbounds ([8 x i8], [8 x i8]* [[GETTER_SIGNATURE]], i64 0, i64 0),
// CHECK:       i8* bitcast ([[OPAQUE:.*]]* ([[OPAQUE:.*]]*, i8*)* @"$s11objc_bridge3BasC11nsstrResultSo8NSStringCyFTo" to i8*)
// CHECK:     },
// CHECK:     { i8*, i8*, i8* } {
// CHECK:       i8* getelementptr inbounds ([{{[0-9]+}} x i8], [{{[0-9]+}} x i8]* @"\01L_selector_data(nsstrArgWithS:)", i64 0, i64 0),
// CHECK:       i8* getelementptr inbounds ([11 x i8], [11 x i8]* [[SETTER_SIGNATURE]], i64 0, i64 0),
// CHECK:       i8* bitcast (void ([[OPAQUE:.*]]*, i8*, [[OPAQUE:.*]]*)* @"$s11objc_bridge3BasC8nsstrArg1sySo8NSStringC_tFTo" to i8*)
// CHECK:     },
// CHECK:     { i8*, i8*, i8* } { 
// CHECK:       i8* getelementptr inbounds ([5 x i8], [5 x i8]* @"\01L_selector_data(init)", i64 0, i64 0), 
// CHECK:       i8* getelementptr inbounds ([8 x i8], [8 x i8]* [[GETTER_SIGNATURE]], i64 0, i64 0),
// CHECK:       i8* bitcast ([[OPAQUE:.*]]* ([[OPAQUE:.*]]*, i8*)* @"$s11objc_bridge3BasCACycfcTo" to i8*)
// CHECK:     },
// CHECK:     { i8*, i8*, i8* } { 
// CHECK:       i8* getelementptr inbounds ([8 x i8], [8 x i8]* @"\01L_selector_data(dealloc)", i64 0, i64 0), 
// CHECK:       i8* getelementptr inbounds ([8 x i8], [8 x i8]* [[DEALLOC_SIGNATURE]], i64 0, i64 0),
// CHECK:       i8* bitcast (void ([[OPAQUE:.*]]*, i8*)* @"$s11objc_bridge3BasCfDTo" to i8*)
// CHECK:     },
// CHECK:     { i8*, i8*, i8* } {
// CHECK:       i8* getelementptr inbounds ([11 x i8], [11 x i8]* @"\01L_selector_data(acceptSet:)", i64 0, i64 0),
// CHECK:       i8* getelementptr inbounds ([11 x i8], [11 x i8]* @{{[0-9]+}}, i64 0, i64 0),
// CHECK:       i8* bitcast (void (%3*, i8*, %4*)* @"$s11objc_bridge3BasC9acceptSetyyShyACGFTo" to i8*)
// CHECK:     }
// CHECK:     { i8*, i8*, i8* } { 
// CHECK:       i8* getelementptr inbounds ([14 x i8], [14 x i8]* @"\01L_selector_data(.cxx_destruct)", i64 0, i64 0), 
// CHECK:       i8* getelementptr inbounds ([8 x i8], [8 x i8]* @{{.*}}, i64 0, i64 0),
// CHECK:       i8* bitcast (void ([[OPAQUE:.*]]*, i8*)* @"$s11objc_bridge3BasCfETo" to i8*)
// CHECK:     }
// CHECK:   ]
// CHECK: }, section "__DATA, __objc_const", align 8

// CHECK: @_PROPERTIES__TtC11objc_bridge3Bas = private constant { i32, i32, [5 x { i8*, i8* }] } {

// CHECK: [[OBJC_BLOCK_PROPERTY:@.*]] = private unnamed_addr constant [8 x i8] c"T@?,N,C\00"
// CHECK: @_PROPERTIES__TtC11objc_bridge21OptionalBlockProperty = private constant {{.*}} [[OBJC_BLOCK_PROPERTY]]

func getDescription(_ o: NSObject) -> String {
  return o.description
}

func getUppercaseString(_ s: NSString) -> String {
  return s.uppercase()
}

// @interface Foo -(void) setFoo: (NSString*)s; @end
func setFoo(_ f: Foo, s: String) {
  f.setFoo(s)
}

// NSString *bar(int);
func callBar() -> String {
  return bar(0)
}

// void setBar(NSString *s);
func callSetBar(_ s: String) {
  setBar(s)
}

var NSS : NSString = NSString()

// -- NSString methods don't convert 'self'
extension NSString {
<<<<<<< HEAD
  // CHECK: define internal [[OPAQUE:.*]]* @"$sSo8NSStringC11objc_bridgeE13nsstrFakePropABvgTo"([[OPAQUE:.*]]* %0, i8* %1) unnamed_addr
  // CHECK: define internal void @"$sSo8NSStringC11objc_bridgeE13nsstrFakePropABvsTo"([[OPAQUE:.*]]* %0, i8* %1, [[OPAQUE:.*]]* %2) unnamed_addr
=======
  // CHECK: define internal [[OPAQUE:.*]]* @"$sSo8NSStringC11objc_bridgeE13nsstrFakePropABvgTo"([[OPAQUE:.*]]*, i8*) {{[#0-9]*}} {
  // CHECK: define internal void @"$sSo8NSStringC11objc_bridgeE13nsstrFakePropABvsTo"([[OPAQUE:.*]]*, i8*, [[OPAQUE:.*]]*) {{[#0-9]*}} {
>>>>>>> 8269522f
  @objc var nsstrFakeProp : NSString {
    get {
      return NSS
    }
    set {}
  }

<<<<<<< HEAD
  // CHECK: define internal [[OPAQUE:.*]]* @"$sSo8NSStringC11objc_bridgeE11nsstrResultAByFTo"([[OPAQUE:.*]]* %0, i8* %1) unnamed_addr
  @objc func nsstrResult() -> NSString { return NSS }

  // CHECK: define internal void @"$sSo8NSStringC11objc_bridgeE8nsstrArg1syAB_tFTo"([[OPAQUE:.*]]* %0, i8* %1, [[OPAQUE:.*]]* %2) unnamed_addr
=======
  // CHECK: define internal [[OPAQUE:.*]]* @"$sSo8NSStringC11objc_bridgeE11nsstrResultAByFTo"([[OPAQUE:.*]]*, i8*) {{[#0-9]*}} {
  @objc func nsstrResult() -> NSString { return NSS }

  // CHECK: define internal void @"$sSo8NSStringC11objc_bridgeE8nsstrArg1syAB_tFTo"([[OPAQUE:.*]]*, i8*, [[OPAQUE:.*]]*) {{[#0-9]*}} {
>>>>>>> 8269522f
  @objc func nsstrArg(s s: NSString) { }
}

class Bas : NSObject {
<<<<<<< HEAD
  // CHECK: define internal [[OPAQUE:.*]]* @"$s11objc_bridge3BasC11strRealPropSSvgTo"([[OPAQUE:.*]]* %0, i8* %1) unnamed_addr {{.*}} {
  // CHECK: define internal void @"$s11objc_bridge3BasC11strRealPropSSvsTo"([[OPAQUE:.*]]* %0, i8* %1, [[OPAQUE:.*]]* %2) unnamed_addr {{.*}} {
  @objc var strRealProp : String

  // CHECK: define internal [[OPAQUE:.*]]* @"$s11objc_bridge3BasC11strFakePropSSvgTo"([[OPAQUE:.*]]* %0, i8* %1) unnamed_addr {{.*}} {
  // CHECK: define internal void @"$s11objc_bridge3BasC11strFakePropSSvsTo"([[OPAQUE:.*]]* %0, i8* %1, [[OPAQUE:.*]]* %2) unnamed_addr {{.*}} {
=======
  // CHECK: define internal [[OPAQUE:.*]]* @"$s11objc_bridge3BasC11strRealPropSSvgTo"([[OPAQUE:.*]]*, i8*) {{[#0-9]*}} {
  // CHECK: define internal void @"$s11objc_bridge3BasC11strRealPropSSvsTo"([[OPAQUE:.*]]*, i8*, [[OPAQUE:.*]]*) {{[#0-9]*}} {
  @objc var strRealProp : String

  // CHECK: define internal [[OPAQUE:.*]]* @"$s11objc_bridge3BasC11strFakePropSSvgTo"([[OPAQUE:.*]]*, i8*) {{[#0-9]*}} {
  // CHECK: define internal void @"$s11objc_bridge3BasC11strFakePropSSvsTo"([[OPAQUE:.*]]*, i8*, [[OPAQUE:.*]]*) {{[#0-9]*}} {
>>>>>>> 8269522f
  @objc var strFakeProp : String {
    get {
      return ""
    }
    set {}
  }

<<<<<<< HEAD
  // CHECK: define internal [[OPAQUE:.*]]* @"$s11objc_bridge3BasC13nsstrRealPropSo8NSStringCvgTo"([[OPAQUE:.*]]* %0, i8* %1) unnamed_addr {{.*}} {
  // CHECK: define internal void @"$s11objc_bridge3BasC13nsstrRealPropSo8NSStringCvsTo"([[OPAQUE:.*]]* %0, i8* %1, [[OPAQUE:.*]]* %2) unnamed_addr {{.*}} {
  @objc var nsstrRealProp : NSString

  // CHECK: define hidden swiftcc %TSo8NSStringC* @"$s11objc_bridge3BasC13nsstrFakePropSo8NSStringCvg"(%T11objc_bridge3BasC* swiftself %0) {{.*}} {
  // CHECK: define internal void @"$s11objc_bridge3BasC13nsstrFakePropSo8NSStringCvsTo"([[OPAQUE:.*]]* %0, i8* %1, [[OPAQUE:.*]]* %2) unnamed_addr {{.*}} {
=======
  // CHECK: define internal [[OPAQUE:.*]]* @"$s11objc_bridge3BasC13nsstrRealPropSo8NSStringCvgTo"([[OPAQUE:.*]]*, i8*) {{[#0-9]*}} {
  // CHECK: define internal void @"$s11objc_bridge3BasC13nsstrRealPropSo8NSStringCvsTo"([[OPAQUE:.*]]*, i8*, [[OPAQUE:.*]]*) {{[#0-9]*}} {
  @objc var nsstrRealProp : NSString

  // CHECK: define hidden swiftcc %TSo8NSStringC* @"$s11objc_bridge3BasC13nsstrFakePropSo8NSStringCvg"(%T11objc_bridge3BasC* swiftself) {{.*}} {
  // CHECK: define internal void @"$s11objc_bridge3BasC13nsstrFakePropSo8NSStringCvsTo"([[OPAQUE:.*]]*, i8*, [[OPAQUE:.*]]*) {{[#0-9]*}} {
>>>>>>> 8269522f
  @objc var nsstrFakeProp : NSString {
    get {
      return NSS
    }
    set {}
  }

<<<<<<< HEAD
  // CHECK: define internal [[OPAQUE:.*]]* @"$s11objc_bridge3BasC9strResultSSyFTo"([[OPAQUE:.*]]* %0, i8* %1) unnamed_addr {{.*}} {
  @objc func strResult() -> String { return "" }
  // CHECK: define internal void @"$s11objc_bridge3BasC6strArg1sySS_tFTo"([[OPAQUE:.*]]* %0, i8* %1, [[OPAQUE:.*]]* %2) unnamed_addr {{.*}} {
  @objc func strArg(s s: String) { }

  // CHECK: define internal [[OPAQUE:.*]]* @"$s11objc_bridge3BasC11nsstrResultSo8NSStringCyFTo"([[OPAQUE:.*]]* %0, i8* %1) unnamed_addr {{.*}} {
  @objc func nsstrResult() -> NSString { return NSS }
  // CHECK: define internal void @"$s11objc_bridge3BasC8nsstrArg1sySo8NSStringC_tFTo"([[OPAQUE:.*]]* %0, i8* %1, [[OPAQUE:.*]]* %2) unnamed_addr {{.*}} {
=======
  // CHECK: define internal [[OPAQUE:.*]]* @"$s11objc_bridge3BasC9strResultSSyFTo"([[OPAQUE:.*]]*, i8*) {{[#0-9]*}} {
  @objc func strResult() -> String { return "" }
  // CHECK: define internal void @"$s11objc_bridge3BasC6strArg1sySS_tFTo"([[OPAQUE:.*]]*, i8*, [[OPAQUE:.*]]*) {{[#0-9]*}} {
  @objc func strArg(s s: String) { }

  // CHECK: define internal [[OPAQUE:.*]]* @"$s11objc_bridge3BasC11nsstrResultSo8NSStringCyFTo"([[OPAQUE:.*]]*, i8*) {{[#0-9]*}} {
  @objc func nsstrResult() -> NSString { return NSS }
  // CHECK: define internal void @"$s11objc_bridge3BasC8nsstrArg1sySo8NSStringC_tFTo"([[OPAQUE:.*]]*, i8*, [[OPAQUE:.*]]*) {{[#0-9]*}} {
>>>>>>> 8269522f
  @objc func nsstrArg(s s: NSString) { }

  override init() { 
    strRealProp = String()
    nsstrRealProp = NSString()
    super.init()
  }

  deinit { var x = 10 }

  override var hash: Int { return 0 }

  @objc func acceptSet(_ set: Set<Bas>) { }
}

func ==(lhs: Bas, rhs: Bas) -> Bool { return true }

class OptionalBlockProperty: NSObject {
  @objc var x: (([AnyObject]) -> [AnyObject])?
}<|MERGE_RESOLUTION|>--- conflicted
+++ resolved
@@ -130,13 +130,8 @@
 
 // -- NSString methods don't convert 'self'
 extension NSString {
-<<<<<<< HEAD
-  // CHECK: define internal [[OPAQUE:.*]]* @"$sSo8NSStringC11objc_bridgeE13nsstrFakePropABvgTo"([[OPAQUE:.*]]* %0, i8* %1) unnamed_addr
-  // CHECK: define internal void @"$sSo8NSStringC11objc_bridgeE13nsstrFakePropABvsTo"([[OPAQUE:.*]]* %0, i8* %1, [[OPAQUE:.*]]* %2) unnamed_addr
-=======
-  // CHECK: define internal [[OPAQUE:.*]]* @"$sSo8NSStringC11objc_bridgeE13nsstrFakePropABvgTo"([[OPAQUE:.*]]*, i8*) {{[#0-9]*}} {
-  // CHECK: define internal void @"$sSo8NSStringC11objc_bridgeE13nsstrFakePropABvsTo"([[OPAQUE:.*]]*, i8*, [[OPAQUE:.*]]*) {{[#0-9]*}} {
->>>>>>> 8269522f
+  // CHECK: define internal [[OPAQUE:.*]]* @"$sSo8NSStringC11objc_bridgeE13nsstrFakePropABvgTo"([[OPAQUE:.*]]* %0, i8* %1) {{[#0-9]*}} {
+  // CHECK: define internal void @"$sSo8NSStringC11objc_bridgeE13nsstrFakePropABvsTo"([[OPAQUE:.*]]* %0, i8* %1, [[OPAQUE:.*]]* %2) {{[#0-9]*}} {
   @objc var nsstrFakeProp : NSString {
     get {
       return NSS
@@ -144,36 +139,20 @@
     set {}
   }
 
-<<<<<<< HEAD
-  // CHECK: define internal [[OPAQUE:.*]]* @"$sSo8NSStringC11objc_bridgeE11nsstrResultAByFTo"([[OPAQUE:.*]]* %0, i8* %1) unnamed_addr
+  // CHECK: define internal [[OPAQUE:.*]]* @"$sSo8NSStringC11objc_bridgeE11nsstrResultAByFTo"([[OPAQUE:.*]]* %0, i8* %1) {{[#0-9]*}} {
   @objc func nsstrResult() -> NSString { return NSS }
 
-  // CHECK: define internal void @"$sSo8NSStringC11objc_bridgeE8nsstrArg1syAB_tFTo"([[OPAQUE:.*]]* %0, i8* %1, [[OPAQUE:.*]]* %2) unnamed_addr
-=======
-  // CHECK: define internal [[OPAQUE:.*]]* @"$sSo8NSStringC11objc_bridgeE11nsstrResultAByFTo"([[OPAQUE:.*]]*, i8*) {{[#0-9]*}} {
-  @objc func nsstrResult() -> NSString { return NSS }
-
-  // CHECK: define internal void @"$sSo8NSStringC11objc_bridgeE8nsstrArg1syAB_tFTo"([[OPAQUE:.*]]*, i8*, [[OPAQUE:.*]]*) {{[#0-9]*}} {
->>>>>>> 8269522f
+  // CHECK: define internal void @"$sSo8NSStringC11objc_bridgeE8nsstrArg1syAB_tFTo"([[OPAQUE:.*]]* %0, i8* %1, [[OPAQUE:.*]]* %2) {{[#0-9]*}} {
   @objc func nsstrArg(s s: NSString) { }
 }
 
 class Bas : NSObject {
-<<<<<<< HEAD
-  // CHECK: define internal [[OPAQUE:.*]]* @"$s11objc_bridge3BasC11strRealPropSSvgTo"([[OPAQUE:.*]]* %0, i8* %1) unnamed_addr {{.*}} {
-  // CHECK: define internal void @"$s11objc_bridge3BasC11strRealPropSSvsTo"([[OPAQUE:.*]]* %0, i8* %1, [[OPAQUE:.*]]* %2) unnamed_addr {{.*}} {
+  // CHECK: define internal [[OPAQUE:.*]]* @"$s11objc_bridge3BasC11strRealPropSSvgTo"([[OPAQUE:.*]]* %0, i8* %1) {{[#0-9]*}} {
+  // CHECK: define internal void @"$s11objc_bridge3BasC11strRealPropSSvsTo"([[OPAQUE:.*]]* %0, i8* %1, [[OPAQUE:.*]]* %2) {{[#0-9]*}} {
   @objc var strRealProp : String
 
-  // CHECK: define internal [[OPAQUE:.*]]* @"$s11objc_bridge3BasC11strFakePropSSvgTo"([[OPAQUE:.*]]* %0, i8* %1) unnamed_addr {{.*}} {
-  // CHECK: define internal void @"$s11objc_bridge3BasC11strFakePropSSvsTo"([[OPAQUE:.*]]* %0, i8* %1, [[OPAQUE:.*]]* %2) unnamed_addr {{.*}} {
-=======
-  // CHECK: define internal [[OPAQUE:.*]]* @"$s11objc_bridge3BasC11strRealPropSSvgTo"([[OPAQUE:.*]]*, i8*) {{[#0-9]*}} {
-  // CHECK: define internal void @"$s11objc_bridge3BasC11strRealPropSSvsTo"([[OPAQUE:.*]]*, i8*, [[OPAQUE:.*]]*) {{[#0-9]*}} {
-  @objc var strRealProp : String
-
-  // CHECK: define internal [[OPAQUE:.*]]* @"$s11objc_bridge3BasC11strFakePropSSvgTo"([[OPAQUE:.*]]*, i8*) {{[#0-9]*}} {
-  // CHECK: define internal void @"$s11objc_bridge3BasC11strFakePropSSvsTo"([[OPAQUE:.*]]*, i8*, [[OPAQUE:.*]]*) {{[#0-9]*}} {
->>>>>>> 8269522f
+  // CHECK: define internal [[OPAQUE:.*]]* @"$s11objc_bridge3BasC11strFakePropSSvgTo"([[OPAQUE:.*]]* %0, i8* %1) {{[#0-9]*}} {
+  // CHECK: define internal void @"$s11objc_bridge3BasC11strFakePropSSvsTo"([[OPAQUE:.*]]* %0, i8* %1, [[OPAQUE:.*]]* %2) {{[#0-9]*}} {
   @objc var strFakeProp : String {
     get {
       return ""
@@ -181,21 +160,12 @@
     set {}
   }
 
-<<<<<<< HEAD
-  // CHECK: define internal [[OPAQUE:.*]]* @"$s11objc_bridge3BasC13nsstrRealPropSo8NSStringCvgTo"([[OPAQUE:.*]]* %0, i8* %1) unnamed_addr {{.*}} {
-  // CHECK: define internal void @"$s11objc_bridge3BasC13nsstrRealPropSo8NSStringCvsTo"([[OPAQUE:.*]]* %0, i8* %1, [[OPAQUE:.*]]* %2) unnamed_addr {{.*}} {
+  // CHECK: define internal [[OPAQUE:.*]]* @"$s11objc_bridge3BasC13nsstrRealPropSo8NSStringCvgTo"([[OPAQUE:.*]]* %0, i8* %1) {{[#0-9]*}} {
+  // CHECK: define internal void @"$s11objc_bridge3BasC13nsstrRealPropSo8NSStringCvsTo"([[OPAQUE:.*]]* %0, i8* %1, [[OPAQUE:.*]]* %2) {{[#0-9]*}} {
   @objc var nsstrRealProp : NSString
 
   // CHECK: define hidden swiftcc %TSo8NSStringC* @"$s11objc_bridge3BasC13nsstrFakePropSo8NSStringCvg"(%T11objc_bridge3BasC* swiftself %0) {{.*}} {
-  // CHECK: define internal void @"$s11objc_bridge3BasC13nsstrFakePropSo8NSStringCvsTo"([[OPAQUE:.*]]* %0, i8* %1, [[OPAQUE:.*]]* %2) unnamed_addr {{.*}} {
-=======
-  // CHECK: define internal [[OPAQUE:.*]]* @"$s11objc_bridge3BasC13nsstrRealPropSo8NSStringCvgTo"([[OPAQUE:.*]]*, i8*) {{[#0-9]*}} {
-  // CHECK: define internal void @"$s11objc_bridge3BasC13nsstrRealPropSo8NSStringCvsTo"([[OPAQUE:.*]]*, i8*, [[OPAQUE:.*]]*) {{[#0-9]*}} {
-  @objc var nsstrRealProp : NSString
-
-  // CHECK: define hidden swiftcc %TSo8NSStringC* @"$s11objc_bridge3BasC13nsstrFakePropSo8NSStringCvg"(%T11objc_bridge3BasC* swiftself) {{.*}} {
-  // CHECK: define internal void @"$s11objc_bridge3BasC13nsstrFakePropSo8NSStringCvsTo"([[OPAQUE:.*]]*, i8*, [[OPAQUE:.*]]*) {{[#0-9]*}} {
->>>>>>> 8269522f
+  // CHECK: define internal void @"$s11objc_bridge3BasC13nsstrFakePropSo8NSStringCvsTo"([[OPAQUE:.*]]* %0, i8* %1, [[OPAQUE:.*]]* %2) {{[#0-9]*}} {
   @objc var nsstrFakeProp : NSString {
     get {
       return NSS
@@ -203,25 +173,14 @@
     set {}
   }
 
-<<<<<<< HEAD
-  // CHECK: define internal [[OPAQUE:.*]]* @"$s11objc_bridge3BasC9strResultSSyFTo"([[OPAQUE:.*]]* %0, i8* %1) unnamed_addr {{.*}} {
+  // CHECK: define internal [[OPAQUE:.*]]* @"$s11objc_bridge3BasC9strResultSSyFTo"([[OPAQUE:.*]]* %0, i8* %1) {{[#0-9]*}} {
   @objc func strResult() -> String { return "" }
-  // CHECK: define internal void @"$s11objc_bridge3BasC6strArg1sySS_tFTo"([[OPAQUE:.*]]* %0, i8* %1, [[OPAQUE:.*]]* %2) unnamed_addr {{.*}} {
+  // CHECK: define internal void @"$s11objc_bridge3BasC6strArg1sySS_tFTo"([[OPAQUE:.*]]* %0, i8* %1, [[OPAQUE:.*]]* %2) {{[#0-9]*}} {
   @objc func strArg(s s: String) { }
 
-  // CHECK: define internal [[OPAQUE:.*]]* @"$s11objc_bridge3BasC11nsstrResultSo8NSStringCyFTo"([[OPAQUE:.*]]* %0, i8* %1) unnamed_addr {{.*}} {
+  // CHECK: define internal [[OPAQUE:.*]]* @"$s11objc_bridge3BasC11nsstrResultSo8NSStringCyFTo"([[OPAQUE:.*]]* %0, i8* %1) {{[#0-9]*}} {
   @objc func nsstrResult() -> NSString { return NSS }
-  // CHECK: define internal void @"$s11objc_bridge3BasC8nsstrArg1sySo8NSStringC_tFTo"([[OPAQUE:.*]]* %0, i8* %1, [[OPAQUE:.*]]* %2) unnamed_addr {{.*}} {
-=======
-  // CHECK: define internal [[OPAQUE:.*]]* @"$s11objc_bridge3BasC9strResultSSyFTo"([[OPAQUE:.*]]*, i8*) {{[#0-9]*}} {
-  @objc func strResult() -> String { return "" }
-  // CHECK: define internal void @"$s11objc_bridge3BasC6strArg1sySS_tFTo"([[OPAQUE:.*]]*, i8*, [[OPAQUE:.*]]*) {{[#0-9]*}} {
-  @objc func strArg(s s: String) { }
-
-  // CHECK: define internal [[OPAQUE:.*]]* @"$s11objc_bridge3BasC11nsstrResultSo8NSStringCyFTo"([[OPAQUE:.*]]*, i8*) {{[#0-9]*}} {
-  @objc func nsstrResult() -> NSString { return NSS }
-  // CHECK: define internal void @"$s11objc_bridge3BasC8nsstrArg1sySo8NSStringC_tFTo"([[OPAQUE:.*]]*, i8*, [[OPAQUE:.*]]*) {{[#0-9]*}} {
->>>>>>> 8269522f
+  // CHECK: define internal void @"$s11objc_bridge3BasC8nsstrArg1sySo8NSStringC_tFTo"([[OPAQUE:.*]]* %0, i8* %1, [[OPAQUE:.*]]* %2) {{[#0-9]*}} {
   @objc func nsstrArg(s s: NSString) { }
 
   override init() { 
