--- conflicted
+++ resolved
@@ -7,20 +7,12 @@
 throw MyError.A
 
 // CHECK: sil @main
-<<<<<<< HEAD
 // CHECK: [[ERR:%.*]] = alloc_existential_box $ErrorProtocol, $MyError
-// CHECK: [[T0:%.*]] = enum $MyError, #MyError.A!enumelt
-// CHECK: store [[T0]] to [[ERR]]#1 : $*MyError
-// CHECK: builtin "willThrow"([[ERR]]#0 : $ErrorProtocol)
-// CHECK: br bb2([[ERR]]#0 : $ErrorProtocol)
-=======
-// CHECK: [[ERR:%.*]] = alloc_existential_box $ErrorType, $MyError
-// CHECK: [[ADDR:%.*]] = project_existential_box $MyError in [[ERR]] : $ErrorType
+// CHECK: [[ADDR:%.*]] = project_existential_box $MyError in [[ERR]] : $ErrorProtocol
 // CHECK: [[T0:%.*]] = enum $MyError, #MyError.A!enumelt
 // CHECK: store [[T0]] to [[ADDR]] : $*MyError
-// CHECK: builtin "willThrow"([[ERR]] : $ErrorType)
-// CHECK: br bb2([[ERR]] : $ErrorType)
->>>>>>> 181b3d22
+// CHECK: builtin "willThrow"([[ERR]] : $ErrorProtocol)
+// CHECK: br bb2([[ERR]] : $ErrorProtocol)
 
 // CHECK: bb1([[T0:%.*]] : $Int32):
 // CHECK: return [[T0]] : $Int32
