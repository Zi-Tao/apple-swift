--- conflicted
+++ resolved
@@ -227,23 +227,20 @@
     'FunctionType': 222,
     'AttributedType': 223,
     'YieldStmt': 224,
-<<<<<<< HEAD
-    # SWIFT_ENABLE_TENSORFLOW
-    'ReverseAutoDiffExpr': 225,
-    'ReverseAutoDiffExprParamList': 226,
-    'ReverseAutoDiffExprParam': 227,
-    'AdjointExpr': 228,
-    'PoundAssertExpr': 229,
-    'DifferentiableAttributeArguments': 230,
-    'DifferentiableAttributeDiffParams': 231,
-    'DifferentiableAttributeDiffParamList': 232,
-    'DifferentiableAttributeDiffParam': 233,
-    'DifferentiationIndexParam': 234,
-    'DifferentiableAttributeFuncSpecifier': 235,
-=======
     'YieldList': 225,
     'IdentifierList': 226,
->>>>>>> 2bc198e8
+    # SWIFT_ENABLE_TENSORFLOW
+    'ReverseAutoDiffExpr': 227,
+    'ReverseAutoDiffExprParamList': 228,
+    'ReverseAutoDiffExprParam': 229,
+    'AdjointExpr': 230,
+    'PoundAssertExpr': 231,
+    'DifferentiableAttributeArguments': 232,
+    'DifferentiableAttributeDiffParams': 233,
+    'DifferentiableAttributeDiffParamList': 234,
+    'DifferentiableAttributeDiffParam': 235,
+    'DifferentiationIndexParam': 236,
+    'DifferentiableAttributeFuncSpecifier': 237,
 }
 
 
