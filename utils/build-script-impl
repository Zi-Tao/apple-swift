#!/usr/bin/env bash
#===--- build-script-impl - Implementation details of build-script ---------===#
#
## This source file is part of the Swift.org open source project
##
## Copyright (c) 2014 - 2017 Apple Inc. and the Swift project authors
## Licensed under Apache License v2.0 with Runtime Library Exception
##
## See https://swift.org/LICENSE.txt for license information
## See https://swift.org/CONTRIBUTORS.txt for the list of Swift project authors
#
#===------------------------------------------------------------------------===#

#
# This script is an implementation detail of other build scripts and should not
# be called directly.
#
# Note: This script will NOT auto-clean before building.
#

set -o pipefail
set -e

umask 0022

# Declare the set of known settings along with each one's description
#
# If you add a user-settable variable, add it to this list.
#
# A default value of "" indicates that the corresponding variable
# will remain unset unless set explicitly.
#
# skip-* parameters do not affect the configuration (CMake parameters).
# You can turn them on and off in different invocations of the script for the
# same build directory.
#
# build-* parameters affect the CMake configuration (enable/disable those
# components).
#
# Each variable name is re-exported into this script in uppercase, where dashes
# are substituted by underscores. For example, `swift-install-components` is
# referred to as `SWIFT_INSTALL_COMPONENTS` in the remainder of this script.
KNOWN_SETTINGS=(
    # name                      default          description
    dry-run                     ""               "print the commands that would be executed, but do not execute them"
    build-args                  ""               "arguments to the build tool; defaults to -j8 when CMake generator is \"Unix Makefiles\""
    build-dir                   ""               "out-of-tree build directory; default is in-tree. **This argument is required**"
    host-cc                     ""               "the path to CC, the 'clang' compiler for the host platform. **This argument is required**"
    host-cxx                    ""               "the path to CXX, the 'clang++' compiler for the host platform. **This argument is required**"
    host-lipo                   ""               "the path to lipo for creating universal binaries on Darwin"
    host-libtool                ""               "the path to libtool"
    darwin-xcrun-toolchain      "default"        "the name of the toolchain to use on Darwin"
    ninja-bin                   ""               "the path to Ninja tool"
    cmark-build-type            "Debug"          "the CMake build variant for CommonMark (Debug, RelWithDebInfo, Release, MinSizeRel).  Defaults to Debug."
    lldb-extra-cmake-args       ""               "extra command line args to pass to lldb cmake"
    lldb-extra-xcodebuild-args  ""               "extra command line args to pass to lldb xcodebuild"
    lldb-test-cc                ""               "CC to use for building LLDB testsuite test inferiors.  Defaults to just-built, in-tree clang.  If set to 'host-toolchain', sets it to same as host-cc."
    lldb-test-with-curses       ""               "run test lldb test runner using curses terminal control"
    lldb-test-swift-only        ""               "when running lldb tests, only include Swift-specific tests"
    lldb-no-debugserver         ""               "delete debugserver after building it, and don't try to codesign it"
    lldb-use-system-debugserver ""               "don't try to codesign debugserver, and use the system's debugserver instead"
    llvm-build-type             "Debug"          "the CMake build variant for LLVM and Clang (Debug, RelWithDebInfo, Release, MinSizeRel).  Defaults to Debug."
    swift-build-type            "Debug"          "the CMake build variant for Swift"
    swift-enable-assertions     "1"              "enable assertions in Swift"
    swift-analyze-code-coverage "not-merged"     "Code coverage analysis mode for Swift (false, not-merged, merged). Defaults to false if the argument is not present, and not-merged if the argument is present without a modifier."
    swift-tools-enable-lto      ""               "enable LTO compilation of Swift tools. *NOTE* This does not include the swift standard library and runtime. Must be set to one of 'thin' or 'full'"
    llvm-enable-lto             ""               "Must be set to one of 'thin' or 'full'"
    llvm-enable-modules         "0"              "enable building llvm using modules"
    swift-tools-num-parallel-lto-link-jobs ""    "The number of parallel link jobs to use when compiling swift tools"
    llvm-num-parallel-lto-link-jobs ""           "The number of parallel link jobs to use when compiling llvm"
    swift-stdlib-build-type     "Debug"          "the CMake build variant for Swift"
    swift-stdlib-enable-assertions "1"           "enable assertions in Swift"
    swift-stdlib-enable-resilience "0"           "build the Swift stdlib and overlays with resilience enabled"
    swift-stdlib-use-nonatomic-rc "0"            "build the Swift stdlib and overlays with nonatomic reference count operations enabled"
    swift-stdlib-sil-serialize-all "1"           "build the Swift stdlib and overlays with all method bodies serialized"
    lldb-build-type             "Debug"          "the CMake build variant for LLDB"
    llbuild-build-type          "Debug"          "the CMake build variant for llbuild"
    foundation-build-type       "Debug"          "the build variant for Foundation"
    libdispatch-build-type      "Debug"          "the build variant for libdispatch"
    libicu-build-type           "Debug"          "the build variant for libicu"
    playgroundlogger-build-type "Debug"          "the build variant for PlaygroundLogger"
    playgroundsupport-build-type "Debug"         "the build variant for PlaygroundSupport"
    xctest-build-type           "Debug"          "the build variant for xctest"
    swiftpm-build-type          "Debug"          "the build variant for swiftpm"
    llbuild-enable-assertions   "1"              "enable assertions in llbuild"
    enable-asan                 ""               "enable Address Sanitizer"
    cmake                       ""               "path to the cmake binary"
    distcc                      ""               "use distcc in pump mode"
    distcc-pump                 ""               "the path to distcc pump executable. This argument is required if distcc is set."
    build-runtime-with-host-compiler   ""        "use the host c++ compiler to build everything"
    cmake-generator             "Unix Makefiles" "kind of build system to generate; see output of 'cmake --help' for choices"
    verbose-build               ""               "print the commands executed during the build"
    install-prefix              ""               "installation prefix"
    toolchain-prefix            ""               "the path to the .xctoolchain directory that houses the install prefix path"
    install-destdir             ""               "the path to use as the filesystem root for the installation"
    install-symroot             ""               "the path to install debug symbols into"
    swift-install-components    ""               "a semicolon-separated list of Swift components to install"
    llvm-install-components    ""                "a semicolon-separated list of LLVM components to install"
    installable-package         ""               "the path to the archive of the installation directory"
    test-installable-package    ""               "whether to run post-packaging tests on the produced package"
    reconfigure                 ""               "force a CMake configuration run even if CMakeCache.txt already exists"
    swift-primary-variant-sdk   ""               "default SDK for target binaries"
    swift-primary-variant-arch  ""               "default arch for target binaries"
    skip-build-cmark            ""               "set to skip building CommonMark"
    skip-build-llvm             ""               "set to skip building LLVM/Clang"
    skip-build-compiler-rt      ""               "set to skip building Compiler-RT"
    skip-build-swift            ""               "set to skip building Swift"
    skip-build-linux            ""               "set to skip building Swift stdlibs for Linux"
    skip-build-freebsd          ""               "set to skip building Swift stdlibs for FreeBSD"
    skip-build-cygwin           ""               "set to skip building Swift stdlibs for Cygwin"
    skip-build-osx              ""               "set to skip building Swift stdlibs for OS X"
    skip-build-ios-device       ""               "set to skip building Swift stdlibs for iOS devices (i.e. build simulators only)"
    skip-build-ios-simulator    ""               "set to skip building Swift stdlibs for iOS simulators (i.e. build devices only)"
    skip-build-tvos-device      ""               "set to skip building Swift stdlibs for tvOS devices (i.e. build simulators only)"
    skip-build-tvos-simulator   ""               "set to skip building Swift stdlibs for tvOS simulators (i.e. build devices only)"
    skip-build-watchos-device   ""               "set to skip building Swift stdlibs for Apple watchOS devices (i.e. build simulators only)"
    skip-build-watchos-simulator ""              "set to skip building Swift stdlibs for Apple watchOS simulators (i.e. build devices only)"
    skip-build-android          ""               "set to skip building Swift stdlibs for Android"
    skip-build-lldb             ""               "set to skip building LLDB"
    skip-build-llbuild          ""               "set to skip building llbuild"
    skip-build-swiftpm          ""               "set to skip building swiftpm"
    skip-build-xctest           ""               "set to skip building xctest"
    skip-build-foundation       ""               "set to skip building foundation"
    skip-build-libdispatch      ""               "set to skip building libdispatch"
    skip-build-libicu           ""               "set to skip building libicu"
    skip-build-benchmarks       ""               "set to skip building Swift Benchmark Suite"
    skip-build-playgroundlogger ""               "set to skip building PlaygroundLogger"
    skip-build-playgroundsupport ""              "set to skip building PlaygroundSupport"
    skip-test-cmark             ""               "set to skip testing CommonMark"
    skip-test-lldb              ""               "set to skip testing lldb"
    skip-test-swift             ""               "set to skip testing Swift"
    skip-test-llbuild           ""               "set to skip testing llbuild"
    skip-test-swiftpm           ""               "set to skip testing swiftpm"
    skip-test-xctest            ""               "set to skip testing xctest"
    skip-test-foundation        ""               "set to skip testing foundation"
    skip-test-libdispatch       ""               "set to skip testing libdispatch"
    skip-test-libicu            ""               "set to skip testing libicu"
    skip-test-playgroundlogger  ""               "set to skip testing PlaygroundLogger"
    skip-test-playgroundsupport ""               "set to skip testing PlaygroundSupport"
    skip-test-linux             ""               "set to skip testing Swift stdlibs for Linux"
    skip-test-freebsd           ""               "set to skip testing Swift stdlibs for FreeBSD"
    skip-test-cygwin            ""               "set to skip testing Swift stdlibs for Cygwin"
    skip-test-osx               ""               "set to skip testing Swift stdlibs for OS X"
    skip-test-ios-simulator     ""               "set to skip testing Swift stdlibs for iOS simulators (i.e. test devices only)"
    skip-test-ios-host          ""               "set to skip testing the host parts of the iOS toolchain"
    skip-test-tvos-simulator    ""               "set to skip testing Swift stdlibs for tvOS simulators (i.e. test devices only)"
    skip-test-tvos-host         ""               "set to skip testing the host parts of the tvOS toolchain"
    skip-test-watchos-simulator  ""              "set to skip testing Swift stdlibs for Apple watchOS simulators (i.e. test devices only)"
    skip-test-watchos-host      ""               "set to skip testing the host parts of the watchOS toolchain"
    skip-test-android-host      ""               "set to skip testing the host parts of the Android toolchain"
    validation-test             "0"              "set to run the validation test suite"
    long-test                   "0"              "set to run the long test suite"
    skip-test-benchmarks        ""               "set to skip running Swift Benchmark Suite"
    skip-test-optimized         ""               "set to skip testing the test suite in optimized mode"
    stress-test-sourcekit       ""               "set to run the stress-SourceKit target"
    workspace                   "${HOME}/src"    "source directory containing llvm, clang, swift"
    enable-llvm-assertions      "1"              "set to enable llvm assertions"
    build-llvm                  "1"              "set to 1 to build LLVM and Clang"
    build-swift-tools           "1"              "set to 1 to build Swift host tools"
    build-swift-dynamic-stdlib  ""               "set to 1 to build dynamic variants of the Swift standard library"
    build-swift-static-stdlib   ""               "set to 1 to build static variants of the Swift standard library"
    build-swift-stdlib-unittest-extra "0"        "set to 1 to build optional StdlibUnittest components"
    build-swift-dynamic-sdk-overlay   ""         "set to 1 to build dynamic variants of the Swift SDK overlay"
    build-swift-static-sdk-overlay    ""         "set to 1 to build static variants of the Swift SDK overlay"
    build-swift-examples        "1"              "set to 1 to build examples"
    build-swift-remote-mirror   "1"              "set to 1 to build the Swift Remote Mirror library"
    build-serialized-stdlib-unittest "0"         "set to 1 to build the StdlibUnittest module with -sil-serialize-all"
    build-sil-debugging-stdlib  "0"              "set to 1 to build the Swift standard library with -gsil to enable debugging and profiling on SIL level"
    check-incremental-compilation "0"            "set to 1 to compile swift libraries multiple times to check if incremental compilation works"
    llvm-include-tests          "1"              "Set to true to generate testing targets for LLVM. Set to true by default."
    swift-include-tests         "1"              "Set to true to generate testing targets for Swift. This allows the build to proceed when 'test' directory is missing (required for B&I builds)"
    native-llvm-tools-path      ""               "directory that contains LLVM tools that are executable on the build machine"
    native-clang-tools-path     ""               "directory that contains Clang tools that are executable on the build machine"
    native-swift-tools-path     ""               "directory that contains Swift tools that are executable on the build machine"
    compiler-vendor             "none"           "compiler vendor name [none,apple]"
<<<<<<< HEAD
    clang-user-visible-version  "5.0.0"          "user-visible version of the embedded Clang and LLVM compilers"
    swift-user-visible-version  "4.0"            "user-visible version of the Swift language"
=======
    clang-user-visible-version  "4.0.0"          "user-visible version of the embedded Clang and LLVM compilers"
    swift-user-visible-version  "3.1"            "user-visible version of the Swift language"
>>>>>>> 9e9a0a04
    swift-compiler-version      ""               "string that indicates a compiler version for Swift"
    clang-compiler-version      ""               "string that indicates a compiler version for Clang"
    embed-bitcode-section       "0"              "embed an LLVM bitcode section in stdlib/overlay binaries for supported platforms"
    darwin-crash-reporter-client ""              "whether to enable CrashReporter integration"
    darwin-stdlib-install-name-dir ""            "the directory of the install_name for standard library dylibs"
    install-cmark               ""               "whether to install cmark"
    install-swift               ""               "whether to install Swift"
    install-lldb                ""               "whether to install LLDB"
    install-llbuild             ""               "whether to install llbuild"
    install-swiftpm             ""               "whether to install swiftpm"
    install-xctest              ""               "whether to install xctest"
    install-foundation          ""               "whether to install foundation"
    install-libdispatch         ""               "whether to install libdispatch"
    install-libicu              ""               "whether to install libicu"
    install-playgroundlogger    ""               "whether to install PlaygroundLogger"
    install-playgroundsupport   ""               "whether to install PlaygroundSupport"
    darwin-install-extract-symbols ""            "whether to extract symbols with dsymutil during installations"
    host-target                 ""               "The host target. LLVM, Clang, and Swift will be built for this target. The built LLVM and Clang will be used to compile Swift for the cross-compilation targets. **This argument is required**"
    stdlib-deployment-targets   ""               "space-separated list of targets to configure the Swift standard library to be compiled or cross-compiled for"
    build-stdlib-deployment-targets "all"        "space-separated list that filters which of the configured targets to build the Swift standard library for, or 'all'"
    cross-compile-hosts         ""               "space-separated list of targets to cross-compile host Swift tools for"
    cross-compile-with-host-tools  ""            "set to use the clang we build for the host to then build the cross-compile hosts"
    cross-compile-install-prefixes      ""       "semicolon-separated list of install prefixes to use for the cross-compiled hosts. The list expands, so if there are more cross-compile hosts than prefixes, unmatched hosts use the last prefix in the list"
    skip-merge-lipo-cross-compile-tools ""       "set to skip running merge-lipo after installing cross-compiled host Swift tools"
    darwin-deployment-version-osx     "10.9"     "minimum deployment target version for OS X"
    darwin-deployment-version-ios     "7.0"      "minimum deployment target version for iOS"
    darwin-deployment-version-tvos    "9.0"      "minimum deployment target version for tvOS"
    darwin-deployment-version-watchos "2.0"      "minimum deployment target version for watchOS"
    extra-cmake-options         ""               "Extra options to pass to CMake for all targets"
    extra-swift-args            ""               "Extra arguments to pass to swift modules which match regex. Assumed to be a flattened cmake list consisting of [module_regexp, args, module_regexp, args, ...]"
    sil-verify-all              "0"              "If enabled, run the SIL verifier after each transform when building Swift files during this build process"
    swift-enable-ast-verifier   "1"              "If enabled, and the assertions are enabled, the built Swift compiler will run the AST verifier every time it is invoked"
    swift-runtime-enable-leak-checker   "0"              "Enable leaks checking routines in the runtime"
    use-gold-linker             ""               "Enable using the gold linker"
    darwin-toolchain-bundle-identifier ""        "CFBundleIdentifier for xctoolchain info plist"
    darwin-toolchain-display-name      ""        "Display Name for xctoolcain info plist"
    darwin-toolchain-display-name-short ""       "Display Name with out date for xctoolchain info plist"
    darwin-toolchain-name              ""        "Directory name for xctoolchain"
    darwin-toolchain-version           ""        "Version for xctoolchain info plist and installer pkg"
    darwin-toolchain-application-cert  ""        "Application Cert name to codesign xctoolchain"
    darwin-toolchain-installer-cert    ""        "Installer Cert name to create installer pkg"
    darwin-toolchain-installer-package ""        "The path to installer pkg"
    darwin-sdk-deployment-targets      "xctest-ios-8.0"        "semicolon-separated list of triples like 'fookit-ios-9.0;barkit-watchos-9.0'"
    darwin-overlay-target              ""        "single overlay target to build, dependencies are computed later"
    build-jobs                         ""        "The number of parallel build jobs to use"
    darwin-toolchain-alias             ""        "Swift alias for toolchain"
    android-ndk                        ""        "An absolute path to the NDK that will be used as a libc implementation for Android builds"
    android-api-level                  ""        "The Android API level to target when building for Android. Currently only 21 or above is supported"
    android-ndk-gcc-version            ""        "The GCC version to use when building for Android. Currently only 4.9 is supported"
    android-icu-uc                     ""        "Path to a directory containing libicuuc.so"
    android-icu-uc-include             ""        "Path to a directory containing headers for libicuuc"
    android-icu-i18n                   ""        "Path to a directory containing libicui18n.so"
    android-icu-i18n-include           ""        "Path to a directory containing headers libicui18n"
    android-deploy-device-path         ""        "Path on an Android device to which built Swift stdlib products will be deployed"
    check-args-only                    ""        "set to check all arguments are known. Exit with status 0 if success, non zero otherwise"
    common-cmake-options               ""        "CMake options used for all targets, including LLVM/Clang"
    cmark-cmake-options                ""        "CMake options used for all cmark targets"
    ninja-cmake-options                ""        "CMake options used for all ninja targets"
    foundation-cmake-options           ""        "CMake options used for all foundation targets"
    libdispatch-cmake-options          ""        "CMake options used for all libdispatch targets"
    libicu-cmake-options               ""        "CMake options used for all libicu targets"
    llbuild-cmake-options              ""        "CMake options used for all llbuild targets"
    lldb-cmake-options                 ""        "CMake options used for all lldb targets"
    llvm-cmake-options                 ""        "CMake options used for all llvm targets"
    ninja-cmake-options                ""        "CMake options used for all ninja targets"
    swift-cmake-options                ""        "CMake options used for all swift targets"
    swiftpm-cmake-options              ""        "CMake options used for all swiftpm targets"
    xctest-cmake-options               ""        "CMake options used for all xctest targets"
    playgroundsupport-cmake-options    ""        "CMake options used for all playgroundsupport targets"
    playgroundlogger-cmake-options     ""        "CMake options used for all playgroundlogger targets"
    # TODO: Remove this some time later.
    user-config-args            ""               "**Renamed to --extra-cmake-options**: User-supplied arguments to cmake when used to do configuration."
    only-execute                       "all"     "Only execute the named action (see implementation)"
    llvm-lit-args                      ""        "If set, override the lit args passed to LLVM"
    clang-profile-instr-use            ""        "If set, profile file to use for clang PGO"
    coverage-db                        ""        "If set, coverage database to use when prioritizing testing"
    build-toolchain-only               ""        "If set, only build the necessary tools to build an external toolchain"
    skip-local-host-install            ""        "If we are cross-compiling multiple targets, skip an install pass locally if the hosts match"
    swift-runtime-enable-cow-existentials "1"    "Enable the copy-on-write existential implementation"
)

# Centralized access point for traced command invocation.
# Every operation that might mutates file system should be called via
# these functions.

function call() {
    if [[ ${DRY_RUN} ]]; then
        echo "${PS4}"$(quoted_print "$@")
    else
        { set -x; } 2>/dev/null
        "$@"
        { set +x; } 2>/dev/null
    fi
}

function with_pushd() {
    local dir=$1
    shift
    if [[ "$1" == "call" ]]; then
        shift
    fi
    if [[ ${DRY_RUN} ]]; then
        echo ${PS4}pushd "${dir}"
        echo "${PS4}"$(quoted_print "$@")
        echo ${PS4}popd
    else
        set -x
        pushd "${dir}"
        "$@"
        { set -x; } 2>/dev/null # because $@ might includes { set +x; }
        popd
        { set +x; } 2>/dev/null
    fi
}

function quoted_print() {
    python -c 'import pipes; import sys; print(" ".join(pipes.quote(arg) for arg in sys.argv[1:]))' "$@"
}

function toupper() {
    echo "$@" | tr '[:lower:]' '[:upper:]'
}

function tolower() {
    echo "$@" | tr '[:upper:]' '[:lower:]'
}

function true_false() {
    case "$1" in
        false | FALSE | 0 | "")
            echo "FALSE"
            ;;
        true | TRUE | 1)
            echo "TRUE"
            ;;
        *)
            echo "true_false: unknown value: $1" >&2
            exit 1
            ;;
    esac
}

function to_varname() {
    toupper "${1//-/_}"
}

function set_lldb_build_mode() {
    LLDB_BUILD_MODE="CustomSwift-${LLDB_BUILD_TYPE}"
}

function is_llvm_lto_enabled() {
    if [[ "${LLVM_ENABLE_LTO}" == "thin" ]] ||
       [[ "${LLVM_ENABLE_LTO}" == "full" ]]; then
        echo "TRUE"
    else
        echo "FALSE"
    fi
}

function is_swift_lto_enabled() {
    if [[ "${SWIFT_TOOLS_ENABLE_LTO}" == "thin" ]] ||
       [[ "${SWIFT_TOOLS_ENABLE_LTO}" == "full" ]]; then
        echo "TRUE"
    else
        echo "FALSE"
    fi
}

# Enable module-builds of llvm only when asan is disabled.
# FIXME: rdar://problem/28356072
function is_llvm_module_build_enabled() {
    if [[ "$(true_false ${LLVM_ENABLE_MODULES})" == "TRUE" ]] &&
       [[ "$(true_false ${ENABLE_ASAN})" == "FALSE" ]]; then
        echo "TRUE"
    else
        echo "FALSE"
    fi
}

# Support for performing isolated actions.
#
# This is part of refactoring more work to be done or controllable via
# `build-script` itself. For additional information, see:
# https://bugs.swift.org/browse/SR-237
#
# To use this functionality, the script is invoked with:
#   ONLY_EXECUTE=<action name>
# where <action name> is one of:
#   all                          -- execute all actions
#   ${host}-${product}-build     -- the build of the product
#   ${host}-${product}-test      -- the test of the product
#   ${host}-${product}-install   -- the install of the product
#   ${host}-package              -- the package construction and test
#   merged-hosts-lipo            -- the lipo step, if used
# and if used, only the one individual action will be performed.
#
# If not set, the default is `all`.

# should_execute_action(name) -> 1 or nil
#
# Check if the named action should be run in the given script invocation.
function should_execute_action() {
    local name="$1"
    
    if [[ "${ONLY_EXECUTE}" = "all" ]] ||
           [[ "${ONLY_EXECUTE}" = "${name}" ]]; then
        echo 1
    fi
}

# should_execute_host_actions_for_phase(host, phase-name) -> 1 or nil
#
# Check if the there are any actions to execute for this host and phase (i.e.,
# "build", "test", or "install")
function should_execute_host_actions_for_phase() {
    local host="$1"
    local phase_name="$2"

    if [[ "${ONLY_EXECUTE}" = "all" ]] ||
           [[ "${ONLY_EXECUTE}" == ${host}-*-${phase_name} ]]; then
        echo 1
    fi
}

function set_build_options_for_host() {
    llvm_cmake_options=()
    swift_cmake_options=()
    cmark_cmake_options=()
    lldb_cmake_options=()
    swiftpm_bootstrap_options=()
    SWIFT_HOST_VARIANT=
    SWIFT_HOST_VARIANT_SDK=
    SWIFT_HOST_VARIANT_ARCH=
    SWIFT_HOST_TRIPLE=
    USE_GOLD_LINKER=
    local host="$1"

    # Hosts which can be cross-compiled must specify:
    # SWIFT_HOST_TRIPLE and llvm_target_arch (as well as usual HOST_VARIANT flags)
    
    case ${host} in
        freebsd-x86_64)
            SWIFT_HOST_VARIANT="freebsd"
            SWIFT_HOST_VARIANT_SDK="FREEBSD"
            SWIFT_HOST_VARIANT_ARCH="x86_64"
            USE_GOLD_LINKER=1
            ;;
        cygwin-x86_64)
            SWIFT_HOST_VARIANT="cygwin"
            SWIFT_HOST_VARIANT_SDK="CYGWIN"
            SWIFT_HOST_VARIANT_ARCH="x86_64"
            ;;
        linux-*)
            SWIFT_HOST_VARIANT="linux"
            SWIFT_HOST_VARIANT_SDK="LINUX"
            USE_GOLD_LINKER=1
            case ${host} in
                linux-x86_64)
                    SWIFT_HOST_VARIANT_ARCH="x86_64"
                    playgroundlogger_build_cmd="${PLAYGROUNDLOGGER_SOURCE_DIR}/build.py"
                    playgroundlogger_build_options=(
                        --swiftc "$(build_directory_bin ${host} swift)"
                        --foundation "$(build_directory ${host} foundation)"
                        --build-dir "$(build_directory ${host} playgroundlogger)"
                        --swift-build-dir "$(build_directory ${host} swift)"
                        --$(tolower "${PLAYGROUNDLOGGER_BUILD_TYPE}")
                    )
                    ;;
                linux-armv6)
                    SWIFT_HOST_VARIANT_ARCH="armv6"
                    SWIFT_HOST_TRIPLE="armv6-unknown-linux-gnueabihf"
                    llvm_target_arch="ARM"
                    ;;
                linux-armv7)
                    SWIFT_HOST_VARIANT_ARCH="armv7"
                    SWIFT_HOST_TRIPLE="armv7-unknown-linux-gnueabihf"
                    llvm_target_arch="ARM"
                    ;;
                linux-aarch64)
                    SWIFT_HOST_VARIANT_ARCH="aarch64"
                    ;;
                linux-powerpc64)
                    SWIFT_HOST_VARIANT_ARCH="powerpc64"
                    ;;
                linux-powerpc64le)
                    SWIFT_HOST_VARIANT_ARCH="powerpc64le"
                    ;;
                linux-s390x)
                    SWIFT_HOST_VARIANT_ARCH="s390x"
                    ;;
                esac
        ;;
        macosx-* | iphoneos-* | iphonesimulator-* | \
          appletvos-* | appletvsimulator-* | \
            watchos-* | watchsimulator-*)
            case ${host} in
                macosx-x86_64)
                    xcrun_sdk_name="macosx"
                    llvm_target_arch=""
                    SWIFT_HOST_TRIPLE="x86_64-apple-macosx${DARWIN_DEPLOYMENT_VERSION_OSX}"
                    SWIFT_HOST_VARIANT="macosx"
                    SWIFT_HOST_VARIANT_SDK="OSX"
                    SWIFT_HOST_VARIANT_ARCH="x86_64"

                    cmake_osx_deployment_target="${DARWIN_DEPLOYMENT_VERSION_OSX}"
                    cmark_cmake_options=(
                        -DCMAKE_C_FLAGS="$(cmark_c_flags ${host})"
                        -DCMAKE_CXX_FLAGS="$(cmark_c_flags ${host})"
                        -DCMAKE_OSX_SYSROOT:PATH="$(xcrun --sdk ${xcrun_sdk_name} --show-sdk-path)"
                        -DCMAKE_OSX_DEPLOYMENT_TARGET="${cmake_osx_deployment_target}"
                    )
                    swiftpm_bootstrap_options=(
                        --sysroot="$(xcrun --sdk ${xcrun_sdk_name} --show-sdk-path)"
                    )
                    playgroundlogger_build_cmd="xcodebuild"
                    playgroundlogger_build_target=("PlaygroundLogger_TestDriver")
                    PLAYGROUNDLOGGER_INSTALL_PLATFORM="MacOSX.platform"
                    ;;
                iphonesimulator-i386)
                    xcrun_sdk_name="iphonesimulator"
                    llvm_target_arch="X86"
                    SWIFT_HOST_TRIPLE="i386-apple-ios${DARWIN_DEPLOYMENT_VERSION_IOS}"
                    SWIFT_HOST_VARIANT="iphonesimulator"
                    SWIFT_HOST_VARIANT_SDK="IOS_SIMULATOR"
                    SWIFT_HOST_VARIANT_ARCH="i386"

                    cmake_osx_deployment_target=""
                    cmark_cmake_options=(
                        -DCMAKE_C_FLAGS="$(cmark_c_flags ${host})"
                        -DCMAKE_CXX_FLAGS="$(cmark_c_flags ${host})"
                        -DCMAKE_OSX_SYSROOT:PATH="$(xcrun --sdk ${xcrun_sdk_name} --show-sdk-path)"
                    )
                    playgroundlogger_build_cmd="xcodebuild"
                    playgroundlogger_build_target=("PlaygroundLogger_iOS")
                    PLAYGROUNDLOGGER_INSTALL_PLATFORM="iPhoneSimulator.platform"
                    ;;
                iphonesimulator-x86_64)
                    xcrun_sdk_name="iphonesimulator"
                    llvm_target_arch="X86"
                    SWIFT_HOST_TRIPLE="x86_64-apple-ios${DARWIN_DEPLOYMENT_VERSION_IOS}"
                    SWIFT_HOST_VARIANT="iphonesimulator"
                    SWIFT_HOST_VARIANT_SDK="IOS_SIMULATOR"
                    SWIFT_HOST_VARIANT_ARCH="x86_64"
                    
                    cmake_osx_deployment_target=""
                    cmark_cmake_options=(
                        -DCMAKE_C_FLAGS="$(cmark_c_flags ${host})"
                        -DCMAKE_CXX_FLAGS="$(cmark_c_flags ${host})"
                        -DCMAKE_OSX_SYSROOT:PATH="$(xcrun --sdk ${xcrun_sdk_name} --show-sdk-path)"
                    )
                    playgroundlogger_build_cmd="xcodebuild"
                    playgroundlogger_build_target=("PlaygroundLogger_iOS")
                    PLAYGROUNDLOGGER_INSTALL_PLATFORM="iPhoneSimulator.platform"
                    ;;
                iphoneos-armv7)
                    xcrun_sdk_name="iphoneos"
                    llvm_target_arch="ARM"
                    SWIFT_HOST_TRIPLE="armv7-apple-ios${DARWIN_DEPLOYMENT_VERSION_IOS}"
                    SWIFT_HOST_VARIANT="iphoneos"
                    SWIFT_HOST_VARIANT_SDK="IOS"
                    SWIFT_HOST_VARIANT_ARCH="armv7"
                    
                    cmake_osx_deployment_target=""
                    cmark_cmake_options=(
                        -DCMAKE_C_FLAGS="$(cmark_c_flags ${host})"
                        -DCMAKE_CXX_FLAGS="$(cmark_c_flags ${host})"
                        -DCMAKE_OSX_SYSROOT:PATH="$(xcrun --sdk ${xcrun_sdk_name} --show-sdk-path)"
                    )
                    playgroundlogger_build_cmd="xcodebuild"
                    playgroundlogger_build_target=("PlaygroundLogger_iOS")
                    PLAYGROUNDLOGGER_INSTALL_PLATFORM="iPhoneOS.platform"
                    ;;
                iphoneos-armv7s)
                    xcrun_sdk_name="iphoneos"
                    llvm_target_arch="ARM"
                    SWIFT_HOST_TRIPLE="armv7s-apple-ios${DARWIN_DEPLOYMENT_VERSION_IOS}"
                    SWIFT_HOST_VARIANT="iphoneos"
                    SWIFT_HOST_VARIANT_SDK="IOS"
                    SWIFT_HOST_VARIANT_ARCH="armv7s"

                    cmake_osx_deployment_target=""
                    cmark_cmake_options=(
                        -DCMAKE_C_FLAGS="$(cmark_c_flags ${host})"
                        -DCMAKE_CXX_FLAGS="$(cmark_c_flags ${host})"
                        -DCMAKE_OSX_SYSROOT:PATH="$(xcrun --sdk ${xcrun_sdk_name} --show-sdk-path)"
                    )
                    playgroundlogger_build_cmd="xcodebuild"
                    playgroundlogger_build_target=("PlaygroundLogger_iOS")
                    PLAYGROUNDLOGGER_INSTALL_PLATFORM="iPhoneOS.platform"
                    ;;
                iphoneos-arm64)
                    xcrun_sdk_name="iphoneos"
                    llvm_target_arch="AArch64"
                    SWIFT_HOST_TRIPLE="arm64-apple-ios${DARWIN_DEPLOYMENT_VERSION_IOS}"
                    SWIFT_HOST_VARIANT="iphoneos"
                    SWIFT_HOST_VARIANT_SDK="IOS"
                    SWIFT_HOST_VARIANT_ARCH="arm64"

                    cmake_osx_deployment_target=""
                    cmark_cmake_options=(
                        -DCMAKE_C_FLAGS="$(cmark_c_flags ${host})"
                        -DCMAKE_CXX_FLAGS="$(cmark_c_flags ${host})"
                        -DCMAKE_OSX_SYSROOT:PATH="$(xcrun --sdk ${xcrun_sdk_name} --show-sdk-path)"
                    )
                    playgroundlogger_build_cmd="xcodebuild"
                    playgroundlogger_build_target=("PlaygroundLogger_iOS")
                    PLAYGROUNDLOGGER_INSTALL_PLATFORM="iPhoneOS.platform"
                    ;;
                appletvsimulator-x86_64)
                    xcrun_sdk_name="appletvsimulator"
                    llvm_target_arch="X86"
                    SWIFT_HOST_TRIPLE="x86_64-apple-tvos${DARWIN_DEPLOYMENT_VERSION_TVOS}"
                    SWIFT_HOST_VARIANT="appletvsimulator"
                    SWIFT_HOST_VARIANT_SDK="TVOS_SIMULATOR"
                    SWIFT_HOST_VARIANT_ARCH="x86_64"
                    
                    cmake_osx_deployment_target=""
                    cmark_cmake_options=(
                        -DCMAKE_C_FLAGS="$(cmark_c_flags ${host})"
                        -DCMAKE_CXX_FLAGS="$(cmark_c_flags ${host})"
                        -DCMAKE_OSX_SYSROOT:PATH="$(xcrun --sdk ${xcrun_sdk_name} --show-sdk-path)"
                    )
                    playgroundlogger_build_cmd="xcodebuild"
                    playgroundlogger_build_target=("PlaygroundLogger_tvOS")
                    PLAYGROUNDLOGGER_INSTALL_PLATFORM="AppleTVSimulator.platform"
                    ;;
                appletvos-arm64)
                    xcrun_sdk_name="appletvos"
                    llvm_target_arch="AArch64"
                    SWIFT_HOST_TRIPLE="arm64-apple-tvos${DARWIN_DEPLOYMENT_VERSION_TVOS}"
                    SWIFT_HOST_VARIANT="appletvos"
                    SWIFT_HOST_VARIANT_SDK="TVOS"
                    SWIFT_HOST_VARIANT_ARCH="arm64"

                    cmake_osx_deployment_target=""
                    cmark_cmake_options=(
                        -DCMAKE_C_FLAGS="$(cmark_c_flags ${host})"
                        -DCMAKE_CXX_FLAGS="$(cmark_c_flags ${host})"
                        -DCMAKE_OSX_SYSROOT:PATH="$(xcrun --sdk ${xcrun_sdk_name} --show-sdk-path)"
                    )
                    playgroundlogger_build_cmd="xcodebuild"
                    playgroundlogger_build_target=("PlaygroundLogger_tvOS")
                    PLAYGROUNDLOGGER_INSTALL_PLATFORM="AppleTVOS.platform"
                    ;;
                watchsimulator-i386)
                    xcrun_sdk_name="watchsimulator"
                    llvm_target_arch="X86"
                    SWIFT_HOST_TRIPLE="i386-apple-watchos${DARWIN_DEPLOYMENT_VERSION_WATCHOS}"
                    SWIFT_HOST_VARIANT="watchsimulator"
                    SWIFT_HOST_VARIANT_SDK="WATCHOS_SIMULATOR"
                    SWIFT_HOST_VARIANT_ARCH="i386"

                    cmake_osx_deployment_target=""
                    cmark_cmake_options=(
                        -DCMAKE_C_FLAGS="$(cmark_c_flags ${host})"
                        -DCMAKE_CXX_FLAGS="$(cmark_c_flags ${host})"
                        -DCMAKE_OSX_SYSROOT:PATH="$(xcrun --sdk ${xcrun_sdk_name} --show-sdk-path)"
                    )
                    ;;
                watchos-armv7k)
                    xcrun_sdk_name="watchos"
                    llvm_target_arch="ARM"
                    SWIFT_HOST_TRIPLE="armv7k-apple-watchos${DARWIN_DEPLOYMENT_VERSION_WATCHOS}"
                    SWIFT_HOST_VARIANT="watchos"
                    SWIFT_HOST_VARIANT_SDK="WATCHOS"
                    SWIFT_HOST_VARIANT_ARCH="armv7k"

                    cmake_osx_deployment_target=""
                    cmark_cmake_options=(
                        -DCMAKE_C_FLAGS="$(cmark_c_flags ${host})"
                        -DCMAKE_CXX_FLAGS="$(cmark_c_flags ${host})"
                        -DCMAKE_OSX_SYSROOT:PATH="$(xcrun --sdk ${xcrun_sdk_name} --show-sdk-path)"
                    )
                    ;;
                *)
                    echo "Unknown host for swift tools: ${host}"
                    exit 1
                    ;;
            esac

            if [[ "${DARWIN_SDK_DEPLOYMENT_TARGETS}" != "" ]]; then
                local IFS=";"; DARWIN_SDK_DEPLOYMENT_TARGETS=($DARWIN_SDK_DEPLOYMENT_TARGETS)

                for target in "${DARWIN_SDK_DEPLOYMENT_TARGETS[@]}"; do
                    local IFS="-"; triple=($target)
                    sdk_target=$(toupper ${triple[0]}_${triple[1]})
                    swift_cmake_options+=(
                        "-DSWIFTLIB_DEPLOYMENT_VERSION_${sdk_target}=${triple[2]}"
                    )
                done
            fi

            llvm_cmake_options=(
                -DCMAKE_OSX_DEPLOYMENT_TARGET:STRING="${cmake_osx_deployment_target}"
                -DCMAKE_OSX_SYSROOT:PATH="$(xcrun --sdk ${xcrun_sdk_name} --show-sdk-path)"
                -DLLVM_ENABLE_LIBCXX:BOOL=TRUE
                -DCOMPILER_RT_ENABLE_IOS:BOOL=FALSE
                -DCOMPILER_RT_ENABLE_WATCHOS:BOOL=FALSE
                -DCOMPILER_RT_ENABLE_TVOS:BOOL=FALSE
                -DSANITIZER_MIN_OSX_VERSION="${cmake_osx_deployment_target}"
                -DLLVM_ENABLE_MODULES:BOOL="$(is_llvm_module_build_enabled)"
            )
            if [[ $(is_llvm_lto_enabled) == "TRUE" ]]; then
                if [[ $(cmake_needs_to_specify_standard_computed_defaults) == "TRUE" ]]; then
                    llvm_cmake_options+=(
                        "-DCMAKE_C_STANDARD_COMPUTED_DEFAULT=AppleClang"
                        "-DCMAKE_CXX_STANDARD_COMPUTED_DEFAULT=AppleClang"
                    )
                fi

                llvm_cmake_options+=(
                    "-DLLVM_PARALLEL_LINK_JOBS=${LLVM_NUM_PARALLEL_LTO_LINK_JOBS}"
                )
            fi

            if [[ $(is_swift_lto_enabled) == "TRUE" ]]; then
                if [[ $(cmake_needs_to_specify_standard_computed_defaults) = "TRUE" ]]; then
                    swift_cmake_options+=(
                        "-DCMAKE_C_STANDARD_COMPUTED_DEFAULT=AppleClang"
                        "-DCMAKE_CXX_STANDARD_COMPUTED_DEFAULT=AppleClang"
                    )
                fi

                llvm_cmake_options+=(
                    -DLLVM_ENABLE_MODULE_DEBUGGING:BOOL=NO
                )

                swift_cmake_options+=(
                    -DLLVM_ENABLE_MODULE_DEBUGGING:BOOL=NO
                    "-DSWIFT_PARALLEL_LINK_JOBS=${SWIFT_TOOLS_NUM_PARALLEL_LTO_LINK_JOBS}"
                )
            fi

            swift_cmake_options+=(
                -DSWIFT_DARWIN_DEPLOYMENT_VERSION_OSX="${DARWIN_DEPLOYMENT_VERSION_OSX}"
                -DSWIFT_DARWIN_DEPLOYMENT_VERSION_IOS="${DARWIN_DEPLOYMENT_VERSION_IOS}"
                -DSWIFT_DARWIN_DEPLOYMENT_VERSION_TVOS="${DARWIN_DEPLOYMENT_VERSION_TVOS}"
                -DSWIFT_DARWIN_DEPLOYMENT_VERSION_WATCHOS="${DARWIN_DEPLOYMENT_VERSION_WATCHOS}"
                -DLLVM_ENABLE_LIBCXX:BOOL=TRUE
            )
            ;;
        *)
            echo "Unknown host tools target: ${host}"
            exit 1
            ;;
    esac


    llvm_cmake_options+=(
        -DLLVM_TOOL_COMPILER_RT_BUILD:BOOL="$(false_true ${SKIP_BUILD_COMPILER_RT})"
        -DLLVM_BUILD_EXTERNAL_COMPILER_RT:BOOL="$(false_true ${SKIP_BUILD_COMPILER_RT})"
    )

    # If we are asked to not generate test targets for LLVM and or Swift,
    # disable as many LLVM tools as we can. This improves compile time when
    # compiling with LTO.
    #
    # *NOTE* Currently we do not support testing LLVM via build-script. But in a
    # future commit we will.
    #for arg in "$(compute_cmake_llvm_tool_disable_flags)"; do
    #    llvm_cmake_options+=( ${arg} )
    #done

    if [[ "${llvm_target_arch}" ]] ; then
        llvm_cmake_options+=(
            -DLLVM_TARGET_ARCH="${llvm_target_arch}"
        )
    fi

    # For cross-compilable hosts, we need to know the triple
    # and it must be the same for both LLVM and Swift

    if [[ "${SWIFT_HOST_TRIPLE}" ]] ; then
        llvm_cmake_options+=(
            -DLLVM_HOST_TRIPLE:STRING="${SWIFT_HOST_TRIPLE}"
        )
        swift_cmake_options+=(
            -DSWIFT_HOST_TRIPLE:STRING="${SWIFT_HOST_TRIPLE}"
        )
        lldb_cmake_options+=(
            -DLLVM_HOST_TRIPLE:STRING="${SWIFT_HOST_TRIPLE}"
        )
    fi
    swift_cmake_options+=(
        -DSWIFT_HOST_VARIANT="${SWIFT_HOST_VARIANT}"
        -DSWIFT_HOST_VARIANT_SDK="${SWIFT_HOST_VARIANT_SDK}"
        -DSWIFT_HOST_VARIANT_ARCH="${SWIFT_HOST_VARIANT_ARCH}"
    )

    if [[ "${LLVM_LIT_ARGS}" ]]; then
        llvm_cmake_options+=(
            -DLLVM_LIT_ARGS="${LLVM_LIT_ARGS}"
        )
        swift_cmake_options+=(
            -DLLVM_LIT_ARGS="${LLVM_LIT_ARGS}"
        )
    fi

    if [[ "${CLANG_PROFILE_INSTR_USE}" ]]; then
        llvm_cmake_options+=(
            -DLLVM_PROFDATA_FILE="${CLANG_PROFILE_INSTR_USE}"
        )
    fi

    swift_cmake_options+=(
        -DCOVERAGE_DB="${COVERAGE_DB}"
    )
}

function configure_default_options() {
    # Build a table of all of the known setting variables names.
    #
    # This is an optimization to do the argument to variable conversion (which is
    # slow) in a single pass.
    local all_settings=()
    for ((i = 0; i < ${#KNOWN_SETTINGS[@]}; i += 3)); do
        all_settings+=("${KNOWN_SETTINGS[i]}")
    done
    local known_setting_varnames=($(to_varname "${all_settings[*]}"))

    # Build up an "associative array" mapping setting names to variable names
    # (we use this for error checking to identify "known options", and as a fast
    # way to map the setting name to a variable name). See the code for scanning
    # command line arguments.
    #
    # This loop also sets (or unsets) each corresponding variable to its default
    # value.
    #
    # NOTE: If the Mac's bash were not stuck in the past, we could "declare -A"
    # an associative array, but instead we have to hack it by defining variables.
    for ((i = 0; i < ${#KNOWN_SETTINGS[@]}; i += 3)); do
        local setting="${KNOWN_SETTINGS[i]}"
        local default_value="${KNOWN_SETTINGS[$((i+1))]}"

        # Find the variable name in our lookup table.
        local varname="${known_setting_varnames[$((i/3))]}"

        # Establish the associative array mapping.
        eval "${setting//-/_}_VARNAME=${varname}"

        if [[ "${default_value}" ]] ; then
            # For an explanation of the backslash see http://stackoverflow.com/a/9715377
            eval ${varname}=$\default_value
        else
            unset ${varname}
        fi
    done
}
configure_default_options

COMMAND_NAME="$(basename "$0")"

# Print instructions for using this script to stdout
usage() {
    echo "Usage: ${COMMAND_NAME} [--help|-h] [ --SETTING=VALUE | --SETTING VALUE | --SETTING ]*"
    echo
    echo "  Available settings. Each setting corresponds to a variable,"
    echo "  obtained by upcasing its name, in this script.  A variable"
    echo "  with no default listed here will be unset in the script if"
    echo "  not explicitly specified.  A setting passed in the 3rd form"
    echo "  will set its corresponding variable to \"1\"."
    echo

    setting_list="
 | |Setting| Default|Description
 | |-------| -------|-----------
"

    for ((i = 0; i < ${#KNOWN_SETTINGS[@]}; i += 3)); do
        setting_list+="\
 | |--${KNOWN_SETTINGS[i]}| ${KNOWN_SETTINGS[$((i+1))]}|${KNOWN_SETTINGS[$((i+2))]}
"
    done
    echo "${setting_list}" | column -x -s'|' -t
    echo
    echo "Note: when using the form --SETTING VALUE, VALUE must not begin "
    echo "      with a hyphen."
    echo "Note: the \"--release\" option creates a pre-packaged combination"
    echo "      of settings used by the buildbot."
    echo
    echo "Cross-compiling Swift host tools"
    echo "  When building cross-compiled tools, it first builds for the native"
    echo "  build host machine. Then it proceeds to build the specified cross-compile"
    echo "  targets. It currently builds the requested variants of stdlib each"
    echo "  time around, so once for the native build, then again each time for"
    echo "  the cross-compile tool targets."
    echo
    echo "  When installing cross-compiled tools, it first installs each target"
    echo "  arch into a separate subdirectory under install-destdir, since you"
    echo "  can cross-compile for multiple targets at the same time. It then runs"
    echo "  recursive-lipo to produce fat binaries by merging the cross-compiled"
    echo "  targets, installing the merged result into the expected location of"
    echo "  install-destdir. After that, any remaining steps to extract dsyms and"
    echo "  create an installable package operates on install-destdir as normal."
}

# Scan all command-line arguments
while [[ "$1" ]] ; do
    case "$1" in
        -h | --help )
            usage
            exit
            ;;

        --* )
            dashless="${1:2}"

            # drop suffix beginning with the first "="
            setting="${dashless%%=*}"

            # compute the variable to set, using the cached map set up by
            # configure_default_options().
            varname_var="${setting//-/_}_VARNAME"
            varname=${!varname_var}

            # check to see if this is a known option
            if [[ "${varname}" = "" ]] ; then
                echo "error: unknown setting: ${setting}" 1>&2
                usage 1>&2
                exit 1
            fi

            # find the intended value
            if [[ "${dashless}" == *=* ]] ; then              # if there's an '=', the value
                value="${dashless#*=}"                        #   is everything after the first '='
            elif [[ "$2" ]] && [[ "${2:0:1}" != "-" ]] ; then # else if the next parameter exists
                value="$2"                                    #   but isn't an option, use that
                shift
            else                                              # otherwise, the value is 1
                value=1
            fi

            # For explanation of backslash see http://stackoverflow.com/a/9715377
            eval ${varname}=$\value
            ;;

        *)
            echo "Error: Invalid argument: $1" 1>&2
            usage 1>&2
            exit 1
    esac
    shift
done

# TODO: Rename this argument
LOCAL_HOST=$HOST_TARGET

# TODO: Remove this some time later.
if [[ "${USER_CONFIG_ARGS}" ]]; then
    echo "Error: --user-config-args is renamed to --extra-cmake-options." 1>&2
    exit 1
fi

if [[ "${CHECK_ARGS_ONLY}" ]]; then
    exit 0
fi

# FIXME: We currently do not support building compiler-rt with the
# Xcode generator.
if [[ "${CMAKE_GENERATOR}" == "Xcode" ]]; then
    SKIP_BUILD_COMPILER_RT=1
fi

# FIXME: We currently do not support cross-compiling swift with compiler-rt.
if [[ "${CROSS_COMPILE_HOSTS}" ]]; then
    SKIP_BUILD_COMPILER_RT=1
fi

# WORKSPACE, BUILD_DIR and INSTALLABLE_PACKAGE must be absolute paths
case "${WORKSPACE}" in
    /*) ;;
    *)
        echo "workspace must be an absolute path (was '${WORKSPACE}')"
        exit 1
        ;;
esac
case "${BUILD_DIR}" in
    /*) ;;
    "")
        echo "the --build-dir option is required"
        usage
        exit 1
        ;;
    *)
        echo "build-dir must be an absolute path (was '${BUILD_DIR}')"
        exit 1
        ;;
esac
case "${INSTALLABLE_PACKAGE}" in
    /*) ;;
    "") ;;
    *)
        echo "installable-package must be an absolute path (was '${INSTALLABLE_PACKAGE}')"
        exit 1
        ;;
esac

# WORKSPACE must exist
if [ ! -e "${WORKSPACE}" ] ; then
    echo "Workspace does not exist (tried ${WORKSPACE})"
    exit 1
fi

# FIXME: HOST_CC and CMAKE are set, and their presence is validated by,
#        utils/build-script. These checks are redundant, but must remain until
#        build-script-impl is merged completely with utils/build-script.
#        For additional information, see: https://bugs.swift.org/browse/SR-237
if [ -z "${HOST_CC}" ] ; then
    echo "Can't find clang.  Please install clang-3.5 or a later version."
    exit 1
fi
if [ -z "${CMAKE}" ] ; then
    echo "Environment variable CMAKE must be specified."
    exit 1
fi

function xcrun_find_tool() {
  xcrun --sdk macosx --toolchain "${DARWIN_XCRUN_TOOLCHAIN}" --find "$@"
}

function not() {
    if [[ ! "$1" ]] ; then
        echo 1
    fi
}

function join { 
    local IFS="$1"; shift; echo "$*"; 
}

function false_true() {
    if [[ $(true_false "$1") = "TRUE" ]]; then
        echo "FALSE"
    else
        echo "TRUE"
    fi
}

function cmake_version() {
    "${CMAKE}" --version | grep "cmake version" | cut -f 3 -d " "
}

function cmake_needs_to_specify_standard_computed_defaults() {
    if [[ $(cmake_version) = "3.4.0" ]]; then
        echo "TRUE"
    else
        echo "FALSE"
    fi
}

function make_relative_symlink() {
    local SOURCE=$1
    local TARGET=$2
    local TARGET_DIR=$(dirname $2)
    local RELATIVE_SOURCE=$(python -c "import os.path; print(os.path.relpath(\"${SOURCE}\", \"${TARGET_DIR}\"))")
    call ln -sf "${RELATIVE_SOURCE}" "${TARGET}"
}

# Sanitize the list of cross-compilation targets.
#
# In the Build/Host/Target paradigm:
# - "LOCAL_HOST" is Build (local machine running this script)
# - "CROSS_COMPILE_HOSTS" are the Hosts (implicitly includes LOCAL_HOST)
# - "STDLIB_DEPLOYMENT_TARGETS" are the Targets (for configuration)
# - "BUILD_STDLIB_DEPLOYMENT_TARGETS" are the Targets to build in this invocation

CROSS_COMPILE_HOSTS=($CROSS_COMPILE_HOSTS)
for t in "${CROSS_COMPILE_HOSTS[@]}"; do
    case ${t} in
        iphone* | appletv* | watch* | linux-armv6 | linux-armv7 )
            ;;
        *)
            echo "Unknown host to cross-compile for: ${t}"
            exit 1
            ;;
    esac
done

ALL_HOSTS=("${LOCAL_HOST}" "${CROSS_COMPILE_HOSTS[@]}")

function has_cross_compile_hosts() {
    if [[ ${#ALL_HOSTS[@]} -gt 1 ]]; then
        echo "1"
    fi
}

# We install in to host-specific directories when building more than one host.
# Other users will expect their products at INSTALL_DESTDIR.
function get_host_install_destdir() {
   local host="$1"

    if [[ $(has_cross_compile_hosts) ]]; then
        # If cross compiling tools, install into a host-specific subdirectory.
        if [[ $(should_include_host_in_lipo ${host}) ]]; then
            # If this is one of the hosts we should lipo, install in to a temporary subdirectory.
            local host_install_destdir="${BUILD_DIR}/intermediate-install/${host}"
        else
            local host_install_destdir="${INSTALL_DESTDIR}/${host}"
        fi
    else
        local host_install_destdir="${INSTALL_DESTDIR}"
    fi

    echo "${host_install_destdir}/" # Should always end in a '/'; it's a directory.
}

function splitSemicolonDelimitedInstallPrefixes() {
    local IFS=";"; CROSS_COMPILE_INSTALL_PREFIXES=($CROSS_COMPILE_INSTALL_PREFIXES)
}
splitSemicolonDelimitedInstallPrefixes

function get_host_install_prefix() {
    local host="$1"
   
    if [[ $(is_cross_tools_host ${host}) ]] && [[ ${#CROSS_COMPILE_INSTALL_PREFIXES[@]} -gt 0 ]]; then

        # Find the host's index in CROSS_COMPILE_HOSTS.
        for i in "${!CROSS_COMPILE_HOSTS[@]}"; do
           if [[ "${CROSS_COMPILE_HOSTS[$i]}" == "${host}" ]]; then
               local host_index=i
           fi
        done

        if [[ ${host_index} -lt ${#CROSS_COMPILE_INSTALL_PREFIXES[@]} ]]; then
            local host_install_prefix="${CROSS_COMPILE_INSTALL_PREFIXES[${host_index}]}"
        else
            # If there is no explicit install prefix for this host, use the last one
            # in the list.
            local host_install_prefix="${CROSS_COMPILE_INSTALL_PREFIXES[${#CROSS_COMPILE_INSTALL_PREFIXES[@]}-1]}"
        fi
    else
        local host_install_prefix="${INSTALL_PREFIX}"
    fi

    # Should always begin with a '/'; otherwise CMake will expand it as a relative path from the build folder.
    if [[ "${host_install_prefix:0:1}" != "/" ]]; then
        host_install_prefix="/${host_install_prefix}"
    fi

    echo "${host_install_prefix}/" # Should always end in a '/'; it's a directory.
}

function is_cross_tools_host() {
    local host="$1"
    for t in "${CROSS_COMPILE_HOSTS[@]}" ; do
        if [ "${host}" == "${t}" ] ; then
            echo 1
        fi
    done
}

# When building cross-compilers for these hosts,
# merge all of their contents together with lipo
function should_include_host_in_lipo() {
    local host="$1"
    if [[ $(has_cross_compile_hosts) ]] && [[ -z "${SKIP_MERGE_LIPO_CROSS_COMPILE_TOOLS}" ]]; then
        case ${host} in 
            iphone* | appletv* | watch* )
                echo 1
                ;;
        esac
    fi
}

function host_has_darwin_symbols() {
    local host="$1"
    case ${host} in 
        macosx* | iphone* | appletv* | watch* )
            echo 1
            ;;
    esac
}

function get_stdlib_targets_for_host() {

# FIXME: STDLIB_DEPLOYMENT_TARGETS argument assumed to apply when Host == Build
# Cross-compile Hosts are only built with their native standard libraries.
# To fix this, we would need to pass in a list of stdlib targets _per host_,
# and the SWIFT_SDKS parameters would need to be able to capture both the SDK 
# and architecture of each stdlib target -- currently it only captures the SDK.
#
# We turn these targets in to SWIFT_SDKS in `calculate_targets_for_host()`
    
    if [[ $(is_cross_tools_host $1) ]] ; then
        echo "$1"
    else
        echo "${STDLIB_DEPLOYMENT_TARGETS[@]}"
    fi
}

function should_build_stdlib_target() {
    local stdlib_target=$1
    local host=$2
    if [[ "${BUILD_STDLIB_DEPLOYMENT_TARGETS}" == "all" ]]; then
        echo 1
    else
        # Only build the stdlib targets in 'build-stdlib-deployment-targets'
        local build_list=($BUILD_STDLIB_DEPLOYMENT_TARGETS)
        for t in "${build_list[@]}"; do
            if [[ "${t}" == "${stdlib_target}" ]]; then
                echo 1
            fi
        done
        # As with 'stdlib-deployment-targets', 'build-stdlib-deployment-targets'
        # only applies to the LOCAL_HOST. For cross-tools hosts, always allow
        # their one-and-only stdlib-target to build.
        if [[ $(is_cross_tools_host ${host}) ]] && [[ "${stdlib_target}" == "${host}" ]]; then
            echo 1
        fi
    fi
}

#
# Calculate source directories for each product.
#
NINJA_SOURCE_DIR="${WORKSPACE}/ninja"
SWIFT_SOURCE_DIR="${WORKSPACE}/swift"
LLVM_SOURCE_DIR="${WORKSPACE}/llvm"
CMARK_SOURCE_DIR="${WORKSPACE}/cmark"
LLDB_SOURCE_DIR="${WORKSPACE}/lldb"
LLBUILD_SOURCE_DIR="${WORKSPACE}/llbuild"
SWIFTPM_SOURCE_DIR="${WORKSPACE}/swiftpm"
XCTEST_SOURCE_DIR="${WORKSPACE}/swift-corelibs-xctest"
FOUNDATION_SOURCE_DIR="${WORKSPACE}/swift-corelibs-foundation"
LIBDISPATCH_SOURCE_DIR="${WORKSPACE}/swift-corelibs-libdispatch"
LIBICU_SOURCE_DIR="${WORKSPACE}/icu"
PLAYGROUNDLOGGER_SOURCE_DIR="${WORKSPACE}/swift-xcode-playground-support/PlaygroundLogger"
PLAYGROUNDSUPPORT_SOURCE_DIR="${WORKSPACE}/swift-xcode-playground-support/PlaygroundSupport"

if [[ ! "${SKIP_BUILD_PLAYGROUNDLOGGER}" && ! -d ${PLAYGROUNDLOGGER_SOURCE_DIR} ]]; then
    echo "Couldn't find PlaygroundLogger source directory."
    exit 1
fi

if [[ ! "${SKIP_BUILD_PLAYGROUNDSUPPORT}" && ! -d ${PLAYGROUNDSUPPORT_SOURCE_DIR} ]]; then
    echo "Couldn't find PlaygroundSupport source directory."
    exit 1
fi

# Symlink clang into the llvm tree.
CLANG_SOURCE_DIR="${LLVM_SOURCE_DIR}/tools/clang"
if [ ! -e "${WORKSPACE}/clang" ] ; then
    # If llvm/tools/clang is already a directory, use that and skip the symlink.
    if [ ! -d "${CLANG_SOURCE_DIR}" ] ; then
        echo "Can't find source directory for clang (tried ${WORKSPACE}/clang and ${CLANG_SOURCE_DIR})"
        exit 1
    fi
fi
if [ ! -d "${CLANG_SOURCE_DIR}" ] ; then
    make_relative_symlink "${WORKSPACE}/clang" "${CLANG_SOURCE_DIR}"
fi

# Symlink compiler-rt into the llvm tree, if it exists.
COMPILER_RT_SOURCE_DIR="${LLVM_SOURCE_DIR}/projects/compiler-rt"
if [ -e "${WORKSPACE}/compiler-rt" ] ; then
    if [ ! -d "${COMPILER_RT_SOURCE_DIR}" ] ; then
        make_relative_symlink "${WORKSPACE}/compiler-rt" "${COMPILER_RT_SOURCE_DIR}"
    fi
fi

PRODUCTS=(cmark llvm)
if [[ ! "${SKIP_BUILD_LIBICU}" ]] ; then
     PRODUCTS=("${PRODUCTS[@]}" libicu)
fi
PRODUCTS=("${PRODUCTS[@]}" swift)
if [[ ! "${SKIP_BUILD_LLDB}" ]] ; then
     PRODUCTS=("${PRODUCTS[@]}" lldb)
fi
if [[ ! "${SKIP_BUILD_LLBUILD}" ]] ; then
     PRODUCTS=("${PRODUCTS[@]}" llbuild)
fi
if [[ ! "${SKIP_BUILD_LIBDISPATCH}" ]] ; then
     PRODUCTS=("${PRODUCTS[@]}" libdispatch)
fi
# SwiftPM and XCTest are dependent on Foundation, so Foundation must be
# added to the list of build products first.
if [[ ! "${SKIP_BUILD_FOUNDATION}" ]] ; then
     PRODUCTS=("${PRODUCTS[@]}" foundation)
fi
if [[ ! "${SKIP_BUILD_PLAYGROUNDLOGGER}" ]] ; then
     PRODUCTS=("${PRODUCTS[@]}" playgroundlogger)
fi
if [[ ! "${SKIP_BUILD_PLAYGROUNDSUPPORT}" ]] ; then
     PRODUCTS=("${PRODUCTS[@]}" playgroundsupport)
fi
# SwiftPM is dependent on XCTest, so XCTest must be added to the list of
# build products first.
if [[ ! "${SKIP_BUILD_XCTEST}" ]] ; then
     PRODUCTS=("${PRODUCTS[@]}" xctest)
fi
if [[ ! "${SKIP_BUILD_SWIFTPM}" ]] ; then
     PRODUCTS=("${PRODUCTS[@]}" swiftpm)
fi

# Checks if a given product is enabled (i.e. part of $PRODUCTS array)
function contains_product() {
  local current_product
  for current_product in "${PRODUCTS[@]}"; do
    if [[ "$current_product" == "$1" ]]; then
      return 0
    fi
  done
  return 1
}


# get_host_specific_variable(host, name)
#
# Get the value of a host-specific variable expected to have been passed by the
# `build-script`.
#
# This is a total hack, and is part of the SR-237 migration.
function get_host_specific_variable() {
    local host="$1"
    local name="$2"
    local envvar_name="HOST_VARIABLE_${host//-/_}__${name}"
    echo "${!envvar_name}"
}

function calculate_targets_for_host() {
    local host=$1
    
    SWIFT_STDLIB_TARGETS=()
    SWIFT_SDKS=()
    SWIFT_BENCHMARK_TARGETS=()
    SWIFT_RUN_BENCHMARK_TARGETS=()
    SWIFT_TEST_TARGETS=()

    # Get the list of Target platforms for the Host
    local stdlib_targets=($(get_stdlib_targets_for_host ${host}))

    for stdlib_deployment_target in "${stdlib_targets[@]}"; do
        local swift_sdk=
        local is_in_build_list=$(should_build_stdlib_target ${stdlib_deployment_target} ${host})
        local build_for_this_target=1
        local test_this_target=1
        local test_host_only=
        local build_benchmark_this_target=
        local test_benchmark_this_target=

        case ${stdlib_deployment_target} in
            linux-*)
                swift_sdk="LINUX"
                build_for_this_target=$(not ${SKIP_BUILD_LINUX})
                test_this_target=$(not ${SKIP_TEST_LINUX})
                ;;
            freebsd-*)
                swift_sdk="FREEBSD"
                build_for_this_target=$(not ${SKIP_BUILD_FREEBSD})
                test_this_target=$(not ${SKIP_TEST_FREEBSD})
                ;;
            cygwin-*)
                swift_sdk="CYGWIN"
                build_for_this_target=$(not ${SKIP_BUILD_CYGWIN})
                test_this_target=$(not ${SKIP_TEST_CYGWIN})
                ;;
            macosx-*)
                swift_sdk="OSX"
                build_for_this_target=$(not ${SKIP_BUILD_OSX})
                test_this_target=$(not ${SKIP_TEST_OSX})
                build_benchmark_this_target=$(not ${SKIP_BUILD_OSX})
                test_benchmark_this_target=$(not ${SKIP_BUILD_OSX})
                ;;
            iphoneos-*)
                swift_sdk="IOS"
                build_for_this_target=$(not ${SKIP_BUILD_IOS_DEVICE})
                if [[ ! "${SKIP_TEST_IOS_HOST}" ]] ; then
                    test_host_only=1
                else
                    test_this_target=
                fi
                build_benchmark_this_target=$(not ${SKIP_BUILD_IOS_DEVICE})

                # Never build iOS armv7s benchmarks.
                if [[ "${stdlib_deployment_target}" == "iphoneos-armv7s" ]]; then
                    build_benchmark_this_target=
                fi
                ;;
            iphonesimulator-*)
                swift_sdk="IOS_SIMULATOR"
                build_for_this_target=$(not ${SKIP_BUILD_IOS_SIMULATOR})
                test_this_target=$(not ${SKIP_TEST_IOS_SIMULATOR})
                ;;
            appletvos-*)
                swift_sdk="TVOS"
                build_for_this_target=$(not ${SKIP_BUILD_TVOS_DEVICE})
                if [[ ! "${SKIP_TEST_TVOS_HOST}" ]] ; then
                    test_host_only=1
                else
                    test_this_target=
                fi
                build_benchmark_this_target=$(not ${SKIP_BUILD_TVOS_DEVICE})
                ;;
            appletvsimulator-*)
                swift_sdk="TVOS_SIMULATOR"
                build_for_this_target=$(not ${SKIP_BUILD_TVOS_SIMULATOR})
                test_this_target=$(not ${SKIP_TEST_TVOS_SIMULATOR})
                ;;
            watchos-*)
                swift_sdk="WATCHOS"
                build_for_this_target=$(not ${SKIP_BUILD_WATCHOS_DEVICE})
                if [[ ! "${SKIP_TEST_WATCHOS_HOST}" ]] ; then
                    test_host_only=1
                else
                    test_this_target=
                fi
                build_benchmark_this_target=$(not ${SKIP_BUILD_WATCHOS_DEVICE})
                ;;
            watchsimulator-*)
                swift_sdk="WATCHOS_SIMULATOR"
                build_for_this_target=$(not ${SKIP_BUILD_WATCHOS_SIMULATOR})
                test_this_target=$(not ${SKIP_TEST_WATCHOS_SIMULATOR})
                ;;
            android-*)
                swift_sdk="ANDROID"
                build_for_this_target=$(not ${SKIP_BUILD_ANDROID})
                test_this_target=$(not ${SKIP_TEST_ANDROID_HOST})
                ;;
            *)
                echo "Unknown compiler deployment target: ${stdlib_deployment_target}"
                exit 1
                ;;
        esac

        SWIFT_SDKS+=("${swift_sdk}")

        if [[ "${build_for_this_target}" ]] && [[ "${is_in_build_list}" ]]; then

            if [[ "${BUILD_SWIFT_STDLIB_UNITTEST_EXTRA}" == "1" ]] ; then
                SWIFT_STDLIB_TARGETS+=("swift-stdlib-${stdlib_deployment_target}")
            else
                if [[ "${VALIDATION_TEST}" == "1" || "${LONG_TEST}" == "1" ]] ; then
                    SWIFT_STDLIB_TARGETS+=("swift-stdlib-${stdlib_deployment_target}")
                else
                    SWIFT_STDLIB_TARGETS+=("swift-test-stdlib-${stdlib_deployment_target}")
                fi
            fi
        fi
        if [[ "${build_benchmark_this_target}" ]] && [[ "${is_in_build_list}" ]]; then
            SWIFT_BENCHMARK_TARGETS+=("swift-benchmark-${stdlib_deployment_target}")
            if [[ $(not ${SKIP_TEST_BENCHMARK}) ]] ; then
              SWIFT_RUN_BENCHMARK_TARGETS+=("check-swift-benchmark-${stdlib_deployment_target}")
            fi
        fi
        if [[ "${test_this_target}" ]] && [[ "${is_in_build_list}" ]]; then
            test_target_suffix=""
            if [[ -n "${test_host_only}" ]] ; then
                test_target_suffix="-non-executable"
            fi

            test_subset_target_suffix=""
            if [[ "${VALIDATION_TEST}" == "1" ]] ; then
                if [[ "${LONG_TEST}" == "1" ]] ; then
                    test_subset_target_suffix="-all"
                else
                    test_subset_target_suffix="-validation"
                fi
            else
                if [[ "${LONG_TEST}" == "1" ]] ; then
                    test_subset_target_suffix="-only_long"
                fi
            fi
            SWIFT_TEST_TARGETS+=("check-swift${test_subset_target_suffix}${test_target_suffix}-${stdlib_deployment_target}")
            if [[ $(not ${SKIP_TEST_OPTIMIZED}) && ! -n "${test_host_only}" ]] ; then
                SWIFT_TEST_TARGETS+=("check-swift${test_subset_target_suffix}-optimize-${stdlib_deployment_target}")
            fi
        fi
    done

    # Filter duplicate SWIFT_SDKs
    # We will get them if building for multiple architecture variants
    SWIFT_SDKS=($(echo "${SWIFT_SDKS[@]}" | tr " " "\n" | sort -u | tr "\n" " "))

    # Get the values passed by `build-script`.
    LEGACY_SWIFT_STDLIB_TARGETS=(${SWIFT_STDLIB_TARGETS[@]})
    LEGACY_SWIFT_SDKS=(${SWIFT_SDKS[@]})
    LEGACY_SWIFT_BENCHMARK_TARGETS=(${SWIFT_BENCHMARK_TARGETS[@]})
    LEGACY_SWIFT_RUN_BENCHMARK_TARGETS=(${SWIFT_RUN_BENCHMARK_TARGETS[@]})
    LEGACY_SWIFT_TEST_TARGETS=(${SWIFT_TEST_TARGETS[@]})
    SWIFT_STDLIB_TARGETS=($(get_host_specific_variable ${host} SWIFT_STDLIB_TARGETS))
    SWIFT_SDKS=($(get_host_specific_variable ${host} SWIFT_SDKS))
    SWIFT_BENCHMARK_TARGETS=($(get_host_specific_variable ${host} SWIFT_BENCHMARK_TARGETS))
    SWIFT_RUN_BENCHMARK_TARGETS=($(get_host_specific_variable ${host} SWIFT_RUN_BENCHMARK_TARGETS))
    SWIFT_TEST_TARGETS=($(get_host_specific_variable ${host} SWIFT_TEST_TARGETS))

    # Validate the parameters match.
    if [[ "${SWIFT_STDLIB_TARGETS[*]}" != "${LEGACY_SWIFT_STDLIB_TARGETS[*]}" ]]; then
        printf "error: invalid build-script refactor for 'SWIFT_STDLIB_TARGETS': '%s' vs '%s'\n" "${SWIFT_STDLIB_TARGETS[*]}" "${LEGACY_SWIFT_STDLIB_TARGETS[*]}"
        exit 1
    fi
    if [[ "${SWIFT_SDKS[*]}" != "${LEGACY_SWIFT_SDKS[*]}" ]]; then
        printf "error: invalid build-script for 'SWIFT_SDKS' refactor: '%s' vs '%s'\n" "${SWIFT_SDKS[*]}" "${LEGACY_SWIFT_SDKS[*]}"
        exit 1
    fi
    if [[ "${SWIFT_BENCHMARK_TARGETS[*]}" != "${LEGACY_SWIFT_BENCHMARK_TARGETS[*]}" ]]; then
        printf "error: invalid build-script refactor for 'SWIFT_BENCHMARK_TARGETS': '%s' vs '%s'\n" "${SWIFT_BENCHMARK_TARGETS[*]}" "${LEGACY_SWIFT_BENCHMARK_TARGETS[*]}"
        exit 1
    fi
    if [[ "${SWIFT_RUN_BENCHMARK_TARGETS[*]}" != "${LEGACY_SWIFT_RUN_BENCHMARK_TARGETS[*]}" ]]; then
        printf "error: invalid build-script refactor for 'SWIFT_RUN_BENCHMARK_TARGETS': '%s' vs '%s'\n" "${SWIFT_RUN_BENCHMARK_TARGETS[*]}" "${LEGACY_SWIFT_RUN_BENCHMARK_TARGETS[*]}"
        exit 1
    fi
    if [[ "${SWIFT_TEST_TARGETS[*]}" != "${LEGACY_SWIFT_TEST_TARGETS[*]}" ]]; then
        printf "error: invalid build-script refactor for 'SWIFT_TEST_TARGETS': '%s' vs '%s'\n" "${SWIFT_TEST_TARGETS[*]}" "${LEGACY_SWIFT_TEST_TARGETS[*]}"
        exit 1
    fi
}


COMMON_C_FLAGS=""

# Convert to an array.
eval COMMON_CMAKE_OPTIONS=(${COMMON_CMAKE_OPTIONS})
eval EXTRA_CMAKE_OPTIONS=(${EXTRA_CMAKE_OPTIONS})
eval BUILD_ARGS=(${BUILD_ARGS})

if [[ -n "${DISTCC}" ]]; then
    if [[ "$(uname -s)" == "Darwin" ]] ; then
        # These are normally deduced by CMake, but when the compiler is set to
        # distcc which is installed elsewhere, we need to set them explicitly.
        COMMON_CMAKE_OPTIONS=(
            "${COMMON_CMAKE_OPTIONS[@]}" "-DCMAKE_AR=$(xcrun_find_tool ar)"
            "-DCMAKE_LINKER=$(xcrun_find_tool ld)"
            "-DCMAKE_NM=$(xcrun_find_tool nm)"
            "-DCMAKE_OBJDUMP=$(xcrun_find_tool objdump)"
            "-DCMAKE_RANLIB=$(xcrun_find_tool ranlib)"
            "-DCMAKE_STRIP=$(xcrun_find_tool strip)"
        )
    fi
fi

eval CMAKE_BUILD=("${DISTCC_PUMP}" "${CMAKE}" "--build")


if [[ "${CMAKE_GENERATOR}" == "Xcode" ]]; then
    BUILD_TARGET_FLAG="-target"
fi

function build_directory() {
    host=$1
    product=$2
    echo "${BUILD_DIR}/${product}-${host}"
}

function build_directory_bin() {
    host=$1
    product=$2
    root="$(build_directory ${host} ${product})"
    if [[ "${CMAKE_GENERATOR}" == "Xcode" ]] ; then
        case ${product} in
            cmark)
                echo "${root}/${CMARK_BUILD_TYPE}/bin"
                ;;
            llvm)
                echo "${root}/${LLVM_BUILD_TYPE}/bin"
                ;;
            swift)
                echo "${root}/${SWIFT_BUILD_TYPE}/bin"
                ;;
            lldb)
                ;;
            llbuild)
                echo "${root}/${LLBUILD_BUILD_TYPE}/bin"
                ;;
            swiftpm)
                echo "${root}/${SWIFTPM_BUILD_TYPE}/bin"
                ;;
            xctest)
                echo "${root}/${XCTEST_BUILD_TYPE}/bin"
                ;;
            foundation)
                echo "${root}/${FOUNDATION_BUILD_TYPE}/bin"
                ;;
            libdispatch)
                echo "${root}/${LIBDISPATCH_BUILD_TYPE}/bin"
                ;;
            libicu)
                ;;
            playgroundlogger)
                # FIXME: var name for build type
                echo "${root}/${PLAYGROUNDLOGGER_BUILD_TYPE}/bin"
                ;;
            playgroundsupport)
                echo "${root}/${PLAYGROUNDSUPPORT_BUILD_TYPE}/bin"
                ;;
            *)
                echo "error: unknown product: ${product}"
                exit 1
                ;;
        esac
    else
        echo "${root}/bin"
    fi
}

function is_cmake_release_build_type() {
    if [[ "$1" == "Release" || "$1" == "RelWithDebInfo" ]] ; then
        echo 1
    fi
}

function is_cmake_debuginfo_build_type() {
    if [[ "$1" == "Debug" || "$1" == "RelWithDebInfo" ]] ; then
        echo 1
    fi
}

function common_cross_c_flags() {
    echo -n "${COMMON_C_FLAGS}"

    case $1 in
        iphonesimulator-i386)
            echo "-arch i386 -mios-simulator-version-min=${DARWIN_DEPLOYMENT_VERSION_IOS}"
            ;;
        iphonesimulator-x86_64)
            echo "-arch x86_64 -mios-simulator-version-min=${DARWIN_DEPLOYMENT_VERSION_IOS}"
            ;;
        iphoneos-armv7)
            echo "-arch armv7 -miphoneos-version-min=${DARWIN_DEPLOYMENT_VERSION_IOS}"
            ;;
        iphoneos-armv7s)
            echo "-arch armv7s -miphoneos-version-min=${DARWIN_DEPLOYMENT_VERSION_IOS}"
            ;;
        iphoneos-arm64)
            echo "-arch arm64 -miphoneos-version-min=${DARWIN_DEPLOYMENT_VERSION_IOS}"
            ;;
        appletvsimulator-x86_64)
            echo "-arch x86_64 -mtvos-simulator-version-min=${DARWIN_DEPLOYMENT_VERSION_TVOS}"
            ;;
        appletvos-arm64)
            echo "-arch arm64 -mtvos-version-min=${DARWIN_DEPLOYMENT_VERSION_TVOS}"
            ;;
        watchsimulator-i386)
            echo "-arch i386 -mwatchos-simulator-version-min=${DARWIN_DEPLOYMENT_VERSION_WATCHOS}"
            ;;
        watchos-armv7k)
            echo "-arch armv7k -mwatchos-version-min=${DARWIN_DEPLOYMENT_VERSION_WATCHOS}"
            ;;
        android-armv7)
            echo "-arch armv7"
            ;;
    esac
}

function llvm_c_flags() {
    echo -n " $(common_cross_c_flags $1)"
    if [[ $(is_cmake_release_build_type "${LLVM_BUILD_TYPE}") ]] ; then
        echo -n " -fno-stack-protector"
    fi
    if [[ $(is_cmake_debuginfo_build_type "${LLVM_BUILD_TYPE}") ]] ; then
        if [[ $(is_llvm_lto_enabled) == "TRUE" ]] ; then
            echo -n " -gline-tables-only"
        else
            echo -n " -g"
        fi
    fi
}

function cmark_c_flags() {
    echo -n " $(common_cross_c_flags $1)"
    if [[ $(is_cmake_release_build_type "${CMARK_BUILD_TYPE}") ]] ; then
        echo -n " -fno-stack-protector"
    fi
}

function swift_c_flags() {
    # Don't pass common_cross_c_flags to Swift because CMake code in the Swift
    # project is itself aware of cross-compilation for the host tools and
    # standard library.
    echo -n "${COMMON_C_FLAGS}"
    if [[ $(is_cmake_release_build_type "${SWIFT_BUILD_TYPE}") ]] ; then
        echo -n " -fno-stack-protector"
    fi
    if [[ "$(true_false "${SWIFT_STDLIB_USE_NONATOMIC_RC}")" == "TRUE" ]]; then
        echo -n " -DSWIFT_STDLIB_USE_NONATOMIC_RC"
    fi
}

function cmake_config_opt() {
    product=$1
    if [[ "${CMAKE_GENERATOR}" == "Xcode" ]] ; then
        # CMake automatically adds --target ALL_BUILD if we don't pass this.
        echo "--target ZERO_CHECK "
        case ${product} in
            cmark)
                echo "--config ${CMARK_BUILD_TYPE}"
                ;;
            llvm)
                echo "--config ${LLVM_BUILD_TYPE}"
                ;;
            swift)
                echo "--config ${SWIFT_BUILD_TYPE}"
                ;;
            lldb)
                ;;
            llbuild)
                echo "--config ${LLBUILD_BUILD_TYPE}"
                ;;
            swiftpm)
                echo "--config ${SWIFTPM_BUILD_TYPE}"
                ;;
            xctest)
                echo "--config ${XCTEST_BUILD_TYPE}"
                ;;
            foundation)
                echo "--config ${FOUNDATION_BUILD_TYPE}"
                ;;            
            libdispatch)
                ;;
            libicu)
                ;;
            playgroundlogger)
                # FIXME: var name
                echo "--config ${PLAYGROUNDLOGGER_BUILD_TYPE}"
                ;;
            playgroundsupport)
                echo "--config ${PLAYGROUNDSUPPORT_BUILD_TYPE}"
                ;;
            *)
                echo "error: unknown product: ${product}"
                exit 1
                ;;
        esac
    fi
}

function set_swiftpm_bootstrap_command() {
    SWIFTC_BIN="$(build_directory_bin ${LOCAL_HOST} swift)/swiftc"
    LLBUILD_BIN="$(build_directory_bin ${LOCAL_HOST} llbuild)/swift-build-tool"
    if [[ ! "${SKIP_BUILD_FOUNDATION}" ]] ; then
        FOUNDATION_BUILD_DIR=$(build_directory ${host} foundation)
        if [[ ! "${SKIP_BUILD_LIBDISPATCH}" ]] ; then
            LIBDISPATCH_BUILD_DIR="$(build_directory ${host} libdispatch)"
            LIBDISPATCH_BUILD_ARGS="--libdispatch-source-dir=${LIBDISPATCH_SOURCE_DIR} --libdispatch-build-dir=${LIBDISPATCH_BUILD_DIR}"
        fi
        if [[ ! "${SKIP_BUILD_LIBICU}" ]] ; then
            LIBICU_BUILD_DIR="$(build_directory ${host} libicu)"
        fi
        if [[ ! "${SKIP_BUILD_XCTEST}" ]] ; then
            XCTEST_BUILD_DIR=$(build_directory ${host} xctest)
        fi
    fi
    if [ "${SKIP_BUILD_LLBUILD}" ]; then
        echo "Error: Cannot build swiftpm without llbuild (swift-build-tool)."
        exit 1
    fi
    swiftpm_bootstrap_command=("${SWIFTPM_SOURCE_DIR}/Utilities/bootstrap" "${swiftpm_bootstrap_options[@]}")
    # Add --release if we have to build in release mode.
    if [[ "${SWIFTPM_BUILD_TYPE}" ==  "Release" ]] ; then
        swiftpm_bootstrap_command+=(--release)
    fi
    if [[ "${VERBOSE_BUILD}" ]] ; then
        swiftpm_bootstrap_command+=(-v)
    fi
    # FIXME CROSSCOMPILING:
    # SwiftPM needs to be told about the target, sysroot and linker to use
    # when cross-compiling
    swiftpm_bootstrap_command+=(
        --swiftc="${SWIFTC_BIN}"
        --sbt="${LLBUILD_BIN}"
        --build="${build_dir}")
    if [[ ! "${SKIP_BUILD_FOUNDATION}" ]] ; then
        swiftpm_bootstrap_command+=(
            --foundation="${FOUNDATION_BUILD_DIR}/Foundation")
        if [[ ! "${SKIP_BUILD_LIBDISPATCH}" ]] ; then
            swiftpm_bootstrap_command+=(
                $LIBDISPATCH_BUILD_ARGS)
        fi
        if [[ ! "${SKIP_BUILD_XCTEST}" ]] ; then
            swiftpm_bootstrap_command+=(
                --xctest="${XCTEST_BUILD_DIR}")
        fi
    fi
}

# Construct the appropriate options to pass to an Xcode
# build of any LLDB target.
function set_lldb_xcodebuild_options() {
    llvm_build_dir=$(build_directory ${host} llvm)
    cmark_build_dir=$(build_directory ${host} cmark)
    lldb_build_dir=$(build_directory ${host} lldb)
    swift_build_dir=$(build_directory ${host} swift)

    lldb_xcodebuild_options=(
        LLDB_PATH_TO_LLVM_SOURCE="${LLVM_SOURCE_DIR}"
        LLDB_PATH_TO_CLANG_SOURCE="${CLANG_SOURCE_DIR}"
        LLDB_PATH_TO_SWIFT_SOURCE="${SWIFT_SOURCE_DIR}"
        LLDB_PATH_TO_LLVM_BUILD="${llvm_build_dir}"
        LLDB_PATH_TO_CLANG_BUILD="${llvm_build_dir}"
        LLDB_PATH_TO_SWIFT_BUILD="${swift_build_dir}"
        LLDB_PATH_TO_CMARK_BUILD="${cmark_build_dir}"
        LLDB_IS_BUILDBOT_BUILD="${LLDB_IS_BUILDBOT_BUILD}"
        LLDB_BUILD_DATE="\"${LLDB_BUILD_DATE}\""
        SYMROOT="${lldb_build_dir}"
        OBJROOT="${lldb_build_dir}"
        ${LLDB_EXTRA_XCODEBUILD_ARGS}
    )
    if [[ "${LLDB_NO_DEBUGSERVER}" ]] ; then
        lldb_xcodebuild_options=(
            "${lldb_xcodebuild_options[@]}"
            DEBUGSERVER_DISABLE_CODESIGN="1"
            DEBUGSERVER_DELETE_AFTER_BUILD="1"
        )
    fi
    if [[ "${LLDB_USE_SYSTEM_DEBUGSERVER}" ]] ; then
        lldb_xcodebuild_options=(
            "${lldb_xcodebuild_options[@]}"
            DEBUGSERVER_USE_FROM_SYSTEM="1"
        )
    fi
}

#
# Configure and build each product
#
# Start with native deployment targets because the resulting tools are used during cross-compilation.


for host in "${ALL_HOSTS[@]}"; do
    # Skip this pass when the only action to execute can't match.
    if ! [[ $(should_execute_host_actions_for_phase ${host} build) ]]; then
        continue
    fi

    calculate_targets_for_host $host

    set_build_options_for_host $host

    # Don't echo anything if only executing an individual action.
    if [[ "${ONLY_EXECUTE}" = "all" ]]; then
        echo "Building the standard library for: ${SWIFT_STDLIB_TARGETS[@]}"
        if [[ "${SWIFT_TEST_TARGETS[@]}" ]] && ! [[ "${SKIP_TEST_SWIFT}" ]]; then
            echo "Running Swift tests for: ${SWIFT_TEST_TARGETS[@]}"
        fi
        if ! [[ "${SKIP_TEST_BENCHMARKS}" ]] &&
                [[ "${SWIFT_RUN_BENCHMARK_TARGETS[@]}" ]] &&
                ! [[ "${SKIP_TEST_BENCHMARK}" ]]; then
            echo "Running Swift benchmarks for: ${SWIFT_RUN_BENCHMARK_TARGETS[@]}"
        fi
    fi

    common_cmake_options_host=("${COMMON_CMAKE_OPTIONS[@]}")

    if [[ $(is_cross_tools_host ${host}) ]] ; then

        if [[ "${CROSS_COMPILE_WITH_HOST_TOOLS}" ]]; then
            # Optionally use the freshly-built host copy of clang to build
            # for foreign hosts.
            common_cmake_options_host+=(
                -DCMAKE_C_COMPILER="$(build_directory ${LOCAL_HOST} llvm)/bin/clang"
                -DCMAKE_CXX_COMPILER="$(build_directory ${LOCAL_HOST} llvm)/bin/clang++"
            )
        fi

        # CMake can't relink when using Ninja, but that's okay -
        # we don't need a build-local rpath because we can't run cross-compiled products
        if [[ "${CMAKE_GENERATOR}" == "Ninja" ]]; then
            common_cmake_options_host+=(
                -DCMAKE_BUILD_WITH_INSTALL_RPATH="1"
            )
        fi
    fi

    llvm_cmake_options=(
        "${llvm_cmake_options[@]}"
        -DCMAKE_INSTALL_PREFIX:PATH="$(get_host_install_prefix ${host})"
        -DINTERNAL_INSTALL_PREFIX="local"
    )

    if [[ "${DARWIN_TOOLCHAIN_VERSION}" ]] ; then
        swift_cmake_options=(
            "${swift_cmake_options[@]}"
            -DDARWIN_TOOLCHAIN_VERSION="${DARWIN_TOOLCHAIN_VERSION}"
        )
    fi

    if [[ "${ENABLE_ASAN}" || "$(uname -s)" == "Linux" ]] ; then
        swift_cmake_options=(
            "${swift_cmake_options[@]}"
            -DSWIFT_SOURCEKIT_USE_INPROC_LIBRARY:BOOL=TRUE
        )
    fi

    if [[ "${DARWIN_CRASH_REPORTER_CLIENT}" ]] ; then
        swift_cmake_options=(
            "${swift_cmake_options[@]}"
            -DSWIFT_RUNTIME_CRASH_REPORTER_CLIENT:BOOL=TRUE
        )
    fi

    swift_cmake_options=(
        "${swift_cmake_options[@]}"
        -DSWIFT_DARWIN_XCRUN_TOOLCHAIN:STRING="${DARWIN_XCRUN_TOOLCHAIN}"
    )

    if [[ "${DARWIN_STDLIB_INSTALL_NAME_DIR}" ]] ; then
        swift_cmake_options=(
            "${swift_cmake_options[@]}"
            -DSWIFT_DARWIN_STDLIB_INSTALL_NAME_DIR:STRING="${DARWIN_STDLIB_INSTALL_NAME_DIR}"
        )
    fi

    if [[ "${EXTRA_SWIFT_ARGS}" ]] ; then
        swift_cmake_options=(
            "${swift_cmake_options[@]}"
            -DSWIFT_EXPERIMENTAL_EXTRA_REGEXP_FLAGS="${EXTRA_SWIFT_ARGS}"
        )
    fi

    swift_cmake_options=(
        "${swift_cmake_options[@]}"
        -DSWIFT_AST_VERIFIER:BOOL=$(true_false "${SWIFT_ENABLE_AST_VERIFIER}")
        -DSWIFT_SIL_VERIFY_ALL:BOOL=$(true_false "${SIL_VERIFY_ALL}")
        -DSWIFT_RUNTIME_ENABLE_LEAK_CHECKER:BOOL=$(true_false "${SWIFT_RUNTIME_ENABLE_LEAK_CHECKER}")
    )

    for product in "${PRODUCTS[@]}"; do
        # Check if we should perform this action.
        if ! [[ $(should_execute_action "${host}-${product}-build") ]]; then
            continue
        fi

        unset skip_build
        source_dir_var="$(toupper ${product})_SOURCE_DIR"
        source_dir=${!source_dir_var}
        build_dir=$(build_directory ${host} ${product})
        build_targets=(all)

        cmake_options=("${common_cmake_options_host[@]}")

        # Add in gold linker support if requested.
        if [[ "${USE_GOLD_LINKER}" ]]; then
            echo "${product}: using gold linker"
            if [[ "${product}" != "swift" ]]; then
                # All other projects override the linker flags to add in
                # gold linker support.
                cmake_options=(
                    "${cmake_options[@]}"
                    -DCMAKE_EXE_LINKER_FLAGS:STRING="-fuse-ld=gold"
                    -DCMAKE_SHARED_LINKER_FLAGS:STRING="-fuse-ld=gold"
                )
            fi
        else
            echo "${product}: using standard linker"
        fi

        llvm_build_dir=$(build_directory ${host} llvm)
        module_cache="${build_dir}/module-cache"

        # Add any specific cmake options specified by build-script
        product_cmake_options_name=$(to_varname "${product}")_CMAKE_OPTIONS
        product_cmake_options=(${!product_cmake_options_name}) # convert to array
        cmake_options+=("${product_cmake_options[@]}")

        case ${product} in
            cmark)
                cmake_options=(
                  "${cmake_options[@]}"
                  -DCMAKE_BUILD_TYPE:STRING="${CMARK_BUILD_TYPE}"
                  "${cmark_cmake_options[@]}"
                )
                skip_build=${SKIP_BUILD_CMARK}
                build_targets=(all)
                ;;

            llvm)
                if [ "${BUILD_LLVM}" == "0" ] ; then
                    build_targets=(clean)
                fi
                if [ "${SKIP_BUILD_LLVM}" ] ; then
                    # We can't skip the build completely because the standalone
                    # build of Swift depend on these.
                    build_targets=(llvm-tblgen clang-headers)
                fi

                if [ "${HOST_LIBTOOL}" ] ; then
                    cmake_options=(
                        "${cmake_options[@]}"
                        -DCMAKE_LIBTOOL:PATH="${HOST_LIBTOOL}"
                    )
                fi

                # Note: we set the variable:
                #
                # LLVM_TOOL_SWIFT_BUILD
                #
                # below because this script builds swift separately, and people
                # often have reasons to symlink the swift directory into
                # llvm/tools, e.g. to build LLDB.
                cmake_options=(
                    "${cmake_options[@]}"
                    -DCMAKE_C_FLAGS="$(llvm_c_flags ${host})"
                    -DCMAKE_CXX_FLAGS="$(llvm_c_flags ${host})"
                    -DCMAKE_C_FLAGS_RELWITHDEBINFO="-O2 -DNDEBUG"
                    -DCMAKE_CXX_FLAGS_RELWITHDEBINFO="-O2 -DNDEBUG"
                    -DCMAKE_BUILD_TYPE:STRING="${LLVM_BUILD_TYPE}"
                    -DLLVM_TOOL_SWIFT_BUILD:BOOL=NO
                    -DLLVM_INCLUDE_DOCS:BOOL=TRUE
                    -DLLVM_ENABLE_LTO:STRING="${LLVM_ENABLE_LTO}"
                    "${llvm_cmake_options[@]}"
                )

                if [[ "${BUILD_TOOLCHAIN_ONLY}" ]]; then
                    cmake_options+=(
                    -DLLVM_BUILD_TOOLS=NO
                    -DLLVM_INSTALL_TOOLCHAIN_ONLY=YES
                    -DLLVM_INCLUDE_TESTS=NO
                    -DCLANG_INCLUDE_TESTS=NO
                    -DLLVM_INCLUDE_UTILS=NO
                    -DLLVM_TOOL_LLI_BUILD=NO
                    -DLLVM_TOOL_LLVM_AR_BUILD=NO
                    -DCLANG_TOOL_CLANG_CHECK_BUILD=NO
                    -DCLANG_TOOL_ARCMT_TEST_BUILD=NO
                    -DCLANG_TOOL_C_ARCMT_TEST_BUILD=NO
                    -DCLANG_TOOL_C_INDEX_TEST_BUILD=NO
                    -DCLANG_TOOL_DRIVER_BUILD=$(false_true "${BUILD_RUNTIME_WITH_HOST_COMPILER}")
                    -DCLANG_TOOL_DIAGTOOL_BUILD=NO
                    -DCLANG_TOOL_SCAN_BUILD_BUILD=NO
                    -DCLANG_TOOL_SCAN_VIEW_BUILD=NO
                    -DCLANG_TOOL_CLANG_FORMAT_BUILD=NO
                    )
                fi
                
                if [[ $(true_false "${LLVM_INCLUDE_TESTS}") == "FALSE" ]]; then
                    cmake_options+=(
                        -DLLVM_INCLUDE_TESTS=NO
                        -DCLANG_INCLUDE_TESTS=NO
                    )
                fi

                if [[ $(is_cross_tools_host ${host}) ]] ; then
                    cmake_options=(
                        "${cmake_options[@]}"
                        -DLLVM_TABLEGEN=$(build_directory "${LOCAL_HOST}" llvm)/bin/llvm-tblgen
                        -DCLANG_TABLEGEN=$(build_directory "${LOCAL_HOST}" llvm)/bin/clang-tblgen
                        -DLLVM_NATIVE_BUILD=$(build_directory "${LOCAL_HOST}" llvm)
                    )
                fi

                ;;

            swift)

                if [[ "${USE_GOLD_LINKER}" ]]; then
                    # Swift will selectively use the gold linker on all
                    # parts except building the standard library.  We
                    # let the Swift cmake setup figure out how to apply
                    # that.
                    cmake_options=(
                        "${cmake_options[@]}"
                        -DSWIFT_ENABLE_GOLD_LINKER=TRUE
                    )
                fi

                if [[ ! "${SKIP_BUILD_ANDROID}" ]]; then
                    cmake_options=(
                        "${cmake_options[@]}"
                        -DSWIFT_ANDROID_NDK_PATH:STRING="${ANDROID_NDK}"
                        -DSWIFT_ANDROID_NDK_GCC_VERSION:STRING="${ANDROID_NDK_GCC_VERSION}"
                        -DSWIFT_ANDROID_SDK_PATH:STRING="${ANDROID_NDK}/platforms/android-${ANDROID_API_LEVEL}/arch-arm"
                        -DSWIFT_ANDROID_ICU_UC:STRING="${ANDROID_ICU_UC}"
                        -DSWIFT_ANDROID_ICU_UC_INCLUDE:STRING="${ANDROID_ICU_UC_INCLUDE}"
                        -DSWIFT_ANDROID_ICU_I18N:STRING="${ANDROID_ICU_I18N}"
                        -DSWIFT_ANDROID_ICU_I18N_INCLUDE:STRING="${ANDROID_ICU_I18N_INCLUDE}"
                        -DSWIFT_ANDROID_DEPLOY_DEVICE_PATH:STRING="${ANDROID_DEPLOY_DEVICE_PATH}"
                    )
                fi

                if [[ "${DARWIN_OVERLAY_TARGET}" != "" ]]; then
                    # Split LOCAL_HOST into a pair ``arch-sdk``
                    # Example LOCAL_HOST: macosx-x86_64
                    [[ ${LOCAL_HOST} =~ (.*)-(.*) ]]
                    overlay_target_closure_cmd="${SWIFT_SOURCE_DIR}/utils/find-overlay-deps-closure.sh ${DARWIN_OVERLAY_TARGET} ${BASH_REMATCH[1]} ${BASH_REMATCH[2]}"
                    overlay_target_closure=$($overlay_target_closure_cmd)
                    swift_cmake_options=(
                        "${swift_cmake_options[@]}"
                        "-DSWIFT_OVERLAY_TARGETS:STRING=${overlay_target_closure}"
                    )
                fi

                native_llvm_tools_path=""
                native_clang_tools_path=""
                native_swift_tools_path=""
                if [[ $(is_cross_tools_host ${host}) ]] ; then

                    # Don't build benchmarks and tests when building cross compiler.
                    build_perf_testsuite_this_time=false
                    build_tests_this_time=false

                    native_llvm_tools_path="$(build_directory "${LOCAL_HOST}" llvm)/bin"
                    native_clang_tools_path="$(build_directory "${LOCAL_HOST}" llvm)/bin"
                    native_swift_tools_path="$(build_directory "${LOCAL_HOST}" swift)/bin"
                else
                    build_perf_testsuite_this_time=$(true_false "$(not ${SKIP_BUILD_BENCHMARKS})")
                    build_tests_this_time=${SWIFT_INCLUDE_TESTS}
                fi

                # Command-line parameters override any autodetection that we
                # might have done.
                if [[ "${NATIVE_LLVM_TOOLS_PATH}" ]] ; then
                    native_llvm_tools_path="${NATIVE_LLVM_TOOLS_PATH}"
                fi
                if [[ "${NATIVE_CLANG_TOOLS_PATH}" ]] ; then
                    native_clang_tools_path="${NATIVE_CLANG_TOOLS_PATH}"
                fi
                if [[ "${NATIVE_SWIFT_TOOLS_PATH}" ]] ; then
                    native_swift_tools_path="${NATIVE_SWIFT_TOOLS_PATH}"
                fi

                if [ "${BUILD_LLVM}" == "0" ] ; then
                    cmake_options=(
                        "${cmake_options[@]}"
                        -DLLVM_TOOLS_BINARY_DIR:PATH=/tmp/dummy
                    )
                fi

                if [ "${HOST_LIPO}" ] ; then
                    cmake_options=(
                        "${cmake_options[@]}"
                        -DSWIFT_LIPO:PATH="${HOST_LIPO}"
                    )
                fi

                cmake_options=(
                    "${cmake_options[@]}"
                    -DCMAKE_C_FLAGS="$(swift_c_flags ${host})"
                    -DCMAKE_CXX_FLAGS="$(swift_c_flags ${host})"
                    -DCMAKE_C_FLAGS_RELWITHDEBINFO="-O2 -DNDEBUG"
                    -DCMAKE_CXX_FLAGS_RELWITHDEBINFO="-O2 -DNDEBUG"
                    -DCMAKE_BUILD_TYPE:STRING="${SWIFT_BUILD_TYPE}"
                    -DLLVM_ENABLE_ASSERTIONS:BOOL=$(true_false "${SWIFT_ENABLE_ASSERTIONS}")
                    -DSWIFT_ANALYZE_CODE_COVERAGE:STRING=$(toupper "${SWIFT_ANALYZE_CODE_COVERAGE}")
                    -DSWIFT_STDLIB_BUILD_TYPE:STRING="${SWIFT_STDLIB_BUILD_TYPE}"
                    -DSWIFT_STDLIB_ASSERTIONS:BOOL=$(true_false "${SWIFT_STDLIB_ENABLE_ASSERTIONS}")
                    -DSWIFT_STDLIB_ENABLE_RESILIENCE:BOOL=$(true_false "${SWIFT_STDLIB_ENABLE_RESILIENCE}")
                    -DSWIFT_RUNTIME_ENABLE_COW_EXISTENTIALS:BOOL=$(true_false "${SWIFT_RUNTIME_ENABLE_COW_EXISTENTIALS}")
                    -DSWIFT_STDLIB_USE_NONATOMIC_RC:BOOL=$(true_false "${SWIFT_STDLIB_USE_NONATOMIC_RC}")
                    -DSWIFT_STDLIB_SIL_SERIALIZE_ALL:BOOL=$(true_false "${SWIFT_STDLIB_SIL_SERIALIZE_ALL}")
                    -DSWIFT_NATIVE_LLVM_TOOLS_PATH:STRING="${native_llvm_tools_path}"
                    -DSWIFT_NATIVE_CLANG_TOOLS_PATH:STRING="${native_clang_tools_path}"
                    -DSWIFT_NATIVE_SWIFT_TOOLS_PATH:STRING="${native_swift_tools_path}"
                    -DSWIFT_INCLUDE_TOOLS:BOOL=$(true_false "${BUILD_SWIFT_TOOLS}")
                    -DSWIFT_BUILD_REMOTE_MIRROR:BOOL=$(true_false "${BUILD_SWIFT_REMOTE_MIRROR}")
                    -DSWIFT_SERIALIZE_STDLIB_UNITTEST:BOOL=$(true_false "${BUILD_SERIALIZED_STDLIB_UNITTEST}")
                    -DSWIFT_STDLIB_SIL_DEBUGGING:BOOL=$(true_false "${BUILD_SIL_DEBUGGING_STDLIB}")
                    -DSWIFT_CHECK_INCREMENTAL_COMPILATION:BOOL=$(true_false "${CHECK_INCREMENTAL_COMPILATION}")
                    -DSWIFT_BUILD_DYNAMIC_STDLIB:BOOL=$(true_false "${BUILD_SWIFT_DYNAMIC_STDLIB}")
                    -DSWIFT_BUILD_STATIC_STDLIB:BOOL=$(true_false "${BUILD_SWIFT_STATIC_STDLIB}")
                    -DSWIFT_BUILD_DYNAMIC_SDK_OVERLAY:BOOL=$(true_false "${BUILD_SWIFT_DYNAMIC_SDK_OVERLAY}")
                    -DSWIFT_BUILD_STATIC_SDK_OVERLAY:BOOL=$(true_false "${BUILD_SWIFT_STATIC_SDK_OVERLAY}")
                    -DSWIFT_BUILD_PERF_TESTSUITE:BOOL=$(true_false "${build_perf_testsuite_this_time}")
                    -DSWIFT_BUILD_EXAMPLES:BOOL=$(true_false "${BUILD_SWIFT_EXAMPLES}")
                    -DSWIFT_INCLUDE_TESTS:BOOL=$(true_false "${build_tests_this_time}")
                    -DSWIFT_INSTALL_COMPONENTS:STRING="${SWIFT_INSTALL_COMPONENTS}"
                    -DSWIFT_EMBED_BITCODE_SECTION:BOOL=$(true_false "${EMBED_BITCODE_SECTION}")
                    -DSWIFT_TOOLS_ENABLE_LTO:STRING="${SWIFT_TOOLS_ENABLE_LTO}"
                    -DSWIFT_BUILD_RUNTIME_WITH_HOST_COMPILER:BOOL=$(true_false "${BUILD_RUNTIME_WITH_HOST_COMPILER}")
                    "${swift_cmake_options[@]}"
                )

                if [[ "${BUILD_TOOLCHAIN_ONLY}" ]]; then
                    cmake_options+=(
                    -DSWIFT_TOOL_SIL_OPT_BUILD=FALSE
                    -DSWIFT_TOOL_SWIFT_IDE_TEST_BUILD=FALSE
                    -DSWIFT_TOOL_SWIFT_REMOTEAST_TEST_BUILD=FALSE
                    -DSWIFT_TOOL_LLDB_MODULEIMPORT_TEST_BUILD=FALSE
                    -DSWIFT_TOOL_SIL_EXTRACT_BUILD=FALSE
                    -DSWIFT_TOOL_SWIFT_LLVM_OPT_BUILD=FALSE
                    -DSWIFT_TOOL_SWIFT_SDK_ANALYZER_BUILD=FALSE
                    -DSWIFT_TOOL_SWIFT_SDK_DIGESTER_BUILD=FALSE
                    -DSWIFT_TOOL_SOURCEKITD_TEST_BUILD=FALSE
                    -DSWIFT_TOOL_SOURCEKITD_REPL_BUILD=FALSE
                    -DSWIFT_TOOL_COMPLETE_TEST_BUILD=FALSE
                    -DSWIFT_TOOL_SWIFT_REFLECTION_DUMP_BUILD=FALSE
                    )
                fi

                cmake_options=(
                    "${cmake_options[@]}"
                    -DCMAKE_INSTALL_PREFIX:PATH="$(get_host_install_prefix ${host})"
                    -DSWIFT_PATH_TO_CLANG_SOURCE:PATH="${CLANG_SOURCE_DIR}"
                    -DSWIFT_PATH_TO_CLANG_BUILD:PATH="${llvm_build_dir}"
                    -DSWIFT_PATH_TO_LLVM_SOURCE:PATH="${LLVM_SOURCE_DIR}"
                    -DSWIFT_PATH_TO_LLVM_BUILD:PATH="${llvm_build_dir}"
                    -DSWIFT_PATH_TO_CMARK_SOURCE:PATH="${CMARK_SOURCE_DIR}"
                    -DSWIFT_PATH_TO_CMARK_BUILD:PATH="$(build_directory ${host} cmark)"
                    -DSWIFT_PATH_TO_LIBDISPATCH_SOURCE:PATH="${LIBDISPATCH_SOURCE_DIR}"
                    -DSWIFT_PATH_TO_LIBDISPATCH_BUILD:PATH="$(build_directory ${host} libdispatch)"
                )

                if [[ ! "${SKIP_BUILD_LIBICU}" ]] ; then
                    cmake_options=(
                        "${cmake_options[@]}"
                        -DSWIFT_PATH_TO_LIBICU_SOURCE:PATH="${LIBICU_SOURCE_DIR}"
                        -DSWIFT_PATH_TO_LIBICU_BUILD:PATH="$(build_directory ${host} libicu)"
                    )
                fi

                if [[ "${CMAKE_GENERATOR}" == "Xcode" ]] ; then
                    cmake_options=(
                        "${cmake_options[@]}"
                        -DSWIFT_CMARK_LIBRARY_DIR:PATH=$(build_directory ${host} cmark)/src/${CMARK_BUILD_TYPE}
                    )
                else
                    cmake_options=(
                        "${cmake_options[@]}"
                        -DSWIFT_CMARK_LIBRARY_DIR:PATH=$(build_directory ${host} cmark)/src
                    )
                fi

                if [[ "${SWIFT_SDKS}" ]] ; then
                    cmake_options=(
                        "${cmake_options[@]}"
                        -DSWIFT_SDKS:STRING="$(join ";" ${SWIFT_SDKS[@]})"
                    )
                fi
                if [[ "${SWIFT_PRIMARY_VARIANT_SDK}" ]] ; then
                    cmake_options=(
                        "${cmake_options[@]}"
                        -DSWIFT_PRIMARY_VARIANT_SDK:STRING="${SWIFT_PRIMARY_VARIANT_SDK}"
                        -DSWIFT_PRIMARY_VARIANT_ARCH:STRING="${SWIFT_PRIMARY_VARIANT_ARCH}"
                    )
                fi

                if contains_product "lldb" ; then
                    lldb_build_dir=$(build_directory ${host} lldb)
                    cmake_options=(
                        "${cmake_options[@]}"
                        -DLLDB_ENABLE:BOOL=TRUE
                        -DLLDB_BUILD_DIR:STRING="${lldb_build_dir}"
                    )
                fi

                build_targets=(all "${SWIFT_STDLIB_TARGETS[@]}")
                if [[ $(true_false "${build_perf_testsuite_this_time}") == "TRUE" ]]; then
                    native_swift_tools_path="$(build_directory_bin ${LOCAL_HOST} swift)"
                    cmake_options=(
                        "${cmake_options[@]}"
                        -DSWIFT_EXEC:STRING="${native_swift_tools_path}/swiftc"
                    )
                    build_targets=("${build_targets[@]}"
                                   "${SWIFT_BENCHMARK_TARGETS[@]}")
                fi

                skip_build=${SKIP_BUILD_SWIFT}
                ;;
            lldb)
                if [ ! -d "${LLDB_SOURCE_DIR}" ]; then
                    echo "error: lldb not found in ${LLDB_SOURCE_DIR}"
                    exit 1
                fi
                if [[ "${CMAKE_GENERATOR}" != "Ninja" ]] ; then
                    echo "error: lldb can only build with ninja"
                    exit 1
                fi
                cmark_build_dir=$(build_directory ${host} cmark)
                lldb_build_dir=$(build_directory ${host} lldb)
                swift_build_dir=$(build_directory ${host} swift)

                # Add any lldb extra cmake arguments here.

                cmake_options=(
                    "${cmake_options[@]}"
                    "${lldb_cmake_options[@]}"
                    )

                if [ ! -z "${LLDB_EXTRA_CMAKE_ARGS}" ]; then
                    cmake_options=(
                        "${cmake_options[@]}"
                        ${LLDB_EXTRA_CMAKE_ARGS}
                        )
                fi

                # Figure out if we think this is a buildbot build.
                # This will influence the lldb version line.
                if [ ! -z "${JENKINS_HOME}" -a ! -z "${JOB_NAME}" -a ! -z "${BUILD_NUMBER}" ]; then
                    LLDB_IS_BUILDBOT_BUILD=1
                else
                    LLDB_IS_BUILDBOT_BUILD=0
                fi

                # Get the build date
                LLDB_BUILD_DATE=$(date +%Y-%m-%d)

                case "${host}" in
                    linux-*)
                        cmake_options=(
                            "${cmake_options[@]}"
                            -DCMAKE_BUILD_TYPE:STRING="${LLDB_BUILD_TYPE}"
                            -DLLDB_SWIFTC:PATH="$(build_directory ${LOCAL_HOST} swift)/bin/swiftc"
                            -DCMAKE_INSTALL_PREFIX:PATH="$(get_host_install_prefix ${host})"
                            -DLLDB_PATH_TO_LLVM_SOURCE:PATH="${LLVM_SOURCE_DIR}"
                            -DLLDB_PATH_TO_CLANG_SOURCE:PATH="${CLANG_SOURCE_DIR}"
                            -DLLDB_PATH_TO_SWIFT_SOURCE:PATH="${SWIFT_SOURCE_DIR}"
                            -DLLDB_PATH_TO_LLVM_BUILD:PATH="${llvm_build_dir}"
                            -DLLDB_PATH_TO_CLANG_BUILD:PATH="${llvm_build_dir}"
                            -DLLDB_PATH_TO_SWIFT_BUILD:PATH="${swift_build_dir}"
                            -DLLDB_PATH_TO_CMARK_BUILD:PATH="${cmark_build_dir}"
                            -DLLDB_IS_BUILDBOT_BUILD="${LLDB_IS_BUILDBOT_BUILD}"
                            -DLLDB_BUILD_DATE:STRING="\"${LLDB_BUILD_DATE}\""
                            -DLLDB_ALLOW_STATIC_BINDINGS=1
                        )
                        ;;
                    freebsd-*)
                        cmake_options=(
                            "${cmake_options[@]}"
                            -DCMAKE_BUILD_TYPE:STRING="${LLDB_BUILD_TYPE}"
                            -DLLDB_SWIFTC:PATH="$(build_directory ${LOCAL_HOST} swift)/bin/swiftc"
                            -DCMAKE_INSTALL_PREFIX:PATH="$(get_host_install_prefix ${host})"
                            -DLLDB_PATH_TO_LLVM_SOURCE:PATH="${LLVM_SOURCE_DIR}"
                            -DLLDB_PATH_TO_CLANG_SOURCE:PATH="${CLANG_SOURCE_DIR}"
                            -DLLDB_PATH_TO_SWIFT_SOURCE:PATH="${SWIFT_SOURCE_DIR}"
                            -DLLDB_PATH_TO_LLVM_BUILD:PATH="${llvm_build_dir}"
                            -DLLDB_PATH_TO_CLANG_BUILD:PATH="${llvm_build_dir}"
                            -DLLDB_PATH_TO_SWIFT_BUILD:PATH="${swift_build_dir}"
                            -DLLDB_PATH_TO_CMARK_BUILD:PATH="${cmark_build_dir}"
                            -DLLDB_IS_BUILDBOT_BUILD="${LLDB_IS_BUILDBOT_BUILD}"
                            -DLLDB_BUILD_DATE:STRING="\"${LLDB_BUILD_DATE}\""
                            -DLLDB_ALLOW_STATIC_BINDINGS=1
                        )
                        ;;
                    cygwin-*)
                        cmake_options=(
                            "${cmake_options[@]}"
                            -DCMAKE_BUILD_TYPE:STRING="${LLDB_BUILD_TYPE}"
                            -DLLDB_SWIFTC:PATH="$(build_directory ${LOCAL_HOST} swift)/bin/swiftc"
                            -DCMAKE_INSTALL_PREFIX:PATH="$(get_host_install_prefix ${host})"
                            -DLLDB_PATH_TO_LLVM_SOURCE:PATH="${LLVM_SOURCE_DIR}"
                            -DLLDB_PATH_TO_CLANG_SOURCE:PATH="${CLANG_SOURCE_DIR}"
                            -DLLDB_PATH_TO_SWIFT_SOURCE:PATH="${SWIFT_SOURCE_DIR}"
                            -DLLDB_PATH_TO_LLVM_BUILD:PATH="${llvm_build_dir}"
                            -DLLDB_PATH_TO_CLANG_BUILD:PATH="${llvm_build_dir}"
                            -DLLDB_PATH_TO_SWIFT_BUILD:PATH="${swift_build_dir}"
                            -DLLDB_PATH_TO_CMARK_BUILD:PATH="${cmark_build_dir}"
                            -DLLDB_IS_BUILDBOT_BUILD="${LLDB_IS_BUILDBOT_BUILD}"
                            -DLLDB_BUILD_DATE:STRING="\"${LLDB_BUILD_DATE}\""
                            -DLLDB_ALLOW_STATIC_BINDINGS=1
                        )
                        ;;
                    macosx-*)
                        # Set up flags to pass to xcodebuild
                        set_lldb_xcodebuild_options
                        set_lldb_build_mode
                        with_pushd ${source_dir} \
                            call xcodebuild -target desktop -configuration ${LLDB_BUILD_MODE} ${lldb_xcodebuild_options[@]}
                        continue
                        ;;
                esac
                ;;
            llbuild)
                cmake_options=(
                    "${cmake_options[@]}"
                    -DCMAKE_INSTALL_PREFIX:PATH="$(get_host_install_prefix ${host})"
                    -DLIT_EXECUTABLE:PATH="${LLVM_SOURCE_DIR}/utils/lit/lit.py"
                    -DFILECHECK_EXECUTABLE:PATH="$(build_directory_bin ${LOCAL_HOST} llvm)/FileCheck"
                    -DCMAKE_BUILD_TYPE:STRING="${LLBUILD_BUILD_TYPE}"
                    -DLLVM_ENABLE_ASSERTIONS:BOOL=$(true_false "${LLBUILD_ENABLE_ASSERTIONS}")
                    # We disable all bindings, since llbuild builds before Swift
                    # and can't use the unbuilt `swiftc`.
                    -DLLBUILD_SUPPORT_BINDINGS:=
                )
                ;;
            swiftpm)
                set_swiftpm_bootstrap_command
                call "${swiftpm_bootstrap_command[@]}"
                
                # swiftpm installs itself with a bootstrap method. No further cmake building is performed.
                continue
                ;;
            xctest)
                SWIFTC_BIN="$(build_directory_bin ${LOCAL_HOST} swift)/swiftc"
                XCTEST_BUILD_DIR=$(build_directory ${host} xctest)
                FOUNDATION_BUILD_DIR=$(build_directory ${host} foundation)
                
                # Staging: require opt-in for building with dispatch
                if [[ ! "${SKIP_BUILD_LIBDISPATCH}" ]] ; then
                    LIBDISPATCH_BUILD_DIR="$(build_directory ${host} libdispatch)"
                    LIBDISPATCH_BUILD_ARGS="--libdispatch-src-dir=${LIBDISPATCH_SOURCE_DIR} --libdispatch-build-dir=${LIBDISPATCH_BUILD_DIR}"
                fi
                
                # Use XCTEST_BUILD_TYPE to build either --debug or --release.
                if [[ "${XCTEST_BUILD_TYPE}" ==  "Debug" ]] ; then
                    XCTEST_BUILD_ARGS="--debug"
                else
                    XCTEST_BUILD_ARGS="--release"
                fi

                call "${XCTEST_SOURCE_DIR}"/build_script.py \
                    --swiftc="${SWIFTC_BIN}" \
                    --build-dir="${XCTEST_BUILD_DIR}" \
                    --foundation-build-dir="${FOUNDATION_BUILD_DIR}/Foundation" \
                    $LIBDISPATCH_BUILD_ARGS \
                    $XCTEST_BUILD_ARGS

                # XCTest builds itself and doesn't rely on cmake
                continue
                ;;
            foundation)
                # The configuration script requires knowing about XCTest's
                # location for building and running the tests. Note that XCTest
                # is not yet built at this point.
                XCTEST_BUILD_DIR=$(build_directory ${host} xctest)
                SWIFTC_BIN="$(build_directory_bin ${LOCAL_HOST} swift)/swiftc"
                SWIFT_BIN="$(build_directory_bin ${LOCAL_HOST} swift)/swift"
                SWIFT_BUILD_PATH="$(build_directory ${host} swift)"
                LLVM_BIN="$(build_directory_bin ${LOCAL_HOST} llvm)"

                # Staging: require opt-in for building with dispatch
                if [[ ! "${SKIP_BUILD_LIBDISPATCH}" ]] ; then
                    LIBDISPATCH_BUILD_DIR="$(build_directory ${host} libdispatch)"
                    LIBDISPATCH_BUILD_ARGS="-DLIBDISPATCH_SOURCE_DIR=${LIBDISPATCH_SOURCE_DIR} -DLIBDISPATCH_BUILD_DIR=${LIBDISPATCH_BUILD_DIR}"
                fi

                if [[ "${USE_GOLD_LINKER}" ]]; then
                    SWIFT_USE_LINKER="-fuse-ld=gold"
                fi

                # FIXME CROSSCOMPILING: 
                # Foundation is a target library (like the Swift standard library),
                # so technically we should build it for all stdlib_targets, not just for the host.
                # However, we only have the triple and sysroot for the host.
                # Also, we will need to tell it which linker to use.
                FOUNDATION_BUILD_ARGS=()
                if [[ $(is_cross_tools_host ${host}) ]]; then
                    FOUNDATION_BUILD_ARGS+=(
                        "--target=${SWIFT_HOST_TRIPLE}"
                    )
                fi

                # FIXME: Foundation doesn't build from the script on OS X
                if [[ ${host} == "macosx"* ]]; then
                    echo "Skipping Foundation on OS X -- use the Xcode project instead"
                    continue
                fi
    
                with_pushd "${FOUNDATION_SOURCE_DIR}" \
                    call env SWIFTC="${SWIFTC_BIN}" CLANG="${LLVM_BIN}"/clang SWIFT="${SWIFT_BIN}" \
                      SDKROOT="${SWIFT_BUILD_PATH}" BUILD_DIR="${build_dir}" DSTROOT="$(get_host_install_destdir ${host})" PREFIX="$(get_host_install_prefix ${host})" ./configure "${FOUNDATION_BUILD_TYPE}" ${FOUNDATION_BUILD_ARGS[@]} -DXCTEST_BUILD_DIR=${XCTEST_BUILD_DIR} $LIBDISPATCH_BUILD_ARGS
                with_pushd "${FOUNDATION_SOURCE_DIR}" \
                    call ${NINJA_BIN}

                # Foundation builds itself and doesn't use cmake
                continue
                ;;
            libdispatch)
                LIBDISPATCH_BUILD_DIR=$(build_directory ${host} ${product})
                SWIFT_BUILD_PATH="$(build_directory ${host} swift)"
                SWIFTC_BIN="$(build_directory_bin ${LOCAL_HOST} swift)/swiftc"
                LLVM_BIN="$(build_directory_bin ${LOCAL_HOST} llvm)"

                if [[ "${RECONFIGURE}" || ! -f "${LIBDISPATCH_BUILD_DIR}"/config.status ]]; then
                    echo "Reconfiguring libdispatch"
                    # First time building; need to run autotools and configure
                    if [[ "$LIBDISPATCH_BUILD_TYPE" == "Release" ]] ; then
                        dispatch_build_variant_arg="release"
                    elif [[ "$LIBDISPATCH_BUILD_TYPE" == "RelWithDebInfo" ]]; then
                        dispatch_build_variant_arg="releasedebuginfo"
                    else
                        dispatch_build_variant_arg="debug"
                    fi
                    call mkdir -p "${LIBDISPATCH_BUILD_DIR}"
                    with_pushd "${LIBDISPATCH_SOURCE_DIR}" \
                        call autoreconf -fvi
                    with_pushd "${LIBDISPATCH_BUILD_DIR}" \
                        call env CC="${LLVM_BIN}/clang" CXX="${LLVM_BIN}/clang++" SWIFTC="${SWIFTC_BIN}" \
                            "${LIBDISPATCH_SOURCE_DIR}"/configure --with-swift-toolchain="${SWIFT_BUILD_PATH}" \
                            --with-build-variant=$dispatch_build_variant_arg \
                            --prefix="$(get_host_install_destdir ${host})$(get_host_install_prefix ${host})"
                else
                    echo "Skipping reconfiguration of libdispatch"
                fi
                with_pushd "${LIBDISPATCH_BUILD_DIR}" \
                    call make
                with_pushd "${LIBDISPATCH_BUILD_DIR}/tests" \
                    call make build-tests

                # libdispatch builds itself and doesn't use cmake
                continue
                ;;
            libicu)
                SWIFT_BUILD_PATH=$(build_directory ${host} swift)
                LIBICU_BUILD_DIR=$(build_directory ${host} ${product})
                ICU_TMPINSTALL=$LIBICU_BUILD_DIR/tmp_install
                ICU_TMPLIBDIR="${SWIFT_BUILD_PATH}/lib/swift/${SWIFT_HOST_VARIANT}/${SWIFT_HOST_VARIANT_ARCH}"
                if [[ "${RECONFIGURE}" || ! -f "${LIBICU_BUILD_DIR}"/config.status ]]; then
                    echo "Reconfiguring libicu"
                    if [[ "$LIBICU_BUILD_TYPE" == "Release" ]] ; then
                        icu_build_variant_arg="--enable-release"
                    elif [[ "$LIBICU_BUILD_TYPE" == "RelWithDebInfo" ]]; then
                        icu_build_variant_arg="--enable-release"
                    else
                        icu_build_variant_arg="--enable-debug"
                    fi
                    call mkdir -p "${LIBICU_BUILD_DIR}"
                    with_pushd "${LIBICU_BUILD_DIR}" \
                        call "${LIBICU_SOURCE_DIR}"/source/configure \
                        ${icu_build_variant_arg} --prefix=${ICU_TMPINSTALL} \
                        --libdir=${ICU_TMPLIBDIR} \
                        --enable-shared --enable-static \
                        --enable-strict --disable-icuio \
                        --disable-plugins --disable-dyload --disable-extras \
                        --disable-samples --with-data-packaging=auto
                else
                    echo "Skipping reconfiguration of libicu"
                fi
                with_pushd "${LIBICU_BUILD_DIR}" \
                    call make install
                ICU_LIBDIR="$(build_directory ${host} swift)/lib/swift/${SWIFT_HOST_VARIANT}/${SWIFT_HOST_VARIANT_ARCH}"
                ICU_LIBDIR_STATIC="$(build_directory ${host} swift)/lib/swift_static/${SWIFT_HOST_VARIANT}"
                ICU_LIBDIR_STATIC_ARCH="$(build_directory ${host} swift)/lib/swift_static/${SWIFT_HOST_VARIANT}/${SWIFT_HOST_VARIANT_ARCH}"
                mkdir -p "${ICU_LIBDIR_STATIC_ARCH}"
                # Copy the static libs into the swift_static directory
                for l in uc i18n data
                do
                    lib="${ICU_LIBDIR}/libicu${l}.a"
                    cp "${lib}" "${ICU_LIBDIR_STATIC}"
                    cp "${lib}" "${ICU_LIBDIR_STATIC_ARCH}"
                done

                # Set the PKG_CONFIG_PATH so that core-foundation can find the libraries and
                # header files
                export PKG_CONFIG_PATH="${ICU_TMPLIBDIR}/pkgconfig"
                swift_cmake_options=(
                    "${swift_cmake_options[@]}"
                    -DSWIFT_${SWIFT_HOST_VARIANT_SDK}_ICU_UC_INCLUDE:STRING="${ICU_TMPINSTALL}/include"
                    -DSWIFT_${SWIFT_HOST_VARIANT_SDK}_ICU_I18N_INCLUDE:STRING="${ICU_TMPINSTALL}/include"
                    -DSWIFT_${SWIFT_HOST_VARIANT_SDK}_ICU_STATICLIB:BOOL=TRUE
                )
                # libicu builds itself and doesn't use cmake
                continue
                ;;
            playgroundlogger)
                PLAYGROUNDLOGGER_BUILD_DIR=$(build_directory ${host} ${product})
                SWIFTC_BIN="$(build_directory_bin ${host} swift)/swiftc"

                set -x
                pushd "${PLAYGROUNDLOGGER_SOURCE_DIR}"
                mkdir -p "${PLAYGROUNDLOGGER_BUILD_DIR}"
                "${playgroundlogger_build_cmd}" -configuration "${PLAYGROUNDLOGGER_BUILD_TYPE}" -target "${playgroundlogger_build_target}" install SWIFT_EXEC="${SWIFTC_BIN}" DSTROOT=${build_dir} INSTALL_PATH="/" SKIP_INSTALL=NO
                popd
                { set +x; } 2>/dev/null
                continue
                ;;
            playgroundsupport)
                PLAYGROUNDSUPPORT_BUILD_DIR=$(build_directory ${host} ${product})
                SWIFTC_BIN="$(build_directory_bin ${host} swift)/swiftc"

                set -x
                pushd "${PLAYGROUNDSUPPORT_SOURCE_DIR}"
                mkdir -p "${PLAYGROUNDSUPPORT_BUILD_DIR}"
                "xcodebuild" -configuration "${PLAYGROUNDSUPPORT_BUILD_TYPE}" -target AllProducts SWIFT_EXEC="${SWIFTC_BIN}" DSTROOT="$(get_host_install_destdir ${host})"
                popd
                { set +x; } 2>/dev/null
                continue
                ;;
            *)
                echo "error: unknown product: ${product}"
                exit 1
                ;;
        esac

        # Compute the generator output file to check for, to determine if we
        # must reconfigure. We only handle Ninja for now.
        #
        # This is important for ensuring that if a CMake configuration fails in
        # CI, that we will still be willing to rerun the configuration process.
        generator_output_path=""
        if [[ "${CMAKE_GENERATOR}" == "Ninja" ]] ; then
            generator_output_path="${build_dir}/build.ninja"
        fi

        # Configure if necessary.
        cmake_cache_path="${build_dir}/CMakeCache.txt"
        if [[  "${RECONFIGURE}" || ! -f "${cmake_cache_path}" || \
                    ( ! -z "${generator_output_path}" && ! -f "${generator_output_path}" ) ]] ; then
            call mkdir -p "${build_dir}"
            if [[ -n "${DISTCC}" ]]; then
                EXTRA_DISTCC_OPTIONS=("DISTCC_HOSTS=localhost,lzo,cpp")
            fi
            with_pushd "${build_dir}" \
                call env "${EXTRA_DISTCC_OPTIONS[@]}" "${CMAKE}" "${cmake_options[@]}" "${EXTRA_CMAKE_OPTIONS[@]}" "${source_dir}"
        fi

        # When we are building LLVM create symlinks to the c++ headers. We need
        # to do this before building LLVM since compiler-rt depends on being
        # built with the just built clang compiler. These are normally put into
        # place during the cmake step of LLVM's build when libcxx is in
        # tree... but we are not building llvm with libcxx in tree when we build
        # swift. So we need to do configure's work here.
        if [[ "${product}" == "llvm" ]]; then
            # Find the location of the c++ header dir.
            if [[ "$(uname -s)" == "Darwin" ]] ; then
              HOST_CXX_DIR=$(dirname ${HOST_CXX})
              HOST_CXX_HEADERS_DIR="$HOST_CXX_DIR/../../usr/include/c++"
            else # Linux
              HOST_CXX_HEADERS_DIR="/usr/include/c++"
            fi

            # Find the path in which the local clang build is expecting to find
            # the c++ header files.
            BUILT_CXX_INCLUDE_DIR="$llvm_build_dir/include"

            echo "symlinking the system headers ($HOST_CXX_HEADERS_DIR) into the local clang build directory ($BUILT_CXX_INCLUDE_DIR)."
            call ln -s -f "$HOST_CXX_HEADERS_DIR" "$BUILT_CXX_INCLUDE_DIR"
        fi

        # Build.
        if [[ ! "${skip_build}" ]]; then
            if [[ "${CMAKE_GENERATOR}" == "Xcode" ]] ; then
                # Xcode generator uses "ALL_BUILD" instead of "all".
                # Also, xcodebuild uses -target instead of bare names.
                build_targets=("${build_targets[@]/all/ALL_BUILD}")
                build_targets=("${build_targets[@]/#/${BUILD_TARGET_FLAG} }")

                # Xcode can't restart itself if it turns out we need to reconfigure.
                # Do an advance build to handle that.
                call "${CMAKE_BUILD[@]}" "${build_dir}" $(cmake_config_opt ${product})
            fi

            call "${CMAKE_BUILD[@]}" "${build_dir}" $(cmake_config_opt ${product}) -- "${BUILD_ARGS[@]}" ${build_targets[@]}
        fi
    done
done
# END OF BUILD PHASE

# Trap function to print the current test configuration when tests fail.
# This is a function so the text is not unnecessarily displayed when running -x.
tests_busted ()
{
    echo "*** Failed while running tests for $1 $2"
}

for host in "${ALL_HOSTS[@]}"; do
    # Skip this pass when the only action to execute can't match.
    if ! [[ $(should_execute_host_actions_for_phase ${host} test) ]]; then
        continue
    fi

    # Calculate test targets
    calculate_targets_for_host $host

    # Run the tests for each product
    for product in "${PRODUCTS[@]}"; do
        # Check if we should perform this action.
        if ! [[ $(should_execute_action "${host}-${product}-test") ]]; then
            continue
        fi

        case ${product} in
            cmark)
                if [[ "${SKIP_TEST_CMARK}" ]]; then
                    continue
                fi
                executable_target=api_test
                results_targets=(test)
                if [[ "${CMAKE_GENERATOR}" == "Xcode" ]]; then
                    # Xcode generator uses "RUN_TESTS" instead of "test".
                    results_targets=(RUN_TESTS)
                fi
                ;;
            llvm)
                continue # We don't test LLVM
                ;;
            swift)
                executable_target=
                results_targets=
                if ! [[ "${SKIP_TEST_SWIFT}" ]]; then
                    executable_target=SwiftUnitTests
                    results_targets=("${SWIFT_TEST_TARGETS[@]}")
                    if [[ "${STRESS_TEST_SOURCEKIT}" ]]; then
                        results_targets=(
                            "${results_targets[@]}"
                            stress-SourceKit
                        )
                    fi
                fi
                if ! [[ "${SKIP_TEST_BENCHMARKS}" ]]; then
                    results_targets=(
                        "${results_targets[@]}"
                        "${SWIFT_RUN_BENCHMARK_TARGETS[@]}"
                    )
                fi
                if [[ -z "${results_targets[@]}" ]]; then
                    continue
                fi
                ;;
            lldb)
                if [[ "${SKIP_TEST_LLDB}" ]]; then
                    continue
                fi
                lldb_build_dir=$(build_directory ${host} lldb)

                # Run the gtests.
                if [[ "$(uname -s)" == "Darwin" ]] ; then
                    set_lldb_xcodebuild_options
                    # Run the LLDB unittests (gtests).
                    with_pushd ${LLDB_SOURCE_DIR} \
                               call xcodebuild -scheme lldb-gtest -configuration ${LLDB_BUILD_MODE} ${lldb_xcodebuild_options[@]}
                    rc=$?
                    if [[ "$rc" -ne 0 ]] ; then
                        >&2 echo "error: LLDB gtests failed"
                        exit 1
                    fi
                else
                    # FIXME run the gtests on other platforms.
                    # There should be a CMake target for this already.
                    echo Run LLDB gtests here.
                fi

                swift_build_dir=$(build_directory ${host} swift)
                # Setup lldb executable path
                if [[ "$(uname -s)" == "Darwin" ]] ; then
                    lldb_executable="${lldb_build_dir}"/${LLDB_BUILD_MODE}/lldb
                else
                    lldb_executable="${lldb_build_dir}"/bin/lldb
                fi

                results_dir="${lldb_build_dir}/test-results"

                # Handle test results formatter
                if [[ "${LLDB_TEST_WITH_CURSES}" ]]; then
                    # Setup the curses results formatter.
                    LLDB_FORMATTER_OPTS="\
                                       --results-formatter lldbsuite.test_event.formatter.curses.Curses \
                                       --results-file /dev/stdout"
                else
                    LLDB_FORMATTER_OPTS="\
                                       --results-formatter lldbsuite.test_event.formatter.xunit.XunitFormatter \
                                       --results-file ${results_dir}/results.xml \
                                       -O--xpass=success \
                                       -O--xfail=success"
                    # Setup the xUnit results formatter.
                    if [[ "$(uname -s)" != "Darwin" ]] ; then
                        # On non-Darwin, we ignore skipped tests entirely
                        # so that they don't pollute our xUnit results with
                        # non-actionable content.
                        LLDB_FORMATTER_OPTS="${LLDB_FORMATTER_OPTS} -O-ndsym -O-rdebugserver -O-rlibc\\\\+\\\\+ -O-rlong.running -O-rbenchmarks -O-rrequires.one?.of.darwin"
                    fi
                fi

                # Handle test subdirectory clause
                if [[ "${LLDB_TEST_SWIFT_ONLY}" ]]; then
                    LLDB_TEST_SUBDIR_CLAUSE="--test-subdir lang/swift"
                else
                    LLDB_TEST_SUBDIR_CLAUSE=""
                fi

                # figure out which C/C++ compiler we should use for building test inferiors.
                if [[ "${LLDB_TEST_CC}" == "host-toolchain" ]]; then
                    # Use the host toolchain: i.e. the toolchain specified by HOST_CC
                    LLDB_DOTEST_CC_OPTS="-C ${HOST_CC}"
                elif [[ -n "${LLDB_TEST_CC}" ]]; then
                    # Use exactly the compiler path specified by the user.
                    LLDB_DOTEST_CC_OPTS="-C ${LLDB_TEST_CC}"
                else
                    # Use the clang that was just built in the tree.
                    LLDB_DOTEST_CC_OPTS="-C $(build_directory $LOCAL_HOST llvm)"/bin/clang
                fi
                
                call mkdir -p "${results_dir}"
                with_pushd "${results_dir}" \
                           call env SWIFTCC="$(build_directory $LOCAL_HOST swift)/bin/swiftc" \
                           SWIFTLIBS="${swift_build_dir}/lib/swift" \
                           "${LLDB_SOURCE_DIR}"/test/dotest.py \
                           --executable "${lldb_executable}" \
                           --rerun-all-issues \
                           ${LLDB_TEST_SUBDIR_CLAUSE} \
                           ${LLDB_DOTEST_CC_OPTS} \
                           ${LLDB_FORMATTER_OPTS}
                continue
                ;;
            llbuild)
                if [[ "${SKIP_TEST_LLBUILD}" ]]; then
                    continue
                fi
                results_targets=("test")
                executable_target=""
                ;;
            swiftpm)
                if [[ "${SKIP_TEST_SWIFTPM}" ]]; then
                    continue
                fi
                echo "--- Running tests for ${product} ---"
                call "${swiftpm_bootstrap_command[@]}" test --test-parallel
                # As swiftpm tests itself, we break early here.
                continue
                ;;
            xctest)
                if [[ "${SKIP_TEST_XCTEST}" ]]; then
                    continue
                fi
                # If libdispatch is being built then XCTest will need access to it
                if [[ ! "${SKIP_BUILD_LIBDISPATCH}" ]] ; then
                    LIBDISPATCH_BUILD_DIR="$(build_directory ${host} libdispatch)"
                    LIBDISPATCH_BUILD_ARGS="--libdispatch-src-dir=${LIBDISPATCH_SOURCE_DIR} --libdispatch-build-dir=${LIBDISPATCH_BUILD_DIR}"
                fi

                # Use XCTEST_BUILD_TYPE to build either --debug or --release.
                if [[ "${XCTEST_BUILD_TYPE}" ==  "Debug" ]] ; then
                    XCTEST_BUILD_ARGS="--debug"
                else
                    XCTEST_BUILD_ARGS="--release"
                fi

                echo "--- Running tests for ${product} ---"
                SWIFTC_BIN="$(build_directory_bin ${LOCAL_HOST} swift)/swiftc"
                FOUNDATION_BUILD_DIR=$(build_directory ${host} foundation)
                XCTEST_BUILD_DIR=$(build_directory ${host} xctest)
                call "${XCTEST_SOURCE_DIR}"/build_script.py test \
                    --swiftc="${SWIFTC_BIN}" \
                    --foundation-build-dir="${FOUNDATION_BUILD_DIR}/Foundation" \
                    ${LIBDISPATCH_BUILD_ARGS} \
                    $XCTEST_BUILD_ARGS \
                    "${XCTEST_BUILD_DIR}"
                echo "--- Finished tests for ${product} ---"
                continue
                ;;
            foundation)
                # FIXME: Foundation doesn't build from the script on OS X
                if [[ ${host} == "macosx"* ]]; then
                    echo "Skipping Foundation on OS X -- use the Xcode project instead"
                    continue
                fi
                if [[ "${SKIP_TEST_FOUNDATION}" ]]; then
                    continue
                fi
                # If libdispatch is being built, TestFoundation will need access to it
                if [[ ! "${SKIP_BUILD_LIBDISPATCH}" ]] ; then
                    LIBDISPATCH_LIB_DIR=":$(build_directory ${host} libdispatch)/src/.libs"
                else
                    LIBDISPATCH_LIB_DIR=""
                fi
                echo "--- Running tests for ${product} ---"
                build_dir=$(build_directory ${host} ${product})
                XCTEST_BUILD_DIR=$(build_directory ${host} xctest)
                with_pushd "${FOUNDATION_SOURCE_DIR}" \
                    call ${NINJA_BIN} TestFoundation
                call env LD_LIBRARY_PATH="$(get_host_install_destdir ${host})$(get_host_install_prefix ${host})"/lib/swift/:"${build_dir}/Foundation":"${XCTEST_BUILD_DIR}""${LIBDISPATCH_LIB_DIR}":${LD_LIBRARY_PATH} "${build_dir}"/TestFoundation/TestFoundation
                echo "--- Finished tests for ${product} ---"
                continue
                ;;
            libdispatch)
                if [[ "${SKIP_TEST_LIBDISPATCH}" ]]; then
                    continue
                fi
                LIBDISPATCH_BUILD_DIR=$(build_directory ${host} ${product})
                echo "--- Running tests for ${product} ---"
                with_pushd "${LIBDISPATCH_BUILD_DIR}" \
                    call env VERBOSE=1 make check
                echo "--- Finished tests for ${product} ---"
                continue
                ;;
            libicu)
                if [[ "${SKIP_TEST_LIBICU}" ]]; then
                    continue
                fi
                LIBICU_BUILD_DIR=$(build_directory ${host} ${product})
                echo "--- Running tests for ${product} ---"
                with_pushd "${LIBICU_BUILD_DIR}/test" \
                    call make
                echo "--- Finished tests for ${product} ---"
                continue
                ;;
           playgroundlogger)
               SWIFT_DYLIB_PATH=$(build_directory ${host} swift)/lib/swift/macosx/
               PLAYGROUNDLOGGER_FRAMEWORK_PATH=$(build_directory ${host} ${product})
               set -x
               pushd "${PLAYGROUNDLOGGER_FRAMEWORK_PATH}"
               DYLD_LIBRARY_PATH=$SWIFT_DYLIB_PATH DYLD_FRAMEWORK_PATH=$PLAYGROUNDLOGGER_FRAMEWORK_PATH ./PlaygroundLogger_TestDriver
               popd
               { set +x; } 2>/dev/null
               continue
               ;;
           playgroundsupport)
               continue
               ;;
            *)
                echo "error: unknown product: ${product}"
                exit 1
                ;;
        esac

        trap "tests_busted ${product} ''" ERR
        build_dir=$(build_directory ${host} ${product})
        build_cmd=("${CMAKE_BUILD[@]}" "${build_dir}" $(cmake_config_opt ${product}) -- "${BUILD_ARGS[@]}")

        if [[ "${executable_target}" != "" ]]; then
            echo "--- Building tests for ${product} ---"
            call "${build_cmd[@]}" ${BUILD_TARGET_FLAG} "${executable_target}"
        fi

        # We can only run tests built for the host machine, because
        # cross-compiled hosts only build their native target. See: get_stdlib_targets_for_host()
        if [[ $(is_cross_tools_host ${host}) ]]; then
            echo "--- Can't execute tests for ${host}, skipping... ---"
            continue
        fi

        echo "--- Running tests for ${product} ---"
        for target in "${results_targets[@]}"; do
            if [[ "${target}" != "" ]]; then
                echo "--- ${target} ---"
                trap "tests_busted ${product} '(${target})'" ERR

                # NOTE: In dry-run mode, build_dir might not exist yet. In that
                #       case, -n query will fail. So, in dry-run mode,
                #       we don't expand test script.
                if [[ ! "${DRY_RUN}" && "${CMAKE_GENERATOR}" == Ninja ]] && !( "${build_cmd[@]}" --version 2>&1 | grep -i -q llbuild ) && [[ -z "${DISTCC_PUMP}" ]]; then
                    # Ninja buffers command output to avoid scrambling the output
                    # of parallel jobs, which is awesome... except that it
                    # interferes with the progress meter when testing.  Instead of
                    # executing ninja directly, have it dump the commands it would
                    # run, strip Ninja's progress prefix with sed, and tell the
                    # shell to execute that.
                    # However, if we do this in a subshell in the ``sh -e -x -c`` line,
                    # errors in the command will not stop the script as they should.
                    echo "Generating dry run test command from: ${build_cmd[@]} -n -v ${target}"
                    dry_run_command_output="$(${build_cmd[@]} -n -v ${target} | sed -e 's/[^]]*] //')"
                    echo "Test command: ${dry_run_command_output}"
                    sh -e -x -c "${dry_run_command_output}"
                else
                    call "${build_cmd[@]}" ${BUILD_TARGET_FLAG} ${target}
                fi
                echo "-- ${target} finished --"
            fi
        done

        trap - ERR
        echo "--- Finished tests for ${product} ---"
    done
done
# END OF TEST PHASE


LIPO_SRC_DIRS=()

for host in "${ALL_HOSTS[@]}"; do
    # Skip this pass when the only action to execute can't match.
    if ! [[ $(should_execute_host_actions_for_phase ${host} install) ]]; then
        continue
    fi

    # Skip this pass if flag is set and we are cross compiling and it's the local host.
    if [[ "${SKIP_LOCAL_HOST_INSTALL}" ]] && [[ $(has_cross_compile_hosts) ]] && [[ ${host} == ${LOCAL_HOST} ]]; then
        continue
    fi

    # Calculate the directory to install products in to.
    host_install_destdir=$(get_host_install_destdir ${host})
    host_install_prefix=$(get_host_install_prefix ${host})
    
    if [[ $(should_include_host_in_lipo ${host}) ]]; then
        LIPO_SRC_DIRS+=( "${host_install_destdir}" )
    fi

    # Set the build options for this host
    set_build_options_for_host $host

    for product in "${PRODUCTS[@]}"; do
        # Check if we should perform this action.
        if ! [[ $(should_execute_action "${host}-${product}-install") ]]; then
            continue
        fi

        INSTALL_TARGETS="install"

        case ${product} in
            cmark)
                if [[ -z "${INSTALL_CMARK}" ]] ; then
                    continue
                fi
                ;;
            llvm)
                if [[ -z "${LLVM_INSTALL_COMPONENTS}" ]] ; then
                    continue
                fi
                INSTALL_TARGETS=install-$(echo ${LLVM_INSTALL_COMPONENTS} | sed -E 's/;/ install-/g')
                ;;
            swift)
                if [[ -z "${INSTALL_SWIFT}" ]] ; then
                    continue
                fi
                ;;
            llbuild)
                if [[ -z "${INSTALL_LLBUILD}" ]] ; then
                    continue
                fi
                INSTALL_TARGETS=install-swift-build-tool
                ;;
            # Products from this here install themselves; they don't fall-through.
            lldb)
                if [[ -z "${INSTALL_LLDB}" ]] ; then
                    continue
                fi
                if [[ -z "${INSTALL_DESTDIR}" ]] ; then
                    echo "--install-destdir is required to install products."
                    exit 1
                fi

                case ${host} in
                    linux-*)
                        ;;
                    freebsd-*)
                        ;;
                    cygwin-*)
                        ;;
                    macosx-*)
                        set_lldb_build_mode
                        with_pushd ${LLDB_SOURCE_DIR} \
                            call xcodebuild -target toolchain -configuration ${LLDB_BUILD_MODE} install ${lldb_xcodebuild_options[@]} DSTROOT="${host_install_destdir}" LLDB_TOOLCHAIN_PREFIX="${TOOLCHAIN_PREFIX}"
                        continue
                        ;;
                esac
                ;;
            swiftpm)
                if [[ -z "${INSTALL_SWIFTPM}" ]] ; then
                    continue
                fi
                if [[ -z "${INSTALL_DESTDIR}" ]] ; then
                    echo "--install-destdir is required to install products."
                    exit 1
                fi

                echo "--- Installing ${product} ---"
                call "${swiftpm_bootstrap_command[@]}" --prefix="${host_install_destdir}${host_install_prefix}" install
                # As swiftpm bootstraps the installation itself, we break early here.
                continue
                ;;
            xctest)
                if [[ -z "${INSTALL_XCTEST}" ]] ; then
                    continue
                fi
                if [[ -z "${INSTALL_DESTDIR}" ]] ; then
                    echo "--install-destdir is required to install products."
                    exit 1
                fi

                case ${host} in
                    linux-*)
                        LIB_TARGET="linux"
                        ;;
                    freebsd-*)
                        LIB_TARGET="freebsd"
                        ;;
                    cygwin-*)
                        LIB_TARGET="windows"
                        ;;
                    *)
                        echo "error: --install-xctest is not supported on this platform"
                        exit 1
                        ;;
                esac

                echo "--- Installing ${product} ---"
                XCTEST_BUILD_DIR=$(build_directory ${host} xctest)
                XCTEST_INSTALL_PREFIX="${host_install_destdir}${host_install_prefix}/lib/swift/${LIB_TARGET}"
                # Note that installing directly to /usr/lib/swift usually
                # requires root permissions.
                call "${XCTEST_SOURCE_DIR}"/build_script.py install \
                    --library-install-path="${XCTEST_INSTALL_PREFIX}" \
                    --module-install-path="${XCTEST_INSTALL_PREFIX}"/"${SWIFT_HOST_VARIANT_ARCH}" \
                    "${XCTEST_BUILD_DIR}"

                # As XCTest installation is self-contained, we break early here.
                continue
                ;;
            foundation)
                # FIXME: Foundation doesn't build from the script on OS X
                if [[ ${host} == "macosx"* ]]; then
                    echo "Skipping Foundation on OS X -- use the Xcode project instead"
                    continue
                fi
                if [[ -z "${INSTALL_FOUNDATION}" ]] ; then
                    continue
                fi
                if [[ -z "${INSTALL_DESTDIR}" ]] ; then
                    echo "--install-destdir is required to install products."
                    exit 1
                fi
                echo "--- Installing ${product} ---"
                build_dir=$(build_directory ${host} ${product})
                with_pushd "${FOUNDATION_SOURCE_DIR}" \
                    call ${NINJA_BIN} install

                # As foundation installation is self-contained, we break early here.
                continue
                ;;
            libdispatch)
                if [[ -z "${INSTALL_LIBDISPATCH}" ]] ; then
                    continue
                fi
                if [[ -z "${INSTALL_DESTDIR}" ]] ; then
                    echo "--install-destdir is required to install products."
                    exit 1
                fi
                echo "--- Installing ${product} ---"
                LIBDISPATCH_BUILD_DIR=$(build_directory ${host} ${product})
                with_pushd "${LIBDISPATCH_BUILD_DIR}" \
                    call make install

                # As libdispatch installation is self-contained, we break early here.
                continue
                ;;
            libicu)
                if [[ -z "${INSTALL_LIBICU}" ]]; then
                    continue
                fi
                if [[ -z "${INSTALL_DESTDIR}" ]] ; then
                    echo "--install-destdir is required to install products."
                    exit 1
                fi
                echo "--- Installing ${product} ---"
                LIBICU_BUILD_DIR=$(build_directory ${host} ${product})
                ICU_LIBDIR="$(build_directory ${host} swift)/lib/swift/${SWIFT_HOST_VARIANT}/${SWIFT_HOST_VARIANT_ARCH}"
                LIBICU_DEST_DIR="$(get_host_install_destdir ${host})$(get_host_install_prefix ${host})lib/swift/${SWIFT_HOST_VARIANT}"
                LIBICU_DEST_DIR_STATIC="$(get_host_install_destdir ${host})$(get_host_install_prefix ${host})lib/swift_static/${SWIFT_HOST_VARIANT}"
                mkdir -p ${LIBICU_DEST_DIR}
                mkdir -p ${LIBICU_DEST_DIR_STATIC}
                for l in uc i18n data
                do
                    lib=${ICU_LIBDIR}/libicu${l}
                    echo "${lib} => ${LIBICU_DEST_DIR}"
                    cp -d ${lib}.so ${lib}.so.* ${LIBICU_DEST_DIR}
                    cp -d ${lib}.so ${lib}.so.* ${LIBICU_DEST_DIR}
                    cp -d ${lib}.a ${LIBICU_DEST_DIR_STATIC}
                    cp -d ${lib}.a ${LIBICU_DEST_DIR_STATIC}
                done
                continue
                ;;
            playgroundlogger)
                if [[ -z "${INSTALL_PLAYGROUNDLOGGER}" ]] ; then
                    continue
                fi
                if [[ -z "${INSTALL_DESTDIR}" ]] ; then
                    echo "--install-destdir is required to install products."
                    exit 1
                fi

                echo "--- Installing ${product} ---"
                PLAYGROUNDLOGGER_BUILD_DIR=$(build_directory ${host} playgroundlogger)
                PLAYGROUNDLOGGER_INSTALL_PREFIX="${INSTALL_DESTDIR}"
                # Note that installing directly to /usr/lib/swift usually
                # requires root permissions.
                set -x
                case "$(uname -s)" in
                    Linux)
                        PLAYGROUNDLOGGER_INSTALL_DIR="$(get_host_install_destdir ${host})/$(get_host_install_prefix ${host})/lib/swift/linux"
                        mkdir -p "${PLAYGROUNDLOGGER_INSTALL_DIR}"
                        cp -R "${PLAYGROUNDLOGGER_BUILD_DIR}"/libPlaygroundLogger.so "${PLAYGROUNDLOGGER_INSTALL_DIR}"
                        ;;
                    Darwin)
                        pushd "${PLAYGROUNDLOGGER_SOURCE_DIR}"
                        xcodebuild -target "All Platforms Logger" -configuration Toolchain_${PLAYGROUNDLOGGER_BUILD_TYPE} install SWIFT_EXEC="${SWIFTC_BIN}" DT_TOOLCHAIN_DIR="${TOOLCHAIN_PREFIX}" DSTROOT="$(get_host_install_destdir ${host})"
                        popd
                        continue
                        ;;
                    *)
                        echo "error: --install-playgroundlogger is not supported on this platform"
                        exit 1
                        ;;
                esac
                { set +x; } 2>/dev/null

                # As XCTest installation is self-contained, we break early here.
                continue
                ;;
            playgroundsupport)
                set -x
                if [[ -z "${INSTALL_PLAYGROUNDSUPPORT}" ]] ; then
                    continue
                fi
                case "$(uname -s)" in
                    Linux)
                        ;;
                    FreeBSD)
                        ;;
                    CYGWIN_NT-10.0)
                        ;;
                    Darwin)
                        pushd "${PLAYGROUNDSUPPORT_SOURCE_DIR}"
                        xcodebuild -target AllProducts -configuration ${PLAYGROUNDSUPPORT_BUILD_TYPE} install SWIFT_EXEC="${SWIFTC_BIN}" DT_TOOLCHAIN_DIR="${TOOLCHAIN_PREFIX}" DSTROOT="$(get_host_install_destdir ${host})"
                        popd
                        continue
                        ;;
                esac
                { set +x; } 2>/dev/null
                ;;
            *)
                echo "error: unknown product: ${product}"
                exit 1
                ;;
        esac

        if [[ -z "${INSTALL_DESTDIR}" ]] ; then
            echo "--install-destdir is required to install products."
            exit 1
        fi

        echo "--- Installing ${product} ---"
        build_dir=$(build_directory ${host} ${product})

        call env DESTDIR="${host_install_destdir}" "${CMAKE_BUILD[@]}" "${build_dir}" -- ${INSTALL_TARGETS}
    done

    if [[ "${DARWIN_INSTALL_EXTRACT_SYMBOLS}" ]] && [[ $(host_has_darwin_symbols ${host}) ]]; then
        echo "--- Extracting symbols ---"

        # FIXME: Since it's hard to trace output pipe call,
        #        For now, We don't support dry-run trace for this block
        #        Instead, just echo we do "darwin_intall_extract_symbols".
        if [[ "${DRY_RUN}" ]]; then
            call darwin_install_extract_symbols
        else
            set -x
            # Copy executables and shared libraries from the `host_install_destdir` to
            # INSTALL_SYMROOT and run dsymutil on them.
            (cd "${host_install_destdir}" &&
             find ./"${TOOLCHAIN_PREFIX}" -perm -0111 -type f -print | cpio -pdm "${INSTALL_SYMROOT}")

            # Run dsymutil on executables and shared libraries.
            #
            # Exclude shell scripts.
            (cd "${INSTALL_SYMROOT}" &&
             find ./"${TOOLCHAIN_PREFIX}" -perm -0111 -type f -print | \
               grep -v swift-stdlib-tool | \
               grep -v crashlog.py | \
               grep -v symbolication.py | \
               xargs -n 1 -P ${BUILD_JOBS} $(xcrun_find_tool dsymutil))

            # Strip executables, shared libraries and static libraries in
            # `host_install_destdir`.
            find "${host_install_destdir}${TOOLCHAIN_PREFIX}/" \
              '(' -perm -0111 -or -name "*.a" ')' -type f -print | \
              xargs -n 1 -P ${BUILD_JOBS} $(xcrun_find_tool strip) -S

            { set +x; } 2>/dev/null
        fi
    fi
done
# Everything is 'installed', but some products may be awaiting lipo.


function build_and_test_installable_package() {

    local host="$1"

    if [[ "${INSTALLABLE_PACKAGE}" ]] ; then

        # Get the directory where the products where installed.
        # If INSTALL_DESTDIR not given, we couldn't have installed anything.
        
        if [[ -z "${INSTALL_DESTDIR}" ]] ; then
            echo "--install-destdir required to build a package. Skipping."
            return
        fi
        local host_install_destdir="$(get_host_install_destdir ${host})"
        local host_install_prefix="$(get_host_install_prefix ${host})"

        if [[ $(has_cross_compile_hosts) ]]; then
            package_for_host="${INSTALLABLE_PACKAGE}-${host}"
        else
            package_for_host="${INSTALLABLE_PACKAGE}"
        fi

        echo "--- Creating installable package ---"
        echo "-- Package file: ${package_for_host} --"

        # Assume the lipo builds are (or include) an OS X host and build an xctoolchain
        if [[ "${host}" == "macosx-"* ]] || [[ "${host}" == "merged-hosts" ]]; then
          # Create plist for xctoolchain.
          echo "-- Create Info.plist --"
          PLISTBUDDY_BIN="/usr/libexec/PlistBuddy"

          DARWIN_TOOLCHAIN_INSTALL_LOCATION="/Library/Developer/Toolchains/${DARWIN_TOOLCHAIN_NAME}.xctoolchain"
          DARWIN_TOOLCHAIN_INFO_PLIST="${host_install_destdir}${TOOLCHAIN_PREFIX}/Info.plist"
          DARWIN_TOOLCHAIN_REPORT_URL="https://bugs.swift.org/"
          COMPATIBILITY_VERSION=2
          COMPATIBILITY_VERSION_DISPLAY_STRING="Xcode 8.0"
          DARWIN_TOOLCHAIN_CREATED_DATE="$(date -u +'%a %b %d %T GMT %Y')"

          echo "-- Removing: ${DARWIN_TOOLCHAIN_INFO_PLIST}"
          call rm -f ${DARWIN_TOOLCHAIN_INFO_PLIST}

          call ${PLISTBUDDY_BIN} -c "Add DisplayName string '${DARWIN_TOOLCHAIN_DISPLAY_NAME}'" "${DARWIN_TOOLCHAIN_INFO_PLIST}"
          call ${PLISTBUDDY_BIN} -c "Add ShortDisplayName string '${DARWIN_TOOLCHAIN_DISPLAY_NAME_SHORT}'" "${DARWIN_TOOLCHAIN_INFO_PLIST}"
          call ${PLISTBUDDY_BIN} -c "Add CreatedDate date '${DARWIN_TOOLCHAIN_CREATED_DATE}'" "${DARWIN_TOOLCHAIN_INFO_PLIST}"
          call ${PLISTBUDDY_BIN} -c "Add CompatibilityVersion integer ${COMPATIBILITY_VERSION}" "${DARWIN_TOOLCHAIN_INFO_PLIST}"
          call ${PLISTBUDDY_BIN} -c "Add CompatibilityVersionDisplayString string ${COMPATIBILITY_VERSION_DISPLAY_STRING}" "${DARWIN_TOOLCHAIN_INFO_PLIST}"
          call ${PLISTBUDDY_BIN} -c "Add Version string '${DARWIN_TOOLCHAIN_VERSION}'" "${DARWIN_TOOLCHAIN_INFO_PLIST}"
          call ${PLISTBUDDY_BIN} -c "Add CFBundleIdentifier string '${DARWIN_TOOLCHAIN_BUNDLE_IDENTIFIER}'" "${DARWIN_TOOLCHAIN_INFO_PLIST}"
          call ${PLISTBUDDY_BIN} -c "Add ReportProblemURL string '${DARWIN_TOOLCHAIN_REPORT_URL}'" "${DARWIN_TOOLCHAIN_INFO_PLIST}"
          call ${PLISTBUDDY_BIN} -c "Add Aliases array" "${DARWIN_TOOLCHAIN_INFO_PLIST}"
          call ${PLISTBUDDY_BIN} -c "Add Aliases:0 string '${DARWIN_TOOLCHAIN_ALIAS}'" "${DARWIN_TOOLCHAIN_INFO_PLIST}"
          call ${PLISTBUDDY_BIN} -c "Add OverrideBuildSettings dict" "${DARWIN_TOOLCHAIN_INFO_PLIST}"
          call ${PLISTBUDDY_BIN} -c "Add OverrideBuildSettings:ENABLE_BITCODE string 'NO'" "${DARWIN_TOOLCHAIN_INFO_PLIST}"
          call ${PLISTBUDDY_BIN} -c "Add OverrideBuildSettings:SWIFT_DISABLE_REQUIRED_ARCLITE string 'YES'" "${DARWIN_TOOLCHAIN_INFO_PLIST}"
          call ${PLISTBUDDY_BIN} -c "Add OverrideBuildSettings:SWIFT_LINK_OBJC_RUNTIME string 'YES'" "${DARWIN_TOOLCHAIN_INFO_PLIST}"

          call chmod a+r "${DARWIN_TOOLCHAIN_INFO_PLIST}"

          if [[ "${DARWIN_TOOLCHAIN_APPLICATION_CERT}" ]] ; then
            echo "-- Codesign xctoolchain --"
            call "${SWIFT_SOURCE_DIR}/utils/toolchain-codesign" "${DARWIN_TOOLCHAIN_APPLICATION_CERT}" "${host_install_destdir}${TOOLCHAIN_PREFIX}/" 
          fi
          if [[ "${DARWIN_TOOLCHAIN_INSTALLER_PACKAGE}" ]] ; then
            echo "-- Create Installer --"
            call "${SWIFT_SOURCE_DIR}/utils/toolchain-installer" "${host_install_destdir}${TOOLCHAIN_PREFIX}/" "${DARWIN_TOOLCHAIN_BUNDLE_IDENTIFIER}" \
                "${DARWIN_TOOLCHAIN_INSTALLER_CERT}" "${DARWIN_TOOLCHAIN_INSTALLER_PACKAGE}" "${DARWIN_TOOLCHAIN_INSTALL_LOCATION}" \
                "${DARWIN_TOOLCHAIN_VERSION}" "${SWIFT_SOURCE_DIR}/utils/darwin-installer-scripts"
          fi 

          # host_install_destdir contains the toolchain prefix.
          # We want to create the package in host_install_destdir_nonprefixed.
          with_pushd "${host_install_destdir}" \
              call tar -c -z -f "${package_for_host}" "${TOOLCHAIN_PREFIX/#\/}"
        else
            # tar on OS X doesn't support --owner/--group.
            if [[ "$(uname -s)" == "Darwin" ]] ; then
                with_pushd "${host_install_destdir}" \
                    tar -c -z -f "${package_for_host}" "${host_install_prefix/#\/}"
            else
                with_pushd "${host_install_destdir}" \
                    tar -c -z -f "${package_for_host}" --owner=0 --group=0 "${host_install_prefix/#\/}"
            fi
        fi
        if [[ "${TEST_INSTALLABLE_PACKAGE}" ]] ; then
            PKG_TESTS_SOURCE_DIR="${WORKSPACE}/swift-integration-tests"
            PKG_TESTS_SANDBOX_PARENT="$(build_directory swift_package_sandbox_${host} none)"
            PKG_TESTS_TEMPS="${PKG_TESTS_SANDBOX_PARENT}"/"tests"

            if [[ "${host}" == "macosx-"* ]] ; then
                PKG_TESTS_SANDBOX="${PKG_TESTS_SANDBOX_PARENT}"/"${TOOLCHAIN_PREFIX}"
            else # Linux
                PKG_TESTS_SANDBOX="${PKG_TESTS_SANDBOX_PARENT}"
            fi

            LIT_EXECUTABLE_PATH="${LLVM_SOURCE_DIR}/utils/lit/lit.py"
            FILECHECK_EXECUTABLE_PATH="$(build_directory_bin ${LOCAL_HOST} llvm)/FileCheck"
            echo "-- Test Installable Package --"
            call rm -rf "${PKG_TESTS_SANDBOX_PARENT}"
            call mkdir -p "${PKG_TESTS_SANDBOX}"
            with_pushd "${PKG_TESTS_SANDBOX_PARENT}" \
                call tar xzf "${package_for_host}"

            with_pushd "${PKG_TESTS_SOURCE_DIR}" \
                call python "${LIT_EXECUTABLE_PATH}" . -sv --param package-path="${PKG_TESTS_SANDBOX}" --param filecheck="${FILECHECK_EXECUTABLE_PATH}" --param test-exec-root="${PKG_TESTS_TEMPS}"
        fi
    fi
}

# Build and test packages.
for host in "${ALL_HOSTS[@]}"; do
    
    # Check if we should perform this action.
    if ! [[ $(should_execute_action "${host}-package") ]]; then
        continue
    fi
    
    if [[ $(should_include_host_in_lipo ${host}) ]]; then
            continue
    fi    
    
    build_and_test_installable_package ${host}
done

# Lipo those products which require it, optionally build and test an installable package.
if [[ ${#LIPO_SRC_DIRS[@]} -gt 0 ]]; then
    # This is from multiple hosts; Which host should we say it is? 
    # Let's call it 'merged-hosts' so that we can identify it.
    mergedHost="merged-hosts"
    
    # Check if we should perform this action.
    if ! [[ $(should_execute_action "${mergedHost}-lipo") ]]; then
        continue
    fi
    
    echo "--- Merging and running lipo ---"
    
    # Allow passing lipo with --host-lipo
    if [[ -z "${HOST_LIPO}" ]] ; then
        LIPO_PATH=$(xcrun_find_tool lipo)
    else
        LIPO_PATH="${HOST_LIPO}"
    fi
    call "${SWIFT_SOURCE_DIR}"/utils/recursive-lipo --lipo=${LIPO_PATH} --copy-subdirs="$(get_host_install_prefix ${host})lib/swift $(get_host_install_prefix ${host})lib/swift_static" --destination="$(get_host_install_destdir ${mergedHost})" ${LIPO_SRC_DIRS[@]}

    # Build and test the lipo-ed package.
    build_and_test_installable_package ${mergedHost}
fi
# END<|MERGE_RESOLUTION|>--- conflicted
+++ resolved
@@ -173,13 +173,8 @@
     native-clang-tools-path     ""               "directory that contains Clang tools that are executable on the build machine"
     native-swift-tools-path     ""               "directory that contains Swift tools that are executable on the build machine"
     compiler-vendor             "none"           "compiler vendor name [none,apple]"
-<<<<<<< HEAD
     clang-user-visible-version  "5.0.0"          "user-visible version of the embedded Clang and LLVM compilers"
-    swift-user-visible-version  "4.0"            "user-visible version of the Swift language"
-=======
-    clang-user-visible-version  "4.0.0"          "user-visible version of the embedded Clang and LLVM compilers"
     swift-user-visible-version  "3.1"            "user-visible version of the Swift language"
->>>>>>> 9e9a0a04
     swift-compiler-version      ""               "string that indicates a compiler version for Swift"
     clang-compiler-version      ""               "string that indicates a compiler version for Clang"
     embed-bitcode-section       "0"              "embed an LLVM bitcode section in stdlib/overlay binaries for supported platforms"
