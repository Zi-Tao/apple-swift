--- conflicted
+++ resolved
@@ -17,10 +17,6 @@
 #ifndef SWIFT_SIL_INSTRUCTION_H
 #define SWIFT_SIL_INSTRUCTION_H
 
-<<<<<<< HEAD
-// SWIFT_ENABLE_TENSORFLOW
-=======
->>>>>>> a49428ca
 #include "swift/AST/AutoDiff.h"
 #include "swift/AST/Builtins.h"
 #include "swift/AST/Decl.h"
@@ -66,13 +62,7 @@
 class SILBuilder;
 class SILDebugLocation;
 class SILDebugScope;
-<<<<<<< HEAD
-// SWIFT_ENABLE_TENSORFLOW
 class SILDifferentiabilityWitness;
-// SWIFT_ENABLE_TENSORFLOW_END
-=======
-class SILDifferentiabilityWitness;
->>>>>>> a49428ca
 class SILFunction;
 class SILGlobalVariable;
 class SILInstructionResultArray;
@@ -7981,8 +7971,8 @@
          const GenericSpecializationInformation *SpecializationInfo);
 };
 
-<<<<<<< HEAD
 // SWIFT_ENABLE_TENSORFLOW
+
 /// `differentiable_function` - given a function, differentiation indices and
 /// its derivative functions, create an `@differentiable` function that
 /// represents a bundle of these functions and configurations.
@@ -8173,9 +8163,8 @@
   ArrayRef<Operand> getAllOperands() const { return operands.asArray(); }
   MutableArrayRef<Operand> getAllOperands() { return operands.asArray(); }
 };
-
-=======
->>>>>>> a49428ca
+// SWIFT_ENABLE_TENSORFLOW END
+
 class DifferentiabilityWitnessFunctionInst
     : public InstructionBase<
           SILInstructionKind::DifferentiabilityWitnessFunctionInst,
@@ -8190,12 +8179,7 @@
   bool hasExplicitFunctionType;
 
   static SILType getDifferentiabilityWitnessType(
-<<<<<<< HEAD
-      SILModule &module,
-      DifferentiabilityWitnessFunctionKind witnessKind,
-=======
       SILModule &module, DifferentiabilityWitnessFunctionKind witnessKind,
->>>>>>> a49428ca
       SILDifferentiabilityWitness *witness);
 
 public:
@@ -8214,10 +8198,6 @@
   ArrayRef<Operand> getAllOperands() const { return {}; }
   MutableArrayRef<Operand> getAllOperands() { return {}; }
 };
-<<<<<<< HEAD
-// SWIFT_ENABLE_TENSORFLOW END
-=======
->>>>>>> a49428ca
 
 // This is defined out of line to work around the fact that this depends on
 // PartialApplyInst being defined, but PartialApplyInst is a subclass of
