--- conflicted
+++ resolved
@@ -257,6 +257,11 @@
   /// The function's remaining set of specialize attributes.
   std::vector<SILSpecializeAttr*> SpecializeAttrSet;
 
+  /// SWIFT_ENABLE_TENSORFLOW
+  /// The function's `[differentiable]` attributes.
+  llvm::SmallVector<SILDifferentiableAttr *, 4>
+    DifferentiableAttrs;
+
   /// Has value if there's a profile for this function
   /// Contains Function Entry Count
   ProfileCounter EntryCount;
@@ -314,38 +319,6 @@
   /// invoked with a `self` argument of the exact base class type.
   unsigned ExactSelfClass : 1;
 
-<<<<<<< HEAD
-  /// If != OptimizationMode::NotSet, the optimization mode specified with an
-  /// function attribute.
-  OptimizationMode OptMode;
-
-  /// This is the number of uses of this SILFunction inside the SIL.
-  /// It does not include references from debug scopes.
-  unsigned RefCount = 0;
-
-  /// The function's set of semantics attributes.
-  ///
-  /// TODO: Why is this using a std::string? Why don't we use uniqued
-  /// StringRefs?
-  llvm::SmallVector<std::string, 1> SemanticsAttrSet;
-
-  /// The function's remaining set of specialize attributes.
-  std::vector<SILSpecializeAttr*> SpecializeAttrSet;
-
-  /// SWIFT_ENABLE_TENSORFLOW
-  /// The function's `[differentiable]` attributes.
-  llvm::SmallVector<SILDifferentiableAttr *, 4>
-    DifferentiableAttrs;
-
-  /// The function's effects attribute.
-  EffectsKind EffectsKindAttr;
-
-  /// Has value if there's a profile for this function
-  /// Contains Function Entry Count
-  ProfileCounter EntryCount;
-
-=======
->>>>>>> f302da0f
   /// True if this function is inlined at least once. This means that the
   /// debug info keeps a pointer to this function.
   unsigned Inlined : 1;
