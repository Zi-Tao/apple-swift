//===--- Common.h - Automatic differentiation common utils ----*- C++ -*---===//
//
// This source file is part of the Swift.org open source project
//
// Copyright (c) 2019 - 2020 Apple Inc. and the Swift project authors
// Licensed under Apache License v2.0 with Runtime Library Exception
//
// See https://swift.org/LICENSE.txt for license information
// See https://swift.org/CONTRIBUTORS.txt for the list of Swift project authors
//
//===----------------------------------------------------------------------===//
//
// Automatic differentiation common utilities.
//
//===----------------------------------------------------------------------===//

#ifndef SWIFT_SILOPTIMIZER_UTILS_DIFFERENTIATION_COMMON_H
#define SWIFT_SILOPTIMIZER_UTILS_DIFFERENTIATION_COMMON_H

#include "swift/SIL/SILDifferentiabilityWitness.h"
#include "swift/SIL/SILType.h"
#include "swift/SIL/SILFunction.h"
#include "swift/SIL/SILModule.h"
<<<<<<< HEAD
// SWIFT_ENABLE_TENSORFLOW
#include "swift/SIL/TypeSubstCloner.h"
#include "swift/SILOptimizer/Analysis/DominanceAnalysis.h"
// SWIFT_ENABLE_TENSORFLOW END
=======
#include "swift/SIL/TypeSubstCloner.h"
#include "swift/SILOptimizer/Analysis/DifferentiableActivityAnalysis.h"
>>>>>>> bb0aa1c5

namespace swift {

// SWIFT_ENABLE_TENSORFLOW
using llvm::DenseMap;
using llvm::SmallDenseMap;
using llvm::SmallDenseSet;
using llvm::SmallMapVector;
using llvm::SmallSet;

class ApplyInst;
class DifferentiableActivityInfo;
// SWIFT_ENABLE_TENSORFLOW END

//===----------------------------------------------------------------------===//
// Helpers
//===----------------------------------------------------------------------===//

namespace autodiff {

/// Prints an "[AD] " prefix to `llvm::dbgs()` and returns the debug stream.
/// This is being used to print short debug messages within the AD pass.
raw_ostream &getADDebugStream();

/// Returns true if this is an full apply site whose callee has
/// `array.uninitialized_intrinsic` semantics.
bool isArrayLiteralIntrinsic(FullApplySite applySite);

/// If the given value `v` corresponds to an `ApplyInst` with
/// `array.uninitialized_intrinsic` semantics, returns the corresponding
/// `ApplyInst`. Otherwise, returns `nullptr`.
ApplyInst *getAllocateUninitializedArrayIntrinsic(SILValue v);

/// Given an element address from an `array.uninitialized_intrinsic` `apply`
/// instruction, returns the `apply` instruction. The element address is either
/// a `pointer_to_address` or `index_addr` instruction to the `RawPointer`
/// result of the instrinsic:
///
///     %result = apply %array.uninitialized_intrinsic : $(Array<T>, RawPointer)
///     (%array, %ptr) = destructure_tuple %result
///     %elt0 = pointer_to_address %ptr to $*T       // element address
///     %index_1 = integer_literal $Builtin.Word, 1
///     %elt1 = index_addr %elt0, %index_1           // element address
///     ...
ApplyInst *getAllocateUninitializedArrayIntrinsicElementAddress(SILValue v);

/// Given a value, finds its single `destructure_tuple` user if the value is
/// tuple-typed and such a user exists.
DestructureTupleInst *getSingleDestructureTupleUser(SILValue value);

/// Given a full apply site, apply the given callback to each of its
/// "direct results".
///
/// - `apply`
/// Special case because `apply` returns a single (possibly tuple-typed) result
/// instead of multiple results. If the `apply` has a single
/// `destructure_tuple` user, treat the `destructure_tuple` results as the
/// `apply` direct results.
///
/// - `begin_apply`
/// Apply callback to each `begin_apply` direct result.
///
/// - `try_apply`
/// Apply callback to each `try_apply` successor basic block argument.
void forEachApplyDirectResult(
    FullApplySite applySite, llvm::function_ref<void(SILValue)> resultCallback);

/// Given a function, gathers all of its formal results (both direct and
/// indirect) in an order defined by its result type. Note that "formal results"
/// refer to result values in the body of the function, not at call sites.
void collectAllFormalResultsInTypeOrder(SILFunction &function,
                                        SmallVectorImpl<SILValue> &results);

/// Given a function, gathers all of its direct results in an order defined by
/// its result type. Note that "formal results" refer to result values in the
/// body of the function, not at call sites.
void collectAllDirectResultsInTypeOrder(SILFunction &function,
                                        SmallVectorImpl<SILValue> &results);

/// Given a function call site, gathers all of its actual results (both direct
/// and indirect) in an order defined by its result type.
void collectAllActualResultsInTypeOrder(
    ApplyInst *ai, ArrayRef<SILValue> extractedDirectResults,
    SmallVectorImpl<SILValue> &results);

/// For an `apply` instruction with active results, compute:
/// - The results of the `apply` instruction, in type order.
/// - The set of minimal parameter and result indices for differentiating the
///   `apply` instruction.
void collectMinimalIndicesForFunctionCall(
    ApplyInst *ai, SILAutoDiffIndices parentIndices,
    const DifferentiableActivityInfo &activityInfo,
    SmallVectorImpl<SILValue> &results, SmallVectorImpl<unsigned> &paramIndices,
    SmallVectorImpl<unsigned> &resultIndices);

/// Returns the underlying instruction for the given SILValue, if it exists,
/// peering through function conversion instructions.
template <class Inst> Inst *peerThroughFunctionConversions(SILValue value) {
  if (auto *inst = dyn_cast<Inst>(value))
    return inst;
  if (auto *cvi = dyn_cast<CopyValueInst>(value))
    return peerThroughFunctionConversions<Inst>(cvi->getOperand());
  if (auto *bbi = dyn_cast<BeginBorrowInst>(value))
    return peerThroughFunctionConversions<Inst>(bbi->getOperand());
  if (auto *tttfi = dyn_cast<ThinToThickFunctionInst>(value))
    return peerThroughFunctionConversions<Inst>(tttfi->getOperand());
  if (auto *cfi = dyn_cast<ConvertFunctionInst>(value))
    return peerThroughFunctionConversions<Inst>(cfi->getOperand());
  if (auto *pai = dyn_cast<PartialApplyInst>(value))
    return peerThroughFunctionConversions<Inst>(pai->getCallee());
  return nullptr;
}

<<<<<<< HEAD
// SWIFT_ENABLE_TENSORFLOW
/// Returns true if this is an full apply site whose callee has
/// `array.uninitialized_intrinsic` semantics.
bool isArrayLiteralIntrinsic(FullApplySite applySite);

/// If the given value `v` corresponds to an `ApplyInst` with
/// `array.uninitialized_intrinsic` semantics, returns the corresponding
/// `ApplyInst`. Otherwise, returns `nullptr`.
ApplyInst *getAllocateUninitializedArrayIntrinsic(SILValue v);

/// Given an element address from an `array.uninitialized_intrinsic` `apply`
/// instruction, returns the `apply` instruction. The element address is either
/// a `pointer_to_address` or `index_addr` instruction to the `RawPointer`
/// result of the instrinsic:
///
///     %result = apply %array.uninitialized_intrinsic : $(Array<T>, RawPointer)
///     (%array, %ptr) = destructure_tuple %result
///     %elt0 = pointer_to_address %ptr to $*T       // element address
///     %index_1 = integer_literal $Builtin.Word, 1
///     %elt1 = index_addr %elt0, %index_1           // element address
///     ...
ApplyInst *getAllocateUninitializedArrayIntrinsicElementAddress(SILValue v);

/// Given a value, finds its single `destructure_tuple` user if the value is
/// tuple-typed and such a user exists.
DestructureTupleInst *getSingleDestructureTupleUser(SILValue value);

/// Given a full apply site, apply the given callback to each of its
/// "direct results".
///
/// - `apply`
/// Special case because `apply` returns a single (possibly tuple-typed) result
/// instead of multiple results. If the `apply` has a single
/// `destructure_tuple` user, treat the `destructure_tuple` results as the
/// `apply` direct results.
///
/// - `begin_apply`
/// Apply callback to each `begin_apply` direct result.
///
/// - `try_apply`
/// Apply callback to each `try_apply` successor basic block argument.
void forEachApplyDirectResult(
    FullApplySite applySite, llvm::function_ref<void(SILValue)> resultCallback);

/// Given a function, gathers all of its formal results (both direct and
/// indirect) in an order defined by its result type. Note that "formal results"
/// refer to result values in the body of the function, not at call sites.
void collectAllFormalResultsInTypeOrder(SILFunction &function,
                                        SmallVectorImpl<SILValue> &results);

/// Given a function, gathers all of its direct results in an order defined by
/// its result type. Note that "formal results" refer to result values in the
/// body of the function, not at call sites.
void collectAllDirectResultsInTypeOrder(SILFunction &function,
                                        SmallVectorImpl<SILValue> &results);

/// Given a function call site, gathers all of its actual results (both direct
/// and indirect) in an order defined by its result type.
void collectAllActualResultsInTypeOrder(
    ApplyInst *ai, ArrayRef<SILValue> extractedDirectResults,
    SmallVectorImpl<SILValue> &results);

/// For an `apply` instruction with active results, compute:
/// - The results of the `apply` instruction, in type order.
/// - The set of minimal parameter and result indices for differentiating the
///   `apply` instruction.
void collectMinimalIndicesForFunctionCall(
    ApplyInst *ai, SILAutoDiffIndices parentIndices,
    const DifferentiableActivityInfo &activityInfo,
    SmallVectorImpl<SILValue> &results, SmallVectorImpl<unsigned> &paramIndices,
    SmallVectorImpl<unsigned> &resultIndices);

/// Emit a zero value into the given buffer access by calling
/// `AdditiveArithmetic.zero`. The given type must conform to
/// `AdditiveArithmetic`.
void emitZeroIntoBuffer(SILBuilder &builder, CanType type,
                        SILValue bufferAccess, SILLocation loc);
=======
//===----------------------------------------------------------------------===//
// Code emission utilities
//===----------------------------------------------------------------------===//
>>>>>>> bb0aa1c5

/// Given a range of elements, joins these into a single value. If there's
/// exactly one element, returns that element. Otherwise, creates a tuple using
/// a `tuple` instruction.
SILValue joinElements(ArrayRef<SILValue> elements, SILBuilder &builder,
                      SILLocation loc);

/// Given a value, extracts all elements to `results` from this value if it has
/// a tuple type. Otherwise, add this value directly to `results`.
void extractAllElements(SILValue value, SILBuilder &builder,
                        SmallVectorImpl<SILValue> &results);

<<<<<<< HEAD
=======
/// Emit a zero value into the given buffer access by calling
/// `AdditiveArithmetic.zero`. The given type must conform to
/// `AdditiveArithmetic`.
void emitZeroIntoBuffer(SILBuilder &builder, CanType type,
                        SILValue bufferAccess, SILLocation loc);

>>>>>>> bb0aa1c5
//===----------------------------------------------------------------------===//
// Utilities for looking up derivatives of functions
//===----------------------------------------------------------------------===//

/// Returns a differentiability witness (definition or declaration) exactly
/// matching the specified indices. If none are found in the given `module`,
/// returns `nullptr`.
///
/// \param parameterIndices must be lowered to SIL.
/// \param resultIndices must be lowered to SIL.
SILDifferentiabilityWitness *
getExactDifferentiabilityWitness(SILModule &module, SILFunction *original,
                                 IndexSubset *parameterIndices,
                                 IndexSubset *resultIndices);

/// Finds the derivative configuration (from `@differentiable` and
/// `@derivative` attributes) for `original` whose parameter indices are a
/// minimal superset of the specified AST parameter indices. Returns `None` if
/// no such configuration is found.
///
/// \param parameterIndices must be lowered to SIL.
/// \param minimalASTParameterIndices is an output parameter that is set to the
/// AST indices of the minimal configuration, or to `nullptr` if no such
/// configuration exists.
Optional<AutoDiffConfig>
findMinimalDerivativeConfiguration(AbstractFunctionDecl *original,
                                   IndexSubset *parameterIndices,
                                   IndexSubset *&minimalASTParameterIndices);

/// Returns a differentiability witness for `original` whose parameter indices
/// are a minimal superset of the specified parameter indices and whose result
/// indices match the given result indices, out of all
/// differentiability witnesses that come from AST "@differentiable" or
/// "@differentiating" attributes.
///
/// This function never creates new differentiability witness definitions.
/// However, this function may create new differentiability witness declarations
/// referring to definitions in other modules when these witnesses have not yet
/// been declared in the current module.
///
/// \param module is the SILModule in which to get or create the witnesses.
/// \param parameterIndices must be lowered to SIL.
/// \param resultIndices must be lowered to SIL.
SILDifferentiabilityWitness *getOrCreateMinimalASTDifferentiabilityWitness(
    SILModule &module, SILFunction *original, IndexSubset *parameterIndices,
    IndexSubset *resultIndices);

} // end namespace autodiff

/// Helper class for visiting basic blocks in post-order post-dominance order,
/// based on a worklist algorithm.
class PostOrderPostDominanceOrder {
  SmallVector<DominanceInfoNode *, 16> buffer;
  PostOrderFunctionInfo *postOrderInfo;
  size_t srcIdx = 0;

public:
  /// Constructor.
  /// \p root The root of the post-dominator tree.
  /// \p postOrderInfo The post-order info of the function.
  /// \p capacity Should be the number of basic blocks in the dominator tree to
  ///             reduce memory allocation.
  PostOrderPostDominanceOrder(DominanceInfoNode *root,
                              PostOrderFunctionInfo *postOrderInfo,
                              int capacity = 0)
      : postOrderInfo(postOrderInfo) {
    buffer.reserve(capacity);
    buffer.push_back(root);
  }

  /// Get the next block from the worklist.
  DominanceInfoNode *getNext() {
    if (srcIdx == buffer.size())
      return nullptr;
    return buffer[srcIdx++];
  }

  /// Pushes the dominator children of a block onto the worklist in post-order.
  void pushChildren(DominanceInfoNode *node) {
    pushChildrenIf(node, [](SILBasicBlock *) { return true; });
  }

  /// Conditionally pushes the dominator children of a block onto the worklist
  /// in post-order.
  template <typename Pred>
  void pushChildrenIf(DominanceInfoNode *node, Pred pred) {
    SmallVector<DominanceInfoNode *, 4> children;
    for (auto *child : *node)
      children.push_back(child);
    llvm::sort(children.begin(), children.end(),
               [&](DominanceInfoNode *n1, DominanceInfoNode *n2) {
                 return postOrderInfo->getPONumber(n1->getBlock()) <
                        postOrderInfo->getPONumber(n2->getBlock());
               });
    for (auto *child : children) {
      SILBasicBlock *childBB = child->getBlock();
      if (pred(childBB))
        buffer.push_back(child);
    }
  }
};
// SWIFT_ENABLE_TENSORFLOW END

/// Creates arguments in the entry block based on the function type.
inline void createEntryArguments(SILFunction *f) {
  auto *entry = f->getEntryBlock();
  auto conv = f->getConventions();
  auto &ctx = f->getASTContext();
  auto moduleDecl = f->getModule().getSwiftModule();
  assert((entry->getNumArguments() == 0 || conv.getNumSILArguments() == 0) &&
         "Entry already has arguments?!");
  auto createFunctionArgument = [&](SILType type) {
    // Create a dummy parameter declaration.
    // Necessary to prevent crash during argument explosion optimization.
    auto loc = f->getLocation().getSourceLoc();
    auto *decl = new (ctx)
        ParamDecl(loc, loc, Identifier(), loc, Identifier(), moduleDecl);
    decl->setSpecifier(ParamDecl::Specifier::Default);
    entry->createFunctionArgument(type, decl);
  };
  for (auto indResTy : conv.getIndirectSILResultTypes()) {
    if (indResTy.hasArchetype())
      indResTy = indResTy.mapTypeOutOfContext();
    createFunctionArgument(f->mapTypeIntoContext(indResTy).getAddressType());
  }
  for (auto paramTy : conv.getParameterSILTypes()) {
    if (paramTy.hasArchetype())
      paramTy = paramTy.mapTypeOutOfContext();
    createFunctionArgument(f->mapTypeIntoContext(paramTy));
  }
}

<<<<<<< HEAD
// SWIFT_ENABLE_TENSORFLOW
=======
/// Helper class for visiting basic blocks in post-order post-dominance order,
/// based on a worklist algorithm.
class PostOrderPostDominanceOrder {
  SmallVector<DominanceInfoNode *, 16> buffer;
  PostOrderFunctionInfo *postOrderInfo;
  size_t srcIdx = 0;

public:
  /// Constructor.
  /// \p root The root of the post-dominator tree.
  /// \p postOrderInfo The post-order info of the function.
  /// \p capacity Should be the number of basic blocks in the dominator tree to
  ///             reduce memory allocation.
  PostOrderPostDominanceOrder(DominanceInfoNode *root,
                              PostOrderFunctionInfo *postOrderInfo,
                              int capacity = 0)
      : postOrderInfo(postOrderInfo) {
    buffer.reserve(capacity);
    buffer.push_back(root);
  }

  /// Get the next block from the worklist.
  DominanceInfoNode *getNext() {
    if (srcIdx == buffer.size())
      return nullptr;
    return buffer[srcIdx++];
  }

  /// Pushes the dominator children of a block onto the worklist in post-order.
  void pushChildren(DominanceInfoNode *node) {
    pushChildrenIf(node, [](SILBasicBlock *) { return true; });
  }

  /// Conditionally pushes the dominator children of a block onto the worklist
  /// in post-order.
  template <typename Pred>
  void pushChildrenIf(DominanceInfoNode *node, Pred pred) {
    SmallVector<DominanceInfoNode *, 4> children;
    for (auto *child : *node)
      children.push_back(child);
    llvm::sort(children.begin(), children.end(),
               [&](DominanceInfoNode *n1, DominanceInfoNode *n2) {
                 return postOrderInfo->getPONumber(n1->getBlock()) <
                        postOrderInfo->getPONumber(n2->getBlock());
               });
    for (auto *child : children) {
      SILBasicBlock *childBB = child->getBlock();
      if (pred(childBB))
        buffer.push_back(child);
    }
  }
};

>>>>>>> bb0aa1c5
/// Cloner that remaps types using the target function's generic environment.
class BasicTypeSubstCloner final
    : public TypeSubstCloner<BasicTypeSubstCloner, SILOptFunctionBuilder> {

  static SubstitutionMap getSubstitutionMap(SILFunction *target) {
    if (auto *targetGenEnv = target->getGenericEnvironment())
      return targetGenEnv->getForwardingSubstitutionMap();
    return SubstitutionMap();
  }

public:
  explicit BasicTypeSubstCloner(SILFunction *original, SILFunction *target)
      : TypeSubstCloner(*target, *original, getSubstitutionMap(target)) {}

  void postProcess(SILInstruction *orig, SILInstruction *cloned) {
    SILClonerWithScopes::postProcess(orig, cloned);
  }

<<<<<<< HEAD
  void run() {
    auto &target = Builder.getFunction();
    auto *entry = target.createBasicBlock();
    createEntryArguments(&target);
    SmallVector<SILValue, 8> entryArguments(target.getArguments().begin(),
                                            target.getArguments().end());
    cloneFunctionBody(&Original, entry, entryArguments);
  }
};
// SWIFT_ENABLE_TENSORFLOW END
=======
  void cloneFunction() {
    auto &newFunction = Builder.getFunction();
    auto *entry = newFunction.createBasicBlock();
    createEntryArguments(&newFunction);
    SmallVector<SILValue, 8> entryArguments(newFunction.getArguments().begin(),
                                            newFunction.getArguments().end());
    cloneFunctionBody(&Original, entry, entryArguments);
  }
};
>>>>>>> bb0aa1c5

} // end namespace swift

#endif // SWIFT_SILOPTIMIZER_MANDATORY_DIFFERENTIATION_COMMON_H<|MERGE_RESOLUTION|>--- conflicted
+++ resolved
@@ -21,15 +21,8 @@
 #include "swift/SIL/SILType.h"
 #include "swift/SIL/SILFunction.h"
 #include "swift/SIL/SILModule.h"
-<<<<<<< HEAD
-// SWIFT_ENABLE_TENSORFLOW
-#include "swift/SIL/TypeSubstCloner.h"
-#include "swift/SILOptimizer/Analysis/DominanceAnalysis.h"
-// SWIFT_ENABLE_TENSORFLOW END
-=======
 #include "swift/SIL/TypeSubstCloner.h"
 #include "swift/SILOptimizer/Analysis/DifferentiableActivityAnalysis.h"
->>>>>>> bb0aa1c5
 
 namespace swift {
 
@@ -143,110 +136,27 @@
   return nullptr;
 }
 
-<<<<<<< HEAD
-// SWIFT_ENABLE_TENSORFLOW
-/// Returns true if this is an full apply site whose callee has
-/// `array.uninitialized_intrinsic` semantics.
-bool isArrayLiteralIntrinsic(FullApplySite applySite);
-
-/// If the given value `v` corresponds to an `ApplyInst` with
-/// `array.uninitialized_intrinsic` semantics, returns the corresponding
-/// `ApplyInst`. Otherwise, returns `nullptr`.
-ApplyInst *getAllocateUninitializedArrayIntrinsic(SILValue v);
-
-/// Given an element address from an `array.uninitialized_intrinsic` `apply`
-/// instruction, returns the `apply` instruction. The element address is either
-/// a `pointer_to_address` or `index_addr` instruction to the `RawPointer`
-/// result of the instrinsic:
-///
-///     %result = apply %array.uninitialized_intrinsic : $(Array<T>, RawPointer)
-///     (%array, %ptr) = destructure_tuple %result
-///     %elt0 = pointer_to_address %ptr to $*T       // element address
-///     %index_1 = integer_literal $Builtin.Word, 1
-///     %elt1 = index_addr %elt0, %index_1           // element address
-///     ...
-ApplyInst *getAllocateUninitializedArrayIntrinsicElementAddress(SILValue v);
-
-/// Given a value, finds its single `destructure_tuple` user if the value is
-/// tuple-typed and such a user exists.
-DestructureTupleInst *getSingleDestructureTupleUser(SILValue value);
-
-/// Given a full apply site, apply the given callback to each of its
-/// "direct results".
-///
-/// - `apply`
-/// Special case because `apply` returns a single (possibly tuple-typed) result
-/// instead of multiple results. If the `apply` has a single
-/// `destructure_tuple` user, treat the `destructure_tuple` results as the
-/// `apply` direct results.
-///
-/// - `begin_apply`
-/// Apply callback to each `begin_apply` direct result.
-///
-/// - `try_apply`
-/// Apply callback to each `try_apply` successor basic block argument.
-void forEachApplyDirectResult(
-    FullApplySite applySite, llvm::function_ref<void(SILValue)> resultCallback);
-
-/// Given a function, gathers all of its formal results (both direct and
-/// indirect) in an order defined by its result type. Note that "formal results"
-/// refer to result values in the body of the function, not at call sites.
-void collectAllFormalResultsInTypeOrder(SILFunction &function,
-                                        SmallVectorImpl<SILValue> &results);
-
-/// Given a function, gathers all of its direct results in an order defined by
-/// its result type. Note that "formal results" refer to result values in the
-/// body of the function, not at call sites.
-void collectAllDirectResultsInTypeOrder(SILFunction &function,
-                                        SmallVectorImpl<SILValue> &results);
-
-/// Given a function call site, gathers all of its actual results (both direct
-/// and indirect) in an order defined by its result type.
-void collectAllActualResultsInTypeOrder(
-    ApplyInst *ai, ArrayRef<SILValue> extractedDirectResults,
-    SmallVectorImpl<SILValue> &results);
-
-/// For an `apply` instruction with active results, compute:
-/// - The results of the `apply` instruction, in type order.
-/// - The set of minimal parameter and result indices for differentiating the
-///   `apply` instruction.
-void collectMinimalIndicesForFunctionCall(
-    ApplyInst *ai, SILAutoDiffIndices parentIndices,
-    const DifferentiableActivityInfo &activityInfo,
-    SmallVectorImpl<SILValue> &results, SmallVectorImpl<unsigned> &paramIndices,
-    SmallVectorImpl<unsigned> &resultIndices);
+//===----------------------------------------------------------------------===//
+// Code emission utilities
+//===----------------------------------------------------------------------===//
+
+/// Given a range of elements, joins these into a single value. If there's
+/// exactly one element, returns that element. Otherwise, creates a tuple using
+/// a `tuple` instruction.
+SILValue joinElements(ArrayRef<SILValue> elements, SILBuilder &builder,
+                      SILLocation loc);
+
+/// Given a value, extracts all elements to `results` from this value if it has
+/// a tuple type. Otherwise, add this value directly to `results`.
+void extractAllElements(SILValue value, SILBuilder &builder,
+                        SmallVectorImpl<SILValue> &results);
 
 /// Emit a zero value into the given buffer access by calling
 /// `AdditiveArithmetic.zero`. The given type must conform to
 /// `AdditiveArithmetic`.
 void emitZeroIntoBuffer(SILBuilder &builder, CanType type,
                         SILValue bufferAccess, SILLocation loc);
-=======
-//===----------------------------------------------------------------------===//
-// Code emission utilities
-//===----------------------------------------------------------------------===//
->>>>>>> bb0aa1c5
-
-/// Given a range of elements, joins these into a single value. If there's
-/// exactly one element, returns that element. Otherwise, creates a tuple using
-/// a `tuple` instruction.
-SILValue joinElements(ArrayRef<SILValue> elements, SILBuilder &builder,
-                      SILLocation loc);
-
-/// Given a value, extracts all elements to `results` from this value if it has
-/// a tuple type. Otherwise, add this value directly to `results`.
-void extractAllElements(SILValue value, SILBuilder &builder,
-                        SmallVectorImpl<SILValue> &results);
-
-<<<<<<< HEAD
-=======
-/// Emit a zero value into the given buffer access by calling
-/// `AdditiveArithmetic.zero`. The given type must conform to
-/// `AdditiveArithmetic`.
-void emitZeroIntoBuffer(SILBuilder &builder, CanType type,
-                        SILValue bufferAccess, SILLocation loc);
-
->>>>>>> bb0aa1c5
+
 //===----------------------------------------------------------------------===//
 // Utilities for looking up derivatives of functions
 //===----------------------------------------------------------------------===//
@@ -295,60 +205,6 @@
     IndexSubset *resultIndices);
 
 } // end namespace autodiff
-
-/// Helper class for visiting basic blocks in post-order post-dominance order,
-/// based on a worklist algorithm.
-class PostOrderPostDominanceOrder {
-  SmallVector<DominanceInfoNode *, 16> buffer;
-  PostOrderFunctionInfo *postOrderInfo;
-  size_t srcIdx = 0;
-
-public:
-  /// Constructor.
-  /// \p root The root of the post-dominator tree.
-  /// \p postOrderInfo The post-order info of the function.
-  /// \p capacity Should be the number of basic blocks in the dominator tree to
-  ///             reduce memory allocation.
-  PostOrderPostDominanceOrder(DominanceInfoNode *root,
-                              PostOrderFunctionInfo *postOrderInfo,
-                              int capacity = 0)
-      : postOrderInfo(postOrderInfo) {
-    buffer.reserve(capacity);
-    buffer.push_back(root);
-  }
-
-  /// Get the next block from the worklist.
-  DominanceInfoNode *getNext() {
-    if (srcIdx == buffer.size())
-      return nullptr;
-    return buffer[srcIdx++];
-  }
-
-  /// Pushes the dominator children of a block onto the worklist in post-order.
-  void pushChildren(DominanceInfoNode *node) {
-    pushChildrenIf(node, [](SILBasicBlock *) { return true; });
-  }
-
-  /// Conditionally pushes the dominator children of a block onto the worklist
-  /// in post-order.
-  template <typename Pred>
-  void pushChildrenIf(DominanceInfoNode *node, Pred pred) {
-    SmallVector<DominanceInfoNode *, 4> children;
-    for (auto *child : *node)
-      children.push_back(child);
-    llvm::sort(children.begin(), children.end(),
-               [&](DominanceInfoNode *n1, DominanceInfoNode *n2) {
-                 return postOrderInfo->getPONumber(n1->getBlock()) <
-                        postOrderInfo->getPONumber(n2->getBlock());
-               });
-    for (auto *child : children) {
-      SILBasicBlock *childBB = child->getBlock();
-      if (pred(childBB))
-        buffer.push_back(child);
-    }
-  }
-};
-// SWIFT_ENABLE_TENSORFLOW END
 
 /// Creates arguments in the entry block based on the function type.
 inline void createEntryArguments(SILFunction *f) {
@@ -379,9 +235,6 @@
   }
 }
 
-<<<<<<< HEAD
-// SWIFT_ENABLE_TENSORFLOW
-=======
 /// Helper class for visiting basic blocks in post-order post-dominance order,
 /// based on a worklist algorithm.
 class PostOrderPostDominanceOrder {
@@ -435,7 +288,6 @@
   }
 };
 
->>>>>>> bb0aa1c5
 /// Cloner that remaps types using the target function's generic environment.
 class BasicTypeSubstCloner final
     : public TypeSubstCloner<BasicTypeSubstCloner, SILOptFunctionBuilder> {
@@ -454,18 +306,6 @@
     SILClonerWithScopes::postProcess(orig, cloned);
   }
 
-<<<<<<< HEAD
-  void run() {
-    auto &target = Builder.getFunction();
-    auto *entry = target.createBasicBlock();
-    createEntryArguments(&target);
-    SmallVector<SILValue, 8> entryArguments(target.getArguments().begin(),
-                                            target.getArguments().end());
-    cloneFunctionBody(&Original, entry, entryArguments);
-  }
-};
-// SWIFT_ENABLE_TENSORFLOW END
-=======
   void cloneFunction() {
     auto &newFunction = Builder.getFunction();
     auto *entry = newFunction.createBasicBlock();
@@ -475,7 +315,6 @@
     cloneFunctionBody(&Original, entry, entryArguments);
   }
 };
->>>>>>> bb0aa1c5
 
 } // end namespace swift
 
