if(SWIFT_BUILD_STDLIB OR SWIFT_BUILD_SDK_OVERLAY)
  add_subdirectory(SwiftPrivate)
endif()

if(SWIFT_BUILD_SDK_OVERLAY)
  # SwiftPrivateThreadExtras makes use of Darwin/Glibc, which is part of the
  # SDK overlay. It can't be built separately from the SDK overlay.
<<<<<<< HEAD
  add_subdirectory(DifferentiationUnittest)
=======
  if(SWIFT_ENABLE_EXPERIMENTAL_DIFFERENTIABLE_PROGRAMMING)
    add_subdirectory(DifferentiationUnittest)
  endif()
>>>>>>> ddef9292
  add_subdirectory(RuntimeUnittest)
  add_subdirectory(StdlibUnicodeUnittest)
  add_subdirectory(StdlibCollectionUnittest)
  add_subdirectory(SwiftPrivateLibcExtras)
  add_subdirectory(SwiftPrivateThreadExtras)

  # NOTE(compnerd) this must come after SwiftPrivateLibcExtras and
  # SwiftPrivateThreadExtras to ensure that the dependency targets are setup in
  # the correct order for Windows.
  add_subdirectory(StdlibUnittest)

  add_subdirectory(OSLog)

  if(CMAKE_SYSTEM_NAME STREQUAL "Darwin")
    add_subdirectory(StdlibUnittestFoundationExtras)
    if (SWIFT_INCLUDE_TESTS)
      add_subdirectory(SwiftReflectionTest)
    endif()
  endif()
endif()<|MERGE_RESOLUTION|>--- conflicted
+++ resolved
@@ -5,13 +5,9 @@
 if(SWIFT_BUILD_SDK_OVERLAY)
   # SwiftPrivateThreadExtras makes use of Darwin/Glibc, which is part of the
   # SDK overlay. It can't be built separately from the SDK overlay.
-<<<<<<< HEAD
-  add_subdirectory(DifferentiationUnittest)
-=======
   if(SWIFT_ENABLE_EXPERIMENTAL_DIFFERENTIABLE_PROGRAMMING)
     add_subdirectory(DifferentiationUnittest)
   endif()
->>>>>>> ddef9292
   add_subdirectory(RuntimeUnittest)
   add_subdirectory(StdlibUnicodeUnittest)
   add_subdirectory(StdlibCollectionUnittest)
