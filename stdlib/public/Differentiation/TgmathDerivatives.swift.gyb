//===--- TgmathDerivatives.swift.gyb --------------------------*- swift -*-===//
//
// This source file is part of the Swift.org open source project
//
// Copyright (c) 2020 Apple Inc. and the Swift project authors
// Licensed under Apache License v2.0 with Runtime Library Exception
//
// See https://swift.org/LICENSE.txt for license information
// See https://swift.org/CONTRIBUTORS.txt for the list of Swift project authors
//
//===----------------------------------------------------------------------===//
// This file defines derivatives for tgmath functions.
//===----------------------------------------------------------------------===//

<<<<<<< HEAD
=======
import Swift

#if os(macOS) || os(iOS) || os(tvOS) || os(watchOS)
  import Darwin.C.tgmath
#elseif os(Linux) || os(FreeBSD) || os(OpenBSD) || os(PS4) || os(Android) || os(Cygwin) || os(Haiku)
  import Glibc
#elseif os(Windows)
  import MSVCRT
#else
#error("Unsupported platform")
#endif

>>>>>>> 62eab29e
@usableFromInline
@derivative(of: fma)
func _jvpFma<T: FloatingPoint & Differentiable> (
  _ x: T,
  _ y: T,
  _ z: T
) -> (value: T, differential: (T, T, T) -> T) where T == T.TangentVector {
  return (fma(x, y, z), { (dx, dy, dz) in dx * y + dy * x + dz })
}

@usableFromInline
@derivative(of: fma)
func _vjpFma<T: FloatingPoint & Differentiable> (
  _ x: T,
  _ y: T,
  _ z: T
) -> (value: T, pullback: (T) -> (T, T, T)) where T == T.TangentVector {
  return (fma(x, y, z), { v in (v * y, v * x, v) })
}

@usableFromInline
@derivative(of: remainder)
func _jvpRemainder<T: FloatingPoint & Differentiable> (
  _ x: T,
  _ y: T
) -> (value: T, differential: (T, T) -> T) where T == T.TangentVector {
  fatalError("""
    Unimplemented JVP for 'remainder(_:)'. \
    https://bugs.swift.org/browse/TF-1108 tracks this issue
    """)
}

@usableFromInline
@derivative(of: remainder)
func _vjpRemainder<T: FloatingPoint & Differentiable> (
  _ x: T,
  _ y: T
) -> (value: T, pullback: (T) -> (T, T)) where T == T.TangentVector {
  return (remainder(x, y), { v in (v, -v * ((x / y).rounded(.toNearestOrEven))) })
}

@usableFromInline
@derivative(of: fmod)
func _jvpFmod<T: FloatingPoint & Differentiable> (
  _ x: T,
  _ y: T
) -> (value: T, differential: (T, T) -> T) where T == T.TangentVector {
  fatalError("""
    Unimplemented JVP for 'fmod(_:)'. \
    https://bugs.swift.org/browse/TF-1108 tracks this issue
    """)
}

@usableFromInline
@derivative(of: fmod)
func _vjpFmod<T: FloatingPoint & Differentiable> (
  _ x: T,
  _ y: T
) -> (value: T, pullback: (T) -> (T, T)) where T == T.TangentVector {
  return (fmod(x, y), { v in (v, -v * ((x / y).rounded(.towardZero))) })
}

%for derivative_kind in ['jvp', 'vjp']:
%  linear_map_kind = 'differential' if derivative_kind == 'jvp' else 'pullback'
@usableFromInline
@derivative(of: sqrt)
func _${derivative_kind}Sqrt<T: FloatingPoint & Differentiable> (
  _ x: T
) -> (value: T, ${linear_map_kind}: (T) -> T) where T == T.TangentVector {
  let value = sqrt(x)
  return (value, { v in v / (2 * value) })
}

@usableFromInline
@derivative(of: ceil)
func _${derivative_kind}Ceil<T: FloatingPoint & Differentiable> (
  _ x: T
) -> (value: T, ${linear_map_kind}: (T) -> T) where T == T.TangentVector {
  return (ceil(x), { v in 0 })
}

@usableFromInline
@derivative(of: floor)
func _${derivative_kind}Floor<T: FloatingPoint & Differentiable> (
  _ x: T
) -> (value: T, ${linear_map_kind}: (T) -> T) where T == T.TangentVector {
  return (floor(x), { v in 0 })
}

@usableFromInline
@derivative(of: round)
func _${derivative_kind}Round<T: FloatingPoint & Differentiable> (
  _ x: T
) -> (value: T, ${linear_map_kind}: (T) -> T) where T == T.TangentVector {
  return (round(x), { v in 0 })
}

@usableFromInline
@derivative(of: trunc)
func _${derivative_kind}Trunc<T: FloatingPoint & Differentiable> (
  _ x: T
) -> (value: T, ${linear_map_kind}: (T) -> T) where T == T.TangentVector {
  return (trunc(x), { v in 0 })
}
%end # for derivative_kind in ['jvp', 'vjp']:

// Unary functions
%for derivative_kind in ['jvp', 'vjp']:
%  linear_map_kind = 'differential' if derivative_kind == 'jvp' else 'pullback'
%  for T in ['Float', 'Double', 'Float80']:
%    if T == 'Float80':
#if !(os(Windows) || os(Android)) && (arch(i386) || arch(x86_64))
%    end
@inlinable
@derivative(of: exp)
func _${derivative_kind}Exp(_ x: ${T}) -> (value: ${T}, ${linear_map_kind}: (${T}) -> ${T}) {
  let value = exp(x)
  return (value, { v in value * v })
}

@inlinable
@derivative(of: exp2)
func _${derivative_kind}Exp2(_ x: ${T}) -> (value: ${T}, ${linear_map_kind}: (${T}) -> ${T}) {
  let value = exp2(x)
  return (value, { v in v * ${T}(M_LN2) * value })
}

@inlinable
@derivative(of: log)
func _${derivative_kind}Log(_ x: ${T}) -> (value: ${T}, ${linear_map_kind}: (${T}) -> ${T}) {
  return (log(x), { v in v / x })
}

@inlinable
@derivative(of: log10)
func _${derivative_kind}Log10(_ x: ${T}) -> (value: ${T}, ${linear_map_kind}: (${T}) -> ${T}) {
  return (log10(x), { v in v * ${T}(M_LOG10E) / x })
}

@inlinable
@derivative(of: log2)
func _${derivative_kind}Log2(_ x: ${T}) -> (value: ${T}, ${linear_map_kind}: (${T}) -> ${T}) {
  return (log2(x), { v in v / (${T}(M_LN2) * x) })
}

@inlinable
@derivative(of: sin)
func _${derivative_kind}Sin(_ x: ${T}) -> (value: ${T}, ${linear_map_kind}: (${T}) -> ${T}) {
  return (sin(x), { v in v * cos(x) })
}

@inlinable
@derivative(of: cos)
func _${derivative_kind}Cos(_ x: ${T}) -> (value: ${T}, ${linear_map_kind}: (${T}) -> ${T}) {
  return (cos(x), { v in -v * sin(x) })
}

@inlinable
@derivative(of: tan)
func _${derivative_kind}Tan(_ x: ${T}) -> (value: ${T}, ${linear_map_kind}: (${T}) -> ${T}) {
  let value = tan(x)
  return (value, { v in v * (1 + value * value) })
}

@inlinable
@derivative(of: asin)
func _${derivative_kind}Asin(_ x: ${T}) -> (value: ${T}, ${linear_map_kind}: (${T}) -> ${T}) {
  return (asin(x), { v in v / sqrt(1 - x * x) })
}

@inlinable
@derivative(of: acos)
func _${derivative_kind}Acos(_ x: ${T}) -> (value: ${T}, ${linear_map_kind}: (${T}) -> ${T}) {
  return (acos(x), { v in -v / sqrt(1 - x * x) })
}

@inlinable
@derivative(of: atan)
func _${derivative_kind}Atan(_ x: ${T}) -> (value: ${T}, ${linear_map_kind}: (${T}) -> ${T}) {
  return (atan(x), { v in v / (1 + x * x) })
}

@inlinable
@derivative(of: sinh)
func _${derivative_kind}Sinh(_ x: ${T}) -> (value: ${T}, ${linear_map_kind}: (${T}) -> ${T}) {
  return (sinh(x), { v in v * cosh(x) })
}

@inlinable
@derivative(of: cosh)
func _${derivative_kind}Cosh(_ x: ${T}) -> (value: ${T}, ${linear_map_kind}: (${T}) -> ${T}) {
  return (cosh(x), { v in v * sinh(x) })
}

@inlinable
@derivative(of: tanh)
func _${derivative_kind}Tanh(_ x: ${T}) -> (value: ${T}, ${linear_map_kind}: (${T}) -> ${T}) {
  let value = tanh(x)
  return (value, { v in v * (1 - value * value) })
}

@inlinable
@derivative(of: asinh)
func _${derivative_kind}Asinh(_ x: ${T}) -> (value: ${T}, ${linear_map_kind}: (${T}) -> ${T}) {
  return (asinh(x), { v in v / sqrt(1 + x * x) })
}

@inlinable
@derivative(of: acosh)
func _${derivative_kind}Acosh(_ x: ${T}) -> (value: ${T}, ${linear_map_kind}: (${T}) -> ${T}) {
  return (acosh(x), { v in v / sqrt(x * x - 1) })
}

@inlinable
@derivative(of: atanh)
func _${derivative_kind}Atanh(_ x: ${T}) -> (value: ${T}, ${linear_map_kind}: (${T}) -> ${T}) {
  return (atanh(x), { v in v / (1 - x * x) })
}

@inlinable
@derivative(of: expm1)
func _${derivative_kind}Expm1(_ x: ${T}) -> (value: ${T}, ${linear_map_kind}: (${T}) -> ${T}) {
  return (expm1(x), { v in exp(x) * v })
}

@inlinable
@derivative(of: log1p)
func _${derivative_kind}Log1p(_ x: ${T}) -> (value: ${T}, ${linear_map_kind}: (${T}) -> ${T}) {
  return (log1p(x), { v in v / (x + 1) })
}

@inlinable
@derivative(of: erf)
func _${derivative_kind}Erf(_ x: ${T}) -> (value: ${T}, ${linear_map_kind}: (${T}) -> ${T}) {
  return (erf(x), { v in v * ${T}(M_2_SQRTPI) * exp(-x * x) })
}

@inlinable
@derivative(of: erfc)
func _${derivative_kind}Erfc(_ x: ${T}) -> (value: ${T}, ${linear_map_kind}: (${T}) -> ${T}) {
  return (erfc(x), { v in v * -${T}(M_2_SQRTPI) * exp(-x * x) })
}

%    if T == 'Float80':
#endif
%    end # if T == 'Float80':
%  end # for T in ['Float', 'Double', 'Float80']:
%end # for derivative_kind in ['jvp', 'vjp']:

// Binary functions
%for T in ['Float', 'Float80']:
%  if T == 'Float80':
#if !(os(Windows) || os(Android)) && (arch(i386) || arch(x86_64))
%  end
@inlinable
@derivative(of: pow)
func _vjpPow(_ x: ${T}, _ y: ${T}) -> (value: ${T}, pullback: (${T}) -> (${T}, ${T})) {
  let value = pow(x, y)
  return (value, { v in (
    v * y * pow(x, y - 1), v * value * log(x.isLessThanOrEqualTo(0) ? ${T}(1) : x)
  ) })
}

@inlinable
@derivative(of: pow)
func _jvpPow(_ x: ${T}, _ y: ${T}) -> (value: ${T}, differential: (${T}, ${T}) -> ${T}) {
  let value = pow(x, y)
  return (value, { (dx, dy) in
    dx * y * pow(x, y - 1) + dy * value * log(x.isLessThanOrEqualTo(0) ? ${T}(1) : x)
  })
}
%  if T == 'Float80':
#endif
%  end # if T == 'Float80':
%end # for T in ['Float', 'Float80']:<|MERGE_RESOLUTION|>--- conflicted
+++ resolved
@@ -12,8 +12,13 @@
 // This file defines derivatives for tgmath functions.
 //===----------------------------------------------------------------------===//
 
-<<<<<<< HEAD
-=======
+// SWIFT_ENABLE_TENSORFLOW
+// `_Differentiation` module sources are currently compiled as part of the core
+// standard library on tensorflow branch, so import declarations are not
+// necessary.
+#if false
+// SWIFT_ENABLE_TENSORFLOW END
+
 import Swift
 
 #if os(macOS) || os(iOS) || os(tvOS) || os(watchOS)
@@ -26,7 +31,10 @@
 #error("Unsupported platform")
 #endif
 
->>>>>>> 62eab29e
+// SWIFT_ENABLE_TENSORFLOW
+#endif
+// SWIFT_ENABLE_TENSORFLOW END
+
 @usableFromInline
 @derivative(of: fma)
 func _jvpFma<T: FloatingPoint & Differentiable> (
