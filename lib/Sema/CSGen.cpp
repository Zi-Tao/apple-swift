//===--- CSGen.cpp - Constraint Generator ---------------------------------===//
//
// This source file is part of the Swift.org open source project
//
// Copyright (c) 2014 - 2018 Apple Inc. and the Swift project authors
// Licensed under Apache License v2.0 with Runtime Library Exception
//
// See https://swift.org/LICENSE.txt for license information
// See https://swift.org/CONTRIBUTORS.txt for the list of Swift project authors
//
//===----------------------------------------------------------------------===//
//
// This file implements constraint generation for the type checker.
//
//===----------------------------------------------------------------------===//
#include "ConstraintGraph.h"
#include "ConstraintSystem.h"
#include "TypeCheckType.h"
#include "swift/AST/ASTVisitor.h"
#include "swift/AST/ASTWalker.h"
#include "swift/AST/Expr.h"
#include "swift/AST/ParameterList.h"
#include "swift/AST/PrettyStackTrace.h"
#include "swift/AST/SubstitutionMap.h"
#include "swift/AST/TensorFlow.h"   // SWIFT_ENABLE_TENSORFLOW
#include "swift/Sema/IDETypeChecking.h"
#include "llvm/ADT/APInt.h"
#include "llvm/ADT/SetVector.h"
#include "llvm/ADT/StringExtras.h"
#include "llvm/ADT/StringSwitch.h"
#include <utility>

using namespace swift;
using namespace swift::constraints;

/// \brief Find the declaration directly referenced by this expression.
static std::pair<ValueDecl *, FunctionRefKind>
findReferencedDecl(Expr *expr, DeclNameLoc &loc) {
  do {
    expr = expr->getSemanticsProvidingExpr();

    if (auto ice = dyn_cast<ImplicitConversionExpr>(expr)) {
      expr = ice->getSubExpr();
      continue;
    }

    if (auto dre = dyn_cast<DeclRefExpr>(expr)) {
      loc = dre->getNameLoc();
      return { dre->getDecl(), dre->getFunctionRefKind() };
    }

    return { nullptr, FunctionRefKind::Unapplied };
  } while (true);
}

static bool isArithmeticOperatorDecl(ValueDecl *vd) {
  return vd && 
  (vd->getBaseName() == "+" ||
   vd->getBaseName() == "-" ||
   vd->getBaseName() == "*" ||
   vd->getBaseName() == "/" ||
   vd->getBaseName() == "%");
}

static bool mergeRepresentativeEquivalenceClasses(ConstraintSystem &CS,
                                                  TypeVariableType* tyvar1,
                                                  TypeVariableType* tyvar2) {
  if (tyvar1 && tyvar2) {
    auto rep1 = CS.getRepresentative(tyvar1);
    auto rep2 = CS.getRepresentative(tyvar2);

    if (rep1 != rep2) {
      auto fixedType2 = CS.getFixedType(rep2);

      // If the there exists fixed type associated with the second
      // type variable, and we simply merge two types together it would
      // mean that portion of the constraint graph previously associated
      // with that (second) variable is going to be disconnected from its
      // new equivalence class, which is going to lead to incorrect solutions,
      // so we need to make sure to re-bind fixed to the new representative.
      if (fixedType2) {
        CS.addConstraint(ConstraintKind::Bind, fixedType2, rep1,
                         rep1->getImpl().getLocator());
      }

      CS.mergeEquivalenceClasses(rep1, rep2, /*updateWorkList*/ false);
      return true;
    }
  }

  return false;
}

namespace {
  
  /// Internal struct for tracking information about types within a series
  /// of "linked" expressions. (Such as a chain of binary operator invocations.)
  struct LinkedTypeInfo {
    unsigned haveIntLiteral : 1;
    unsigned haveFloatLiteral : 1;
    unsigned haveStringLiteral : 1;

    llvm::SmallSet<TypeBase*, 16> collectedTypes;

    llvm::SmallVector<TypeVariableType *, 16> intLiteralTyvars;
    llvm::SmallVector<TypeVariableType *, 16> floatLiteralTyvars;
    llvm::SmallVector<TypeVariableType *, 16> stringLiteralTyvars;

    llvm::SmallVector<BinaryExpr *, 4> binaryExprs;

    // TODO: manage as a set of lists, to speed up addition of binding
    // constraints.
    llvm::SmallVector<DeclRefExpr *, 16> anonClosureParams;
    
    LinkedTypeInfo() {
      haveIntLiteral = false;
      haveFloatLiteral = false;
      haveStringLiteral = false;
    }

    bool hasLiteral() {
      return haveIntLiteral || haveFloatLiteral || haveStringLiteral;
    }
  };

  /// Walks an expression sub-tree, and collects information about expressions
  /// whose types are mutually dependent upon one another.
  class LinkedExprCollector : public ASTWalker {
    
    llvm::SmallVectorImpl<Expr*> &LinkedExprs;
    ConstraintSystem &CS;

  public:
    LinkedExprCollector(llvm::SmallVectorImpl<Expr *> &linkedExprs,
                        ConstraintSystem &cs)
        : LinkedExprs(linkedExprs), CS(cs) {}

    std::pair<bool, Expr *> walkToExprPre(Expr *expr) override {

      if (CS.shouldReusePrecheckedType() &&
          !CS.getType(expr)->hasTypeVariable()) {
        return { false, expr };
      }

      // Store top-level binary exprs for further analysis.
      if (isa<BinaryExpr>(expr) ||
          
          // Literal exprs are contextually typed, so store them off as well.
          isa<LiteralExpr>(expr) ||

          // We'd like to take a look at implicit closure params, so store
          // them.
          isa<ClosureExpr>(expr) ||

          // We'd like to look at the elements of arrays and dictionaries.
          isa<ArrayExpr>(expr) ||
          isa<DictionaryExpr>(expr) ||

          // assignment expression can involve anonymous closure parameters
          // as source and destination, so it's beneficial for diagnostics if
          // we look at the assignment.
          isa<AssignExpr>(expr)) {
        LinkedExprs.push_back(expr);
        return {false, expr};
      }
      
      return { true, expr };
    }
    
    Expr *walkToExprPost(Expr *expr) override {
      return expr;
    }
    
    /// \brief Ignore statements.
    std::pair<bool, Stmt *> walkToStmtPre(Stmt *stmt) override {
      return { false, stmt };
    }
    
    /// \brief Ignore declarations.
    bool walkToDeclPre(Decl *decl) override { return false; }

    /// \brief Ignore patterns.
    std::pair<bool, Pattern*> walkToPatternPre(Pattern *pat) override {
      return { false, pat };
    }

    /// \brief Ignore types.
    bool walkToTypeLocPre(TypeLoc &TL) override { return false; }
  };
  
  /// Given a collection of "linked" expressions, analyzes them for
  /// commonalities regarding their types. This will help us compute a
  /// "best common type" from the expression types.
  class LinkedExprAnalyzer : public ASTWalker {
    
    LinkedTypeInfo &LTI;
    ConstraintSystem &CS;
    
  public:
    
    LinkedExprAnalyzer(LinkedTypeInfo &lti, ConstraintSystem &cs) :
        LTI(lti), CS(cs) {}
    
    std::pair<bool, Expr *> walkToExprPre(Expr *expr) override {

      if (CS.shouldReusePrecheckedType() &&
          !CS.getType(expr)->hasTypeVariable()) {
        return { false, expr };
      }
      
      if (isa<IntegerLiteralExpr>(expr)) {
        LTI.haveIntLiteral = true;
        auto tyvar = CS.getType(expr)->getAs<TypeVariableType>();

        if (tyvar) {
          LTI.intLiteralTyvars.push_back(tyvar);
        }
        
        return { false, expr };
      }
      
      if (isa<FloatLiteralExpr>(expr)) {
        LTI.haveFloatLiteral = true;
        auto tyvar = CS.getType(expr)->getAs<TypeVariableType>();

        if (tyvar) {
          LTI.floatLiteralTyvars.push_back(tyvar);
        }

        return { false, expr };
      }
      
      if (isa<StringLiteralExpr>(expr)) {
        LTI.haveStringLiteral = true;

        auto tyvar = CS.getType(expr)->getAs<TypeVariableType>();

        if (tyvar) {
          LTI.stringLiteralTyvars.push_back(tyvar);
        }

        return { false, expr };
      }

      if (isa<CollectionExpr>(expr)) {
        return { true, expr };
      }
      
      if (auto UDE = dyn_cast<UnresolvedDotExpr>(expr)) {
        
        if (CS.hasType(UDE))
          LTI.collectedTypes.insert(CS.getType(UDE).getPointer());
        
        // Don't recurse into the base expression.
        return { false, expr };
      }


      if (isa<ClosureExpr>(expr)) {
        return { true, expr };
      }

      if (auto FVE = dyn_cast<ForceValueExpr>(expr)) {
        LTI.collectedTypes.insert(CS.getType(FVE).getPointer());
        return { false, expr };
      }

      if (auto DRE = dyn_cast<DeclRefExpr>(expr)) {
        if (auto varDecl = dyn_cast<VarDecl>(DRE->getDecl())) {
          if (varDecl->isAnonClosureParam()) {
            LTI.anonClosureParams.push_back(DRE);
          } else if (CS.hasType(DRE)) {
            LTI.collectedTypes.insert(CS.getType(DRE).getPointer());
          }
          return { false, expr };
        } 
      }             

      // In the case of a function application, we would have already captured
      // the return type during constraint generation, so there's no use in
      // looking any further.
      if (isa<ApplyExpr>(expr) &&
          !(isa<BinaryExpr>(expr) || isa<PrefixUnaryExpr>(expr) ||
            isa<PostfixUnaryExpr>(expr))) {      
        return { false, expr };
      }

      if (isa<BinaryExpr>(expr)) {
        LTI.binaryExprs.push_back(dyn_cast<BinaryExpr>(expr));
      }  
      
      if (auto favoredType = CS.getFavoredType(expr)) {
        LTI.collectedTypes.insert(favoredType);

        return { false, expr };
      }

      // Optimize branches of a conditional expression separately.
      if (auto IE = dyn_cast<IfExpr>(expr)) {
        CS.optimizeConstraints(IE->getCondExpr());
        CS.optimizeConstraints(IE->getThenExpr());
        CS.optimizeConstraints(IE->getElseExpr());
        return { false, expr };
      }      

      // For exprs of a structural type that are not modeling argument lists,
      // avoid merging the type variables. (We need to allow for cases like
      // (Int, Int32).)
      if (isa<TupleExpr>(expr) && !isa<ApplyExpr>(Parent.getAsExpr())) {
        return { false, expr };
      }

      // Coercion exprs have a rigid type, so there's no use in gathering info
      // about them.
      if (auto *coercion = dyn_cast<CoerceExpr>(expr)) {
        // Let's not collect information about types initialized by
        // coercions just like we don't for regular initializer calls,
        // because that might lead to overly eager type variable merging.
        if (!coercion->isLiteralInit())
          LTI.collectedTypes.insert(CS.getType(expr).getPointer());
        return { false, expr };
      }

      // Don't walk into subscript expressions - to do so would risk factoring
      // the index expression into edge contraction. (We don't want to do this
      // if the index expression is a literal type that differs from the return
      // type of the subscript operation.)
      if (isa<SubscriptExpr>(expr) || isa<DynamicLookupExpr>(expr)) {
        return { false, expr };
      }
      
      // Don't walk into unresolved member expressions - we avoid merging type
      // variables inside UnresolvedMemberExpr and those outside, since they
      // should be allowed to behave independently in CS.
      if (isa<UnresolvedMemberExpr>(expr)) {
        return {false, expr };
      }

      return { true, expr };
    }
    
    /// \brief Ignore statements.
    std::pair<bool, Stmt *> walkToStmtPre(Stmt *stmt) override {
      return { false, stmt };
    }
    
    /// \brief Ignore declarations.
    bool walkToDeclPre(Decl *decl) override { return false; }

    /// \brief Ignore patterns.
    std::pair<bool, Pattern*> walkToPatternPre(Pattern *pat) override {
      return { false, pat };
    }

    /// \brief Ignore types.
    bool walkToTypeLocPre(TypeLoc &TL) override { return false; }
  };
  
  /// For a given expression, given information that is global to the
  /// expression, attempt to derive a favored type for it.
  bool computeFavoredTypeForExpr(Expr *expr, ConstraintSystem &CS) {
    LinkedTypeInfo lti;
    
    expr->walk(LinkedExprAnalyzer(lti, CS));

    // Link anonymous closure params of the same index.
    // TODO: As stated above, we should bucket these whilst collecting the
    // exprs to avoid quadratic behavior.
    for (auto acp1 : lti.anonClosureParams) {
      for (auto acp2 : lti.anonClosureParams) {
        if (acp1 == acp2)
          continue;

        if (acp1->getDecl()->getBaseName() == acp2->getDecl()->getBaseName()) {

          auto tyvar1 = CS.getType(acp1)->getAs<TypeVariableType>();
          auto tyvar2 = CS.getType(acp2)->getAs<TypeVariableType>();

          mergeRepresentativeEquivalenceClasses(CS, tyvar1, tyvar2);
        }
      }
    }

    // Link integer literal tyvars.
    if (lti.intLiteralTyvars.size() > 1) {
      auto rep1 = CS.getRepresentative(lti.intLiteralTyvars[0]);

      for (size_t i = 1; i < lti.intLiteralTyvars.size(); i++) {
        auto rep2 = CS.getRepresentative(lti.intLiteralTyvars[i]);

        if (rep1 != rep2)
          CS.mergeEquivalenceClasses(rep1, rep2, /*updateWorkList*/ false);
      }
    }

    // Link float literal tyvars.
    if (lti.floatLiteralTyvars.size() > 1) {
      auto rep1 = CS.getRepresentative(lti.floatLiteralTyvars[0]);

      for (size_t i = 1; i < lti.floatLiteralTyvars.size(); i++) {
        auto rep2 = CS.getRepresentative(lti.floatLiteralTyvars[i]);
        
        if (rep1 != rep2)
          CS.mergeEquivalenceClasses(rep1, rep2, /*updateWorkList*/ false);
      }
    }

    // Link string literal tyvars.
    if (lti.stringLiteralTyvars.size() > 1) {
      auto rep1 = CS.getRepresentative(lti.stringLiteralTyvars[0]);

      for (size_t i = 1; i < lti.stringLiteralTyvars.size(); i++) {
        auto rep2 = CS.getRepresentative(lti.stringLiteralTyvars[i]);

        if (rep1 != rep2)
          CS.mergeEquivalenceClasses(rep1, rep2, /*updateWorkList*/ false);
      }
    }

    if (lti.collectedTypes.size() == 1) {
      // TODO: Compute the BCT.

      // It's only useful to favor the type instead of
      // binding it directly to arguments/result types,
      // which means in case it has been miscalculated
      // solver can still make progress.
      auto favoredTy = (*lti.collectedTypes.begin())->getWithoutSpecifierType();
      CS.setFavoredType(expr, favoredTy.getPointer());

      // If we have a chain of identical binop expressions with homogeneous
      // argument types, we can directly simplify the associated constraint
      // graph.
      auto simplifyBinOpExprTyVars = [&]() {
        // Don't attempt to do linking if there are
        // literals intermingled with other inferred types.
        if (lti.hasLiteral())
          return;

        for (auto binExp1 : lti.binaryExprs) {
          for (auto binExp2 : lti.binaryExprs) {
            if (binExp1 == binExp2)
              continue;

            auto fnTy1 = CS.getType(binExp1)->getAs<TypeVariableType>();
            auto fnTy2 = CS.getType(binExp2)->getAs<TypeVariableType>();

            if (!(fnTy1 && fnTy2))
              return;

            auto ODR1 = dyn_cast<OverloadedDeclRefExpr>(binExp1->getFn());
            auto ODR2 = dyn_cast<OverloadedDeclRefExpr>(binExp2->getFn());

            if (!(ODR1 && ODR2))
              return;

            // TODO: We currently limit this optimization to known arithmetic
            // operators, but we should be able to broaden this out to
            // logical operators as well.
            if (!isArithmeticOperatorDecl(ODR1->getDecls()[0]))
              return;

            if (ODR1->getDecls()[0]->getBaseName() !=
                ODR2->getDecls()[0]->getBaseName())
              return;

            // All things equal, we can merge the tyvars for the function
            // types.
            auto rep1 = CS.getRepresentative(fnTy1);
            auto rep2 = CS.getRepresentative(fnTy2);

            if (rep1 != rep2) {
              CS.mergeEquivalenceClasses(rep1, rep2,
                                         /*updateWorkList*/ false);
            }

            auto odTy1 = CS.getType(ODR1)->getAs<TypeVariableType>();
            auto odTy2 = CS.getType(ODR2)->getAs<TypeVariableType>();

            if (odTy1 && odTy2) {
              auto odRep1 = CS.getRepresentative(odTy1);
              auto odRep2 = CS.getRepresentative(odTy2);

              // Since we'll be choosing the same overload, we can merge
              // the overload tyvar as well.
              if (odRep1 != odRep2)
                CS.mergeEquivalenceClasses(odRep1, odRep2,
                                           /*updateWorkList*/ false);
            }
          }
        }
      };

      simplifyBinOpExprTyVars();       

      return true;
    }    
    
    if (lti.haveFloatLiteral) {
      if (auto floatProto =
            CS.TC.Context.getProtocol(
                                  KnownProtocolKind::ExpressibleByFloatLiteral)) {
        if (auto defaultType = CS.TC.getDefaultType(floatProto, CS.DC)) {
          if (!CS.getFavoredType(expr)) {
            CS.setFavoredType(expr, defaultType.getPointer());
          }
          return true;
        }
      }
    }
    
    if (lti.haveIntLiteral) {
      if (auto intProto =
            CS.TC.Context.getProtocol(
                                KnownProtocolKind::ExpressibleByIntegerLiteral)) {
        if (auto defaultType = CS.TC.getDefaultType(intProto, CS.DC)) {
          if (!CS.getFavoredType(expr)) {
            CS.setFavoredType(expr, defaultType.getPointer());
          }
          return true;
        }
      }
    }
    
    if (lti.haveStringLiteral) {
      if (auto stringProto =
          CS.TC.Context.getProtocol(
                                KnownProtocolKind::ExpressibleByStringLiteral)) {
        if (auto defaultType = CS.TC.getDefaultType(stringProto, CS.DC)) {
          if (!CS.getFavoredType(expr)) {
            CS.setFavoredType(expr, defaultType.getPointer());
          }
          return true;
        }
      }
    }
    
    return false;
  }
  
  /// Determine whether the given parameter type and argument should be
  /// "favored" because they match exactly.
  bool isFavoredParamAndArg(ConstraintSystem &CS,
                            Type paramTy,
                            Expr *arg,
                            Type argTy,
                            Type otherArgTy = Type()) {
    // Determine the argument type.
    argTy = argTy->getWithoutSpecifierType();

    // Do the types match exactly?
    if (paramTy->isEqual(argTy))
      return true;

    // If the argument is a literal, this is a favored param/arg pair if
    // the parameter is of that default type.
    auto &tc = CS.getTypeChecker();
    auto literalProto = tc.getLiteralProtocol(arg->getSemanticsProvidingExpr());
    if (!literalProto) return false;

    // Dig out the second argument type.
    if (otherArgTy)
      otherArgTy = otherArgTy->getWithoutSpecifierType();

    // If there is another, concrete argument, check whether it's type
    // conforms to the literal protocol and test against it directly.
    // This helps to avoid 'widening' the favored type to the default type for
    // the literal.
    if (otherArgTy && otherArgTy->getAnyNominal()) {
      return otherArgTy->isEqual(paramTy) &&
             tc.conformsToProtocol(otherArgTy, literalProto, CS.DC,
                                   ConformanceCheckFlags::InExpression);
    }

    // If there is a default type for the literal protocol, check whether
    // it is the same as the parameter type.
    // Check whether there is a default type to compare against.
    if (Type defaultType = tc.getDefaultType(literalProto, CS.DC))
      return paramTy->isEqual(defaultType);

    return false;
  }
  
  /// Favor certain overloads in a call based on some basic analysis
  /// of the overload set and call arguments.
  ///
  /// \param expr The application.
  /// \param isFavored Determine whether the given overload is favored.
  /// \param mustConsider If provided, a function to detect the presence of
  /// overloads which inhibit any overload from being favored.
  void favorCallOverloads(ApplyExpr *expr,
                          ConstraintSystem &CS,
                          llvm::function_ref<bool(ValueDecl *)> isFavored,
                          std::function<bool(ValueDecl *)>
                              mustConsider = nullptr) {
    // Find the type variable associated with the function, if any.
    auto tyvarType = CS.getType(expr->getFn())->getAs<TypeVariableType>();
    if (!tyvarType)
      return;
    
    // This type variable is only currently associated with the function
    // being applied, and the only constraint attached to it should
    // be the disjunction constraint for the overload group.
    auto &CG = CS.getConstraintGraph();
    llvm::SetVector<Constraint *> disjunctions;
    CG.gatherConstraints(tyvarType, disjunctions,
                         ConstraintGraph::GatheringKind::EquivalenceClass,
                         [](Constraint *constraint) -> bool {
                           return constraint->getKind() ==
                                  ConstraintKind::Disjunction;
                         });
    if (disjunctions.empty())
      return;
    
    // Look for the disjunction that binds the overload set.
    for (auto *disjunction : disjunctions) {
      auto oldConstraints = disjunction->getNestedConstraints();
      auto csLoc = CS.getConstraintLocator(expr->getFn());
      
      // Only replace the disjunctive overload constraint.
      if (oldConstraints[0]->getKind() != ConstraintKind::BindOverload) {
        continue;
      }

      if (mustConsider) {
        bool hasMustConsider = false;
        for (auto oldConstraint : oldConstraints) {
          auto overloadChoice = oldConstraint->getOverloadChoice();
          if (overloadChoice.isDecl() &&
              mustConsider(overloadChoice.getDecl()))
            hasMustConsider = true;
        }
        if (hasMustConsider) {
          continue;
        }
      }

      // Copy over the existing bindings, dividing the constraints up
      // into "favored" and non-favored lists.
      SmallVector<Constraint *, 4> favoredConstraints;
      SmallVector<Constraint *, 4> fallbackConstraints;
      for (auto oldConstraint : oldConstraints) {
        if (!oldConstraint->getOverloadChoice().isDecl())
          continue;
        auto decl = oldConstraint->getOverloadChoice().getDecl();
        if (!decl->getAttrs().isUnavailable(CS.getASTContext()) &&
            isFavored(decl))
          favoredConstraints.push_back(oldConstraint);
        else
          fallbackConstraints.push_back(oldConstraint);
      }

      // If we did not find any favored constraints, we're done.
      if (favoredConstraints.empty()) break;

      if (favoredConstraints.size() == 1) {
        auto overloadChoice = favoredConstraints[0]->getOverloadChoice();
        auto overloadType = overloadChoice.getDecl()->getInterfaceType();
        auto resultType = overloadType->getAs<AnyFunctionType>()->getResult();
        CS.setFavoredType(expr, resultType.getPointer());
      }

      // Remove the original constraint from the inactive constraint
      // list and add the new one.
      CS.removeInactiveConstraint(disjunction);

      // Create the disjunction of favored constraints.
      auto favoredConstraintsDisjunction =
          Constraint::createDisjunction(CS,
                                        favoredConstraints,
                                        csLoc);
      
      favoredConstraintsDisjunction->setFavored();
      
      llvm::SmallVector<Constraint *, 2> aggregateConstraints;
      aggregateConstraints.push_back(favoredConstraintsDisjunction);

      if (!fallbackConstraints.empty()) {
        // Find the disjunction of fallback constraints. If any
        // constraints were added here, create a new disjunction.
        Constraint *fallbackConstraintsDisjunction =
          Constraint::createDisjunction(CS, fallbackConstraints, csLoc);

        aggregateConstraints.push_back(fallbackConstraintsDisjunction);
      }

      CS.addDisjunctionConstraint(aggregateConstraints, csLoc);
      break;
    }
  }
  
  size_t getOperandCount(Type t) {
    size_t nOperands = 0;
    
    if (auto parenTy = dyn_cast<ParenType>(t.getPointer())) {
      if (parenTy->getDesugaredType())
        nOperands = 1;
    } else if (auto tupleTy = t->getAs<TupleType>()) {
      nOperands = tupleTy->getElementTypes().size();
    }
    
    return nOperands;
  }
  
  /// Return a pair, containing the total parameter count of a function, coupled
  /// with the number of non-default parameters.
  std::pair<size_t, size_t> getParamCount(ValueDecl *VD) {
    auto fTy = VD->getInterfaceType()->castTo<AnyFunctionType>();
    
    size_t nOperands = fTy->getParams().size();
    size_t nNoDefault = 0;
    
    if (auto AFD = dyn_cast<AbstractFunctionDecl>(VD)) {
      assert(!AFD->hasImplicitSelfDecl());
      for (auto param : *AFD->getParameters()) {
        if (!param->isDefaultArgument())
          nNoDefault++;
      }
    } else {
      nNoDefault = nOperands;
    }
    
    return { nOperands, nNoDefault };
  }
  
  /// Favor unary operator constraints where we have exact matches
  /// for the operand and contextual type.
  void favorMatchingUnaryOperators(ApplyExpr *expr,
                                   ConstraintSystem &CS) {
    // Determine whether the given declaration is favored.
    auto isFavoredDecl = [&](ValueDecl *value) -> bool {
      auto valueTy = value->getInterfaceType();
      
      auto fnTy = valueTy->getAs<AnyFunctionType>();
      if (!fnTy)
        return false;
      
      // Figure out the parameter type.
      if (value->getDeclContext()->isTypeContext()) {
        fnTy = fnTy->getResult()->castTo<AnyFunctionType>();
      }

      Type paramTy = FunctionType::composeInput(CS.getASTContext(),
                                                fnTy->getParams(), false);
      auto resultTy = fnTy->getResult();
      auto contextualTy = CS.getContextualType(expr);

      return isFavoredParamAndArg(
                 CS, paramTy, expr->getArg(),
                 CS.getType(expr->getArg())->getWithoutParens()) &&
             (!contextualTy || contextualTy->isEqual(resultTy));
    };
    
    favorCallOverloads(expr, CS, isFavoredDecl);
  }
  
  void favorMatchingOverloadExprs(ApplyExpr *expr,
                                  ConstraintSystem &CS) {
    // Find the argument type.
    size_t nArgs = getOperandCount(CS.getType(expr->getArg()));
    auto fnExpr = expr->getFn();
    
    // Check to ensure that we have an OverloadedDeclRef, and that we're not
    // favoring multiple overload constraints. (Otherwise, in this case
    // favoring is useless.
    if (auto ODR = dyn_cast<OverloadedDeclRefExpr>(fnExpr)) {
      bool haveMultipleApplicableOverloads = false;
      
      for (auto VD : ODR->getDecls()) {
        if (VD->getInterfaceType()->is<AnyFunctionType>()) {
          auto nParams = getParamCount(VD);
          
          if (nArgs == nParams.first) {
            if (haveMultipleApplicableOverloads) {
              return;
            } else {
              haveMultipleApplicableOverloads = true;
            }
          }
        }
      }
      
      // Determine whether the given declaration is favored.
      auto isFavoredDecl = [&](ValueDecl *value) -> bool {
        auto valueTy = value->getInterfaceType();
        
        if (!valueTy->is<AnyFunctionType>())
          return false;

        auto paramCount = getParamCount(value);
        
        return nArgs == paramCount.first ||
               nArgs == paramCount.second;
      };
      
      favorCallOverloads(expr, CS, isFavoredDecl);
      
    }
    
    if (auto favoredTy = CS.getFavoredType(expr->getArg())) {
      // Determine whether the given declaration is favored.
      auto isFavoredDecl = [&](ValueDecl *value) -> bool {
        auto valueTy = value->getInterfaceType();
        
        auto fnTy = valueTy->getAs<AnyFunctionType>();
        if (!fnTy)
          return false;

        // Figure out the parameter type, accounting for the implicit 'self' if
        // necessary.
        if (auto *FD = dyn_cast<AbstractFunctionDecl>(value)) {
          if (FD->hasImplicitSelfDecl()) {
            if (auto resFnTy = fnTy->getResult()->getAs<AnyFunctionType>()) {
              fnTy = resFnTy;
            }
          }
        }

        auto paramTy =
            AnyFunctionType::composeInput(CS.getASTContext(), fnTy->getParams(),
                                          /*canonicalVararg*/ false);
        return favoredTy->isEqual(paramTy);
      };

      // This is a hack to ensure we always consider the protocol requirement
      // itself when calling something that has a default implementation in an
      // extension. Otherwise, the extension method might be favored if we're
      // inside an extension context, since any archetypes in the parameter
      // list could match exactly.
      auto mustConsider = [&](ValueDecl *value) -> bool {
        return isa<ProtocolDecl>(value->getDeclContext());
      };

      favorCallOverloads(expr, CS,
                         isFavoredDecl,
                         mustConsider);
    }
  }
  
  /// Favor binary operator constraints where we have exact matches
  /// for the operands and contextual type.
  void favorMatchingBinaryOperators(ApplyExpr *expr,
                                    ConstraintSystem &CS) {
    // If we're generating constraints for a binary operator application,
    // there are two special situations to consider:
    //  1. If the type checker has any newly created functions with the
    //     operator's name. If it does, the overloads were created after the
    //     associated overloaded id expression was created, and we'll need to
    //     add a new disjunction constraint for the new set of overloads.
    //  2. If any component argument expressions (nested or otherwise) are
    //     literals, we can favor operator overloads whose argument types are
    //     identical to the literal type, or whose return types are identical
    //     to any contextual type associated with the application expression.
    
    // Find the argument types.
    auto argTy = CS.getType(expr->getArg());
    auto argTupleTy = argTy->castTo<TupleType>();
    auto argTupleExpr = dyn_cast<TupleExpr>(expr->getArg());

    Type firstArgTy = argTupleTy->getElement(0).getType()->getWithoutParens();
    Type secondArgTy = argTupleTy->getElement(1).getType()->getWithoutParens();

    auto isOptionalWithMatchingObjectType = [](Type optional,
                                               Type object) -> bool {
      if (auto objTy = optional->getRValueType()->getOptionalObjectType())
        return objTy->getRValueType()->isEqual(object->getRValueType());

      return false;
    };

    auto isPotentialForcingOpportunity = [&](Type first, Type second) -> bool {
      return isOptionalWithMatchingObjectType(first, second) ||
             isOptionalWithMatchingObjectType(second, first);
    };

    // Determine whether the given declaration is favored.
    auto isFavoredDecl = [&](ValueDecl *value) -> bool {
      auto valueTy = value->getInterfaceType();
      
      auto fnTy = valueTy->getAs<AnyFunctionType>();
      if (!fnTy)
        return false;

      Expr *firstArg = argTupleExpr->getElement(0);
      auto firstFavoredTy = CS.getFavoredType(firstArg);
      Expr *secondArg = argTupleExpr->getElement(1);
      auto secondFavoredTy = CS.getFavoredType(secondArg);
      
      auto favoredExprTy = CS.getFavoredType(expr);
      
      if (isArithmeticOperatorDecl(value)) {
        // If the parent has been favored on the way down, propagate that
        // information to its children.
        // TODO: This is only valid for arithmetic expressions.
        if (!firstFavoredTy) {
          CS.setFavoredType(argTupleExpr->getElement(0), favoredExprTy);
          firstFavoredTy = favoredExprTy;
        }
        
        if (!secondFavoredTy) {
          CS.setFavoredType(argTupleExpr->getElement(1), favoredExprTy);
          secondFavoredTy = favoredExprTy;
        }
        
        if (firstFavoredTy && firstArgTy->is<TypeVariableType>()) {
          firstArgTy = firstFavoredTy;
        }
        
        if (secondFavoredTy && secondArgTy->is<TypeVariableType>()) {
          secondArgTy = secondFavoredTy;
        }
      }
      
      // Figure out the parameter type.
      if (value->getDeclContext()->isTypeContext()) {
        fnTy = fnTy->getResult()->castTo<AnyFunctionType>();
      }

      auto params = fnTy->getParams();
      if (params.size() != 2)
        return false;

      auto firstParamTy = params[0].getOldType();
      auto secondParamTy = params[1].getOldType();

      auto resultTy = fnTy->getResult();
      auto contextualTy = CS.getContextualType(expr);

      return (isFavoredParamAndArg(CS, firstParamTy, firstArg, firstArgTy,
                                   secondArgTy) ||
              isFavoredParamAndArg(CS, secondParamTy, secondArg, secondArgTy,
                                   firstArgTy)) &&
             firstParamTy->isEqual(secondParamTy) &&
             !isPotentialForcingOpportunity(firstArgTy, secondArgTy) &&
             (!contextualTy || contextualTy->isEqual(resultTy));
    };
    
    favorCallOverloads(expr, CS, isFavoredDecl);
  }
  
  class ConstraintOptimizer : public ASTWalker {
    ConstraintSystem &CS;
    
  public:
    
    ConstraintOptimizer(ConstraintSystem &cs) :
      CS(cs) {}
    
    std::pair<bool, Expr *> walkToExprPre(Expr *expr) override {

      if (CS.shouldReusePrecheckedType() &&
          !CS.getType(expr)->hasTypeVariable()) {
        return { false, expr };
      }
      
      if (auto applyExpr = dyn_cast<ApplyExpr>(expr)) {
        if (isa<PrefixUnaryExpr>(applyExpr) ||
            isa<PostfixUnaryExpr>(applyExpr)) {
          favorMatchingUnaryOperators(applyExpr, CS);
        } else if (isa<BinaryExpr>(applyExpr)) {
          favorMatchingBinaryOperators(applyExpr, CS);
        } else {
          favorMatchingOverloadExprs(applyExpr, CS);
        }
      }
      
      // If the paren expr has a favored type, and the subExpr doesn't,
      // propagate downwards. Otherwise, propagate upwards.
      if (auto parenExpr = dyn_cast<ParenExpr>(expr)) {
        if (!CS.getFavoredType(parenExpr->getSubExpr())) {
          CS.setFavoredType(parenExpr->getSubExpr(),
                            CS.getFavoredType(parenExpr));
        } else if (!CS.getFavoredType(parenExpr)) {
          CS.setFavoredType(parenExpr,
                            CS.getFavoredType(parenExpr->getSubExpr()));
        }
      }
      
      return { true, expr };
    }
    
    Expr *walkToExprPost(Expr *expr) override {
      return expr;
    }
    
    /// \brief Ignore statements.
    std::pair<bool, Stmt *> walkToStmtPre(Stmt *stmt) override {
      return { false, stmt };
    }
    
    /// \brief Ignore declarations.
    bool walkToDeclPre(Decl *decl) override { return false; }
  };
} // end anonymous namespace

namespace {

  class ConstraintGenerator : public ExprVisitor<ConstraintGenerator, Type> {
    ConstraintSystem &CS;
    DeclContext *CurDC;
    SmallVector<DeclContext*, 4> DCStack;

    static const unsigned numEditorPlaceholderVariables = 2;

    /// A buffer of type variables used for editor placeholders. We only
    /// use a small number of these (rotating through), to prevent expressions
    /// with a large number of editor placeholders from flooding the constraint
    /// system with type variables.
    TypeVariableType *editorPlaceholderVariables[numEditorPlaceholderVariables]
      = { nullptr, nullptr };
    unsigned currentEditorPlaceholderVariable = 0;

    /// \brief Add constraints for a reference to a named member of the given
    /// base type, and return the type of such a reference.
    Type addMemberRefConstraints(Expr *expr, Expr *base, DeclName name,
                                 FunctionRefKind functionRefKind,
                                 ArrayRef<ValueDecl *> outerAlternatives) {
      // The base must have a member of the given name, such that accessing
      // that member through the base returns a value convertible to the type
      // of this expression.
      auto baseTy = CS.getType(base);
      auto tv = CS.createTypeVariable(
                  CS.getConstraintLocator(expr, ConstraintLocator::Member),
                  TVO_CanBindToLValue);
      SmallVector<OverloadChoice, 4> outerChoices;
      for (auto decl : outerAlternatives) {
        outerChoices.push_back(OverloadChoice(Type(), decl, functionRefKind));
      }
      CS.addValueMemberConstraint(
          baseTy, name, tv, CurDC, functionRefKind, outerChoices,
          CS.getConstraintLocator(expr, ConstraintLocator::Member));
      return tv;
    }

    /// \brief Add constraints for a reference to a specific member of the given
    /// base type, and return the type of such a reference.
    Type addMemberRefConstraints(Expr *expr, Expr *base, ValueDecl *decl,
                                 FunctionRefKind functionRefKind) {
      // If we're referring to an invalid declaration, fail.
      if (!decl)
        return nullptr;
      
      CS.getTypeChecker().validateDecl(decl);
      if (decl->isInvalid())
        return nullptr;

      auto memberLocator =
        CS.getConstraintLocator(expr, ConstraintLocator::Member);
      auto tv = CS.createTypeVariable(memberLocator, TVO_CanBindToLValue);

      OverloadChoice choice =
          OverloadChoice(CS.getType(base), decl, functionRefKind);

      auto locator = CS.getConstraintLocator(expr, ConstraintLocator::Member);
      CS.addBindOverloadConstraint(tv, choice, locator, CurDC);
      return tv;
    }

    /// \brief Add constraints for a subscript operation.
    Type addSubscriptConstraints(Expr *anchor, Type baseTy, Expr *index,
                                 ValueDecl *declOrNull,
                                 ConstraintLocator *locator = nullptr) {
      // Locators used in this expression.
      if (locator == nullptr)
        locator = CS.getConstraintLocator(anchor);

      auto fnLocator =
        CS.getConstraintLocator(locator,
                                ConstraintLocator::ApplyFunction);
      auto memberLocator =
        CS.getConstraintLocator(locator,
                                ConstraintLocator::SubscriptMember);
      auto resultLocator =
        CS.getConstraintLocator(locator,
                                ConstraintLocator::FunctionResult);

      Type outputTy;

      // For an integer subscript expression on an array slice type, instead of
      // introducing a new type variable we can easily obtain the element type.
      if (isa<SubscriptExpr>(anchor)) {
        
        auto isLValueBase = false;
        auto baseObjTy = baseTy;
        if (baseObjTy->is<LValueType>()) {
          isLValueBase = true;
          baseObjTy = baseObjTy->getWithoutSpecifierType();
        }
        
        if (CS.isArrayType(baseObjTy.getPointer())) {

          if (auto arraySliceTy = 
                dyn_cast<ArraySliceType>(baseObjTy.getPointer())) {
            baseObjTy = arraySliceTy->getDesugaredType();
          }
          
          auto indexExpr = index;
          
          if (auto parenExpr = dyn_cast<ParenExpr>(indexExpr)) {
            indexExpr = parenExpr->getSubExpr();
          }
          
          if (isa<IntegerLiteralExpr>(indexExpr)) {
            
            outputTy = baseObjTy->getAs<BoundGenericType>()->getGenericArgs()[0];
            
            if (isLValueBase)
              outputTy = LValueType::get(outputTy);
          }
        } else if (auto dictTy = CS.isDictionaryType(baseObjTy)) {
          auto keyTy = dictTy->first;
          auto valueTy = dictTy->second;

          if (isFavoredParamAndArg(CS, keyTy, index, CS.getType(index))) {
            outputTy = OptionalType::get(valueTy);
            
            if (isLValueBase)
              outputTy = LValueType::get(outputTy);
          }
        }
      }
      
      if (outputTy.isNull()) {
        outputTy = CS.createTypeVariable(resultLocator, TVO_CanBindToLValue);
      } else {
        // TODO: Generalize this for non-subscript-expr anchors, so that e.g.
        // keypath lookup benefits from the peephole as well.
        CS.setFavoredType(anchor, outputTy.getPointer());
      }

      // FIXME: This can only happen when diagnostics successfully type-checked
      // sub-expression of the subscript and mutated AST, but under normal
      // circumstances subscript should never have InOutExpr as a direct child
      // until type checking is complete and expression is re-written.
      // Proper fix for such situation requires preventing diagnostics from
      // re-writing AST after successful type checking of the sub-expressions.
      if (auto inoutTy = baseTy->getAs<InOutType>()) {
        baseTy = LValueType::get(inoutTy->getObjectType());
      }

      // Add the member constraint for a subscript declaration.
      // FIXME: weak name!
      auto memberTy = CS.createTypeVariable(resultLocator);

      // FIXME: synthesizeMaterializeForSet() wants to statically dispatch to
      // a known subscript here. This might be cleaner if we split off a new
      // UnresolvedSubscriptExpr from SubscriptExpr.
      if (auto decl = declOrNull) {
        OverloadChoice choice =
            OverloadChoice(baseTy, decl, FunctionRefKind::DoubleApply);
        CS.addBindOverloadConstraint(memberTy, choice, memberLocator,
                                     CurDC);
      } else {
        CS.addValueMemberConstraint(baseTy, DeclBaseName::createSubscript(),
                                    memberTy, CurDC, FunctionRefKind::DoubleApply,
                                    /*outerAlternatives=*/{},
                                    memberLocator);
      }

      // FIXME: Redesign the AST so that an ApplyExpr directly stores a list of
      // arguments together with their inout-ness, instead of a single
      // ParenExpr or TupleExpr.
      SmallVector<AnyFunctionType::Param, 8> params;
      AnyFunctionType::decomposeInput(CS.getType(index), params);

      // Add the constraint that the index expression's type be convertible
      // to the input type of the subscript operator.
      CS.addConstraint(ConstraintKind::ApplicableFunction,
                       FunctionType::get(params, outputTy),
                       memberTy,
                       fnLocator);

      return outputTy;
    }

  public:
    ConstraintGenerator(ConstraintSystem &CS) : CS(CS), CurDC(CS.DC) { }
    virtual ~ConstraintGenerator() {
      // We really ought to have this assertion:
      //   assert(DCStack.empty() && CurDC == CS.DC);
      // Unfortunately, ASTWalker is really bad at letting us establish
      // invariants like this because walkToExprPost isn't called if
      // something early-aborts the walk.
    }

    ConstraintSystem &getConstraintSystem() const { return CS; }

    void enterClosure(ClosureExpr *closure) {
      DCStack.push_back(CurDC);
      CurDC = closure;
    }

    void exitClosure(ClosureExpr *closure) {
      assert(CurDC == closure);
      CurDC = DCStack.pop_back_val();
    }
    
    virtual Type visitErrorExpr(ErrorExpr *E) {
      // FIXME: Can we do anything with error expressions at this point?
      return nullptr;
    }

    virtual Type visitCodeCompletionExpr(CodeCompletionExpr *E) {
      CS.Options |= ConstraintSystemFlags::SuppressDiagnostics;
      return CS.createTypeVariable(CS.getConstraintLocator(E),
                                   TVO_CanBindToLValue);
    }

    Type visitLiteralExpr(LiteralExpr *expr) {
      // If the expression has already been assigned a type; just use that type.
      if (expr->getType())
        return expr->getType();

      auto protocol = CS.getTypeChecker().getLiteralProtocol(expr);
      if (!protocol)
        return nullptr;

      auto tv = CS.createTypeVariable(CS.getConstraintLocator(expr),
                                      TVO_PrefersSubtypeBinding);
      CS.addConstraint(ConstraintKind::LiteralConformsTo, tv,
                       protocol->getDeclaredType(),
                       CS.getConstraintLocator(expr));
      return tv;
    }

    Type
    visitInterpolatedStringLiteralExpr(InterpolatedStringLiteralExpr *expr) {
      // Dig out the ExpressibleByStringInterpolation protocol.
      auto &tc = CS.getTypeChecker();
      auto interpolationProto
        = tc.getProtocol(expr->getLoc(),
                         KnownProtocolKind::ExpressibleByStringInterpolation);
      if (!interpolationProto) {
        tc.diagnose(expr->getStartLoc(), diag::interpolation_missing_proto);
        return nullptr;
      }

      // The type of the expression must conform to the
      // ExpressibleByStringInterpolation protocol.
      auto locator = CS.getConstraintLocator(expr);
      auto tv = CS.createTypeVariable(locator, TVO_PrefersSubtypeBinding);
      CS.addConstraint(ConstraintKind::LiteralConformsTo, tv,
                       interpolationProto->getDeclaredType(),
                       locator);

      if (auto semanticExpr = expr->getSemanticExpr()) {
        // The semanticExpr must have the same type as this node.
        auto semanticTV = CS.getType(semanticExpr);
        auto semanticLocator = CS.getConstraintLocator(semanticExpr);
        CS.addConstraint(ConstraintKind::Bind, tv, semanticTV,
                         semanticLocator);
      }
      else if (auto appendingExpr = expr->getAppendingExpr()) {
        auto associatedTypeArray = 
          interpolationProto->lookupDirect(tc.Context.Id_StringInterpolation);
        if (associatedTypeArray.empty()) {
          tc.diagnose(expr->getStartLoc(), diag::interpolation_broken_proto);
          return nullptr;
        }
        auto associatedTypeDecl =
          cast<AssociatedTypeDecl>(associatedTypeArray.front());
        auto interpolationTV = DependentMemberType::get(tv, associatedTypeDecl);

        auto appendingExprType = CS.getType(appendingExpr);
        auto appendingLocator = CS.getConstraintLocator(appendingExpr);

        // Must be Conversion; if it's Equal, then in semi-rare cases, the 
        // interpolation temporary variable cannot be @lvalue.
        CS.addConstraint(ConstraintKind::Conversion, appendingExprType,
                         interpolationTV, appendingLocator);
      }

      return tv;
    }

    Type visitMagicIdentifierLiteralExpr(MagicIdentifierLiteralExpr *expr) {
      switch (expr->getKind()) {
      case MagicIdentifierLiteralExpr::Column:
      case MagicIdentifierLiteralExpr::File:
      case MagicIdentifierLiteralExpr::Function:
      case MagicIdentifierLiteralExpr::Line:
        return visitLiteralExpr(expr);

      case MagicIdentifierLiteralExpr::DSOHandle: {
        // #dsohandle has type UnsafeMutableRawPointer.
        auto &tc = CS.getTypeChecker();
        if (tc.requirePointerArgumentIntrinsics(expr->getLoc()))
          return nullptr;

        auto unsafeRawPointer =
          CS.getASTContext().getUnsafeRawPointerDecl();
        return unsafeRawPointer->getDeclaredType();
      }
      }

      llvm_unreachable("Unhandled MagicIdentifierLiteralExpr in switch.");
    }

    // SWIFT_ENABLE_TENSORFLOW
<<<<<<< HEAD
    Type handleReverseAutoDiffExpr(ReverseAutoDiffExpr *GE,
                                   bool preservingOriginalResult) {
      auto &TC = CS.getTypeChecker();
      auto *originalExpr = GE->getOriginalExpr();
      auto locator = CS.getConstraintLocator(GE);
      // The original type must be a function.
      auto *originalTy = CS.getType(originalExpr)->getAs<AnyFunctionType>();
      if (!originalTy) {
        TC.diagnose(originalExpr->getLoc(),
            diag::gradient_expr_not_a_function, CS.getType(originalExpr));
        return nullptr;
      }

      // Collect differentiation parameter indices.
      auto *checkedWrtParamIndices = AutoDiffParameterIndices::create(
          CS.getASTContext(), originalTy, /*isMethod=*/false);

      // If no parameters are given, then differentiation is done with respect
      // to all parameters in the first parameter group.
      if (GE->getParameters().empty())
        checkedWrtParamIndices->setAllNonSelfParameters();
      // If parameters indices are specified, collect those parameters.
      else {
        int lastIndex = -1;
        for (auto &param : GE->getParameters()) {
          auto index = param.index;
          // Indices must be ascending.
          if (lastIndex >= (int)index) {
            TC.diagnose(param.loc,
                        diag::gradient_expr_parameter_indices_not_ascending);
            return nullptr;
          }
          // Indices cannot exceed the number of parameters in the original
          // function.
          if (index >= originalTy->getNumParams()) {
            TC.diagnose(param.loc,
                        diag::gradient_expr_parameter_index_out_of_bounds,
                        originalTy, originalTy->getNumParams());
            return nullptr;
          }
          checkedWrtParamIndices->setNonSelfParameter(index);
          lastIndex = index;
        }
      }

      // Collect differentiation parameter types.
      SmallVector<Type, 8> diffParamTypes;
      SmallVector<TupleTypeElt, 8> resultTypes;
      checkedWrtParamIndices->getSubsetParameterTypes(originalTy,
                                                      diffParamTypes);
      resultTypes.append(diffParamTypes.begin(), diffParamTypes.end());

      // Check that the differentiation parameter types are allowed.
      for (auto paramAndParamTy : zip(GE->getParameters(), diffParamTypes)) {
        auto param = std::get<0>(paramAndParamTy);
        auto paramTy = std::get<1>(paramAndParamTy);
        if (paramTy->isAnyClassReferenceType() ||
            paramTy->isExistentialType()) {
          TC.diagnose(param.loc, diag::gradient_expr_parameter_not_value_type,
                      paramTy);
          return nullptr;
        }
      }

      // Memorize `checkedWrtParamIndices` in the expr.
      GE->setCheckedParameterIndices(checkedWrtParamIndices);

      // Create a type for the gradient. The gradient has the same generic
      // signature as the original function. The gradient's result types are
      // what we collected in `diffParamTypes`.
      Type gradResult = resultTypes.size() == 1
                            ? resultTypes.front().getType()
                            : TupleType::get(resultTypes, TC.Context);
      // If preserving original result, then the gradient's result type is a tuple
      // of the original result type with label "value" and `diffParamTypes` with
      // label "gradient".
      if (preservingOriginalResult) {
        gradResult = TupleType::get({
          TupleTypeElt(originalTy->getResult(),
                       TC.Context.getIdentifier("value")),
          TupleTypeElt(gradResult, TC.Context.getIdentifier("gradient"))
        }, TC.Context);
      }
      AnyFunctionType *gradTy;
      auto *genSig = originalTy->getOptGenericSignature();
      if (genSig)
        gradTy = GenericFunctionType::get(genSig, originalTy->getParams(),
                                          gradResult, originalTy->getExtInfo());
      else
        gradTy = FunctionType::get(originalTy->getParams(), gradResult,
                                   originalTy->getExtInfo());

      // Gradient expressions with generic originals must have a type that is
      // convertible to the contextual type.
      if (originalTy->hasTypeVariable())
        if (auto contextualTy = CS.getContextualType(GE))
          if (auto contextualGradTy = contextualTy->getAs<AnyFunctionType>())
            CS.addConstraint(ConstraintKind::Conversion, contextualGradTy,
                             gradTy, locator);

      return gradTy;
    }

    Type visitGradientExpr(GradientExpr *GE) {
      return handleReverseAutoDiffExpr(GE, /*preservingOriginalResult=*/false);
    }
    
    Type visitChainableGradientExpr(ChainableGradientExpr *CGE) {
      llvm_unreachable("Unhandled");
    }

    Type visitValueAndGradientExpr(ValueAndGradientExpr *VGE) {
      return handleReverseAutoDiffExpr(VGE, /*preservingOriginalResult=*/true);
    }

    Type visitAdjointExpr(AdjointExpr *AE) {
      // Note: This function performs the following steps:
      // 1. Look up original function declaration using original function name
      //    and, if defined, base type.
      // 2. Verify that original function declaration has the @differentiable
      //    attribute. Extract adjoint function from the attribute and store in
      //    the AdjointExpr.
      // 3. Constrain the type of the AdjointExpr to the expected type of the
      //    adjoint function. The logic here is copied from other functions in
      //    CSGen, namely `visitDeclRefExpr` and `visitUnresolvedDotExpr`.
      auto &TC = CS.getTypeChecker();
      auto &ctx = CS.getASTContext();
      auto locator = CS.getConstraintLocator(AE);
      auto originalName = AE->getOriginalName();
      auto originalNameLoc = AE->getOriginalNameLoc();

      // The original function declaration. This needs to be resolved.
      FuncDecl *originalDecl = nullptr;
      // The base type of the original function expression. This is relevant
      // for type-checking the adjoint.
      Type baseType;

      if (auto repr = AE->getBaseType().getTypeRepr()) {
        baseType = resolveTypeReferenceInExpression(repr);
        if (baseType.isNull() || baseType->hasError()) {
          TC.diagnose(AE->getBaseType().getLoc(),
                      diag::adjoint_expr_original_base_type_unresolved, repr);
          return nullptr;
        }
      }

      // Prepare to look up the original function.
      auto originalTypeCtx = CurDC->getInnermostTypeContext();
      if (!originalTypeCtx) originalTypeCtx = CurDC;

      auto overloadDiagnostic = [&]() {
        TC.diagnose(originalNameLoc,
                    diag::adjoint_expr_original_overload_not_found,
                    originalName);
      };
      auto ambiguousDiagnostic = [&]() {
        TC.diagnose(originalNameLoc,
                    diag::adjoint_expr_ambiguous_original_function_identifier,
                    originalName);
      };
      auto notFunctionDiagnostic = [&]() {
        TC.diagnose(originalNameLoc,
                    diag::adjoint_expr_original_not_func_decl,
                    originalName);
      };

      // The original function must have the @differentiable attribute.
      auto isValidOriginalDecl = [&](FuncDecl *candidate) {
        return candidate->getAttrs().hasAttribute<DifferentiableAttr>();
      };

      NameLookupOptions lookupOptions = baseType
        ? defaultMemberLookupOptions
        : defaultUnqualifiedLookupOptions;

      // Look up the original function.
      originalDecl =
        TC.lookupFuncDecl(originalName, originalNameLoc.getBaseNameLoc(),
                          baseType, originalTypeCtx, isValidOriginalDecl,
                          overloadDiagnostic, ambiguousDiagnostic,
                          notFunctionDiagnostic, lookupOptions);
      if (!originalDecl) return nullptr;

      // Get the @differentiable attribute of the original func decl.
      auto originalAttrs = originalDecl->getAttrs();
      if (!originalAttrs.hasAttribute<DifferentiableAttr>()) {
        TC.diagnose(originalNameLoc,
                    diag::adjoint_expr_original_no_valid_differentiable_attr,
                    originalDecl->getFullName());
        return nullptr;
      }
      auto diffAttr = originalAttrs.getAttribute<DifferentiableAttr>();

      // Set the adjoint function in the adjoint expression.
      auto adjointDecl = diffAttr->getAdjointFunction();
      assert(adjointDecl &&
             "adjoint for valid @differentiable attribute should be defined");

      // The adjoint decl ref is set here, without substitutions.
      // The correct substitutions for the adjoint decl ref are set in CSApply.
      AE->setAdjointFunction(adjointDecl);

      // This is an inline version of `addMemberRefConstraints` that uses
      // base type directly instead of taking a base expression.
      auto addMemberRefConstraints =
          [&](Expr *expr, FunctionRefKind funcRefKind) -> Type {
        assert(baseType && "Base type must be set");
        auto memberLocator =
          CS.getConstraintLocator(expr, ConstraintLocator::Member);
        auto tv = CS.createTypeVariable(memberLocator, TVO_CanBindToLValue);
        OverloadChoice choice =
          OverloadChoice(baseType, adjointDecl, funcRefKind);
        CS.addBindOverloadConstraint(tv, choice, memberLocator, CurDC);
        return tv;
      };

      // Add constraints on the type of the #adjoint expression.
      // - If adjoint is within a type context (it is an instance/static
      //   method), add member reference constraints.
      // Code copied from `visitUnresolvedDotExpr`.
      if (adjointDecl->getInnermostTypeContext()) {
        if (!baseType) {
          assert(adjointDecl->isInstanceMember() || adjointDecl->isStatic() &&
                 "Expected adjoint to be an instance/static method");
          auto methodContext = CurDC->getInnermostMethodContext();
          baseType = methodContext->getImplicitSelfDecl()->getType();
        }
        if (adjointDecl->isInstanceMember())
          baseType = MetatypeType::get(baseType, ctx);
        if (baseType->hasUnboundGenericType())
          baseType = CS.openUnboundGenericType(baseType, locator);
        return addMemberRefConstraints(AE, AE->getFunctionRefKind());
      }

      // - Otherwise, if adjoint is a top-level function, create overload choice
      //   and immediately resolve it.
      // Code copied from `visitDeclRefExpr`.
      auto tv = CS.createTypeVariable(locator, TVO_CanBindToLValue);
      OverloadChoice choice(Type(), adjointDecl, AE->getFunctionRefKind());
      CS.resolveOverload(locator, tv, choice, CurDC);
      return tv;
=======
    Type visitPoundAssertExpr(PoundAssertExpr *PAE) {
      // Constrain the condition argument to be Bool.
      auto boolType = CS.getASTContext().getBoolDecl()->getDeclaredType();
      CS.addConstraint(
          ConstraintKind::ArgumentConversion, CS.getType(PAE->getCondition()),
          boolType,
          CS.getConstraintLocator(PAE, ConstraintLocator::ApplyArgument));

      // #assert(...) has type Void.
      return CS.getASTContext().TheEmptyTupleType;
>>>>>>> fc09e94b
    }

    Type visitObjectLiteralExpr(ObjectLiteralExpr *expr) {
      // If the expression has already been assigned a type; just use that type.
      if (expr->getType())
        return expr->getType();

      // SWIFT_ENABLE_TENSORFLOW
      if (expr->isTFOp())
        return visitTFOpExpr(expr);

      auto &tc = CS.getTypeChecker();
      auto protocol = tc.getLiteralProtocol(expr);
      if (!protocol) {
        tc.diagnose(expr->getLoc(), diag::use_unknown_object_literal_protocol,
                    expr->getLiteralKindPlainName());
        return nullptr;
      }

      auto tv = CS.createTypeVariable(CS.getConstraintLocator(expr),
                                      TVO_PrefersSubtypeBinding);
      
      CS.addConstraint(ConstraintKind::LiteralConformsTo, tv,
                       protocol->getDeclaredType(),
                       CS.getConstraintLocator(expr));

      // The arguments are required to be argument-convertible to the
      // idealized parameter type of the initializer, which generally
      // simplifies the first label (e.g. "colorLiteralRed:") by stripping
      // all the redundant stuff about literals (leaving e.g. "red:").
      // Constraint application will quietly rewrite the type of 'args' to
      // use the right labels before forming the call to the initializer.
      DeclName constrName = tc.getObjectLiteralConstructorName(expr);
      assert(constrName);
      auto constrs = protocol->lookupDirect(constrName);
      if (constrs.size() != 1 || !isa<ConstructorDecl>(constrs.front())) {
        tc.diagnose(protocol, diag::object_literal_broken_proto);
        return nullptr;
      }
      auto *constr = cast<ConstructorDecl>(constrs.front());
      auto constrParamType = tc.getObjectLiteralParameterType(expr, constr);

      // Extract the arguments.
      SmallVector<AnyFunctionType::Param, 8> args;
      AnyFunctionType::decomposeInput(CS.getType(expr->getArg()), args);

      // Extract the parameters.
      SmallVector<AnyFunctionType::Param, 8> params;
      AnyFunctionType::decomposeInput(constrParamType, params);

      ::matchCallArguments(
          CS, args, params,
          CS.getConstraintLocator(expr, ConstraintLocator::ApplyArgument));

      Type result = tv;
      if (constr->getFailability() != OTK_None)
        result = OptionalType::get(result);

      return result;
    }

    // SWIFT_ENABLE_TENSORFLOW
    // #tfop is type checked and SILGen'd differently than the rest of the
    // literals.  We really should use a completely separate AST node (rather
    // that repurposing ObjectLiteralExpr) but that would be a substantially
    // more invasive patch that we don't want to keep out of tree.
    Type visitTFOpExpr(ObjectLiteralExpr *expr) {
      assert(expr->isTFOp() && "Unexpected expression");
      auto &tc = CS.getTypeChecker();
      auto locator = CS.getConstraintLocator(expr);
      auto tensorArrayProtoTy = tc.Context.getProtocol(
          KnownProtocolKind::TensorArrayProtocol)->getDeclaredType();

      // The TensorFlow module defines the "TensorHandle" type, which is the
      // representation of a tensor value.  If we can't find it, then we reject
      // uses of #tfop.
      if (!tc.Context.getTensorHandleDecl()) {
        tc.diagnose(expr->getLoc(), diag::invalid_tfop,
                    "#tfop() may only be used in a module that imports TensorFlow");
        return nullptr;
      }

      auto *tt = dyn_cast<TupleExpr>(expr->getArg());
      if (!tt) {
        // A one-element #tfop just takes an op name.
        auto arg = expr->getArg()->getSemanticsProvidingExpr();
        auto opname = dyn_cast<StringLiteralExpr>(arg);
        if (!opname) {
          tc.diagnose(expr->getLoc(), diag::invalid_tfop,
                      "#tfop() takes a string literal and a list of inputs and "
                      "attributes");
          return nullptr;
        }
        return CS.createTypeVariable(locator, 0);
      }

      if (tt->getNumElements() == 0) {
        tc.diagnose(expr->getLoc(), diag::invalid_tfop,
                    "#tfop() takes a string literal and a list of inputs and "
                    "attributes");
        return nullptr;
      }

      // Check that we have a string literal.
      auto opname = dyn_cast<StringLiteralExpr>(tt->getElement(0));
      if (!opname) {
        tc.diagnose(expr->getLoc(), diag::invalid_tfop,
                    "#tfop() takes a string literal and a list of inputs and "
                    "attributes");
        return nullptr;
      }

      // Infer the argument types based on the constraint characters.
      SmallVector<TupleTypeElt, 4> argTypes;

      // The first operand should type check as strings.
      auto stringType = tc.Context.getStringDecl()->getDeclaredType();
      argTypes.push_back(TupleTypeElt(stringType));

      // The #tfop list is a list of inputs (with no keyword arguments) followed
      // by a list of attributes (with keyword arguments).  Add type constraints
      // for each of them, and make sure there is no intermixing between the
      // two lists.
      bool sawAttribute = false;
      for (unsigned i = 1, e = tt->getNumElements(); i != e; ++i) {
        if (!tt->getElementName(i).empty()) {
          sawAttribute = true;
        } else if (sawAttribute) {
          tc.diagnose(tt->getElement(i)->getStartLoc(), diag::invalid_tfop,
                      "expected keyword argument for attribute name, "
                      "or an additional letter in constraint string");
          return nullptr;
        }

        // We infer the type of inputs from context.
        auto ty = CS.createTypeVariable(locator, 0);
        if (!sawAttribute) {
          // It is an input.
          // All inputs must conform to TensorArrayProtocol.
          auto constraintLocator = CS.getConstraintLocator(
            expr,
            {ConstraintLocator::ApplyArgument,
             LocatorPathElt::getTupleElement(i)},
            0);
          CS.addConstraint(ConstraintKind::ConformsTo, ty, tensorArrayProtoTy,
                           constraintLocator);
        }
        argTypes.push_back(TupleTypeElt(ty, tt->getElementName(i)));
      }

      // Now that we know what all of the arguments are supposed to be, add a
      // constraint to the constraint system.
      auto desiredArgTypes = TupleType::get(argTypes, tc.Context);
      CS.addConstraint(
          ConstraintKind::Conversion, CS.getType(tt), desiredArgTypes,
          CS.getConstraintLocator(expr, ConstraintLocator::ApplyArgument));
      return CS.createTypeVariable(locator, 0);
    }

    Type visitDeclRefExpr(DeclRefExpr *E) {
      // If this is a ParamDecl for a closure argument that has an Unresolved
      // type, then this is a situation where CSDiags is trying to perform
      // error recovery within a ClosureExpr.  Just create a new type variable
      // for the decl that isn't bound to anything.  This will ensure that it
      // is considered ambiguous.
      if (auto *VD = dyn_cast<VarDecl>(E->getDecl())) {
        if (VD->hasInterfaceType() &&
            VD->getInterfaceType()->is<UnresolvedType>()) {
          return CS.createTypeVariable(CS.getConstraintLocator(E),
                                       TVO_CanBindToLValue);
        }
      }

      // If we're referring to an invalid declaration, don't type-check.
      //
      // FIXME: If the decl is in error, we get no information from this.
      // We may, alternatively, want to use a type variable in that case,
      // and possibly infer the type of the variable that way.
      CS.getTypeChecker().validateDecl(E->getDecl());
      if (E->getDecl()->isInvalid()) {
        CS.setType(E, E->getDecl()->getInterfaceType());
        return nullptr;
      }

      auto locator = CS.getConstraintLocator(E);

      // If this is a 'var' or 'let' declaration with already
      // resolved type, let's favor it.
      if (auto *VD = dyn_cast<VarDecl>(E->getDecl())) {
        Type type;
        if (VD->hasInterfaceType()) {
          type = VD->getInterfaceType();
          if (type->hasTypeParameter())
            type = VD->getDeclContext()->mapTypeIntoContext(type);
          CS.setFavoredType(E, type.getPointer());
        }

        // This can only happen when failure diangostics is trying
        // to type-check expressions inside of a single-statement
        // closure which refer to anonymous parameters, in this case
        // let's either use type as written or allocate a fresh type
        // variable, just like we do for closure type.
        if (auto *PD = dyn_cast<ParamDecl>(VD)) {
          if (!CS.hasType(PD)) {
            if (type && type->hasUnboundGenericType())
              type = CS.openUnboundGenericType(type, locator);

            CS.setType(
                PD, type ? type
                         : CS.createTypeVariable(locator, TVO_CanBindToLValue));
          }
        }
      }

      // Create an overload choice referencing this declaration and immediately
      // resolve it. This records the overload for use later.
      auto tv = CS.createTypeVariable(locator,
                                      TVO_CanBindToLValue);

      OverloadChoice choice =
          OverloadChoice(Type(), E->getDecl(), E->getFunctionRefKind());
      CS.resolveOverload(locator, tv, choice, CurDC);
      return tv;
    }

    Type visitOtherConstructorDeclRefExpr(OtherConstructorDeclRefExpr *E) {
      return E->getType();
    }

    Type visitSuperRefExpr(SuperRefExpr *E) {
      if (E->getType())
        return E->getType();

      // Resolve the super type of 'self'.
      return getSuperType(E->getSelf(), E->getLoc(),
                          diag::super_not_in_class_method,
                          diag::super_with_no_base_class);
    }

    Type resolveTypeReferenceInExpression(TypeRepr *rep) {
      TypeResolutionOptions options(TypeResolverContext::InExpression);
      options |= TypeResolutionFlags::AllowUnboundGenerics;
      return TypeResolution::forContextual(CS.DC).resolveType(rep,
                                                              options);
    }

    Type visitTypeExpr(TypeExpr *E) {
      Type type;
      // If this is an implicit TypeExpr, don't validate its contents.
      if (E->getTypeLoc().wasValidated()) {
        type = E->getTypeLoc().getType();
      } else if (auto *rep = E->getTypeRepr()) {
        type = resolveTypeReferenceInExpression(rep);
      }

      if (!type || type->hasError()) return Type();
      
      auto locator = CS.getConstraintLocator(E);
      type = CS.openUnboundGenericType(type, locator);
      CS.setType(E->getTypeLoc(), type);
      return MetatypeType::get(type);
    }

    Type visitDotSyntaxBaseIgnoredExpr(DotSyntaxBaseIgnoredExpr *expr) {
      llvm_unreachable("Already type-checked");
    }

    Type visitOverloadedDeclRefExpr(OverloadedDeclRefExpr *expr) {
      // For a reference to an overloaded declaration, we create a type variable
      // that will be equal to different types depending on which overload
      // is selected.
      auto locator = CS.getConstraintLocator(expr);
      auto tv = CS.createTypeVariable(locator, TVO_CanBindToLValue);
      ArrayRef<ValueDecl*> decls = expr->getDecls();
      SmallVector<OverloadChoice, 4> choices;
      
      for (unsigned i = 0, n = decls.size(); i != n; ++i) {
        // If the result is invalid, skip it.
        // FIXME: Note this as invalid, in case we don't find a solution,
        // so we don't let errors cascade further.
        CS.getTypeChecker().validateDecl(decls[i]);
        if (decls[i]->isInvalid())
          continue;

        OverloadChoice choice =
            OverloadChoice(Type(), decls[i], expr->getFunctionRefKind());
        choices.push_back(choice);
      }

      // If there are no valid overloads, give up.
      if (choices.empty())
        return nullptr;

      // Record this overload set.
      CS.addOverloadSet(tv, choices, CurDC, locator);
      return tv;
    }

    Type visitUnresolvedDeclRefExpr(UnresolvedDeclRefExpr *expr) {
      // This is an error case, where we're trying to use type inference
      // to help us determine which declaration the user meant to refer to.
      // FIXME: Do we need to note that we're doing some kind of recovery?
      return CS.createTypeVariable(CS.getConstraintLocator(expr),
                                   TVO_CanBindToLValue);
    }
    
    Type visitMemberRefExpr(MemberRefExpr *expr) {
      return addMemberRefConstraints(expr, expr->getBase(),
                                     expr->getMember().getDecl(),
                                     /*FIXME:*/FunctionRefKind::DoubleApply);
    }
    
    Type visitDynamicMemberRefExpr(DynamicMemberRefExpr *expr) {
      llvm_unreachable("Already typechecked");
    }
    
    virtual Type visitUnresolvedMemberExpr(UnresolvedMemberExpr *expr) {
      auto baseLocator = CS.getConstraintLocator(
                            expr,
                            ConstraintLocator::MemberRefBase);
      FunctionRefKind functionRefKind =
        expr->getArgument() ? FunctionRefKind::DoubleApply
                            : FunctionRefKind::Compound;

      auto memberLocator
        = CS.getConstraintLocator(expr, ConstraintLocator::UnresolvedMember);
      auto baseTy = CS.createTypeVariable(baseLocator);
      auto memberTy = CS.createTypeVariable(memberLocator, TVO_CanBindToLValue);

      // An unresolved member expression '.member' is modeled as a value member
      // constraint
      //
      //   T0.Type[.member] == T1
      //
      // for fresh type variables T0 and T1, which pulls out a static
      // member, i.e., an enum case or a static variable.
      auto baseMetaTy = MetatypeType::get(baseTy);
      CS.addUnresolvedValueMemberConstraint(baseMetaTy, expr->getName(),
                                            memberTy, CurDC, functionRefKind,
                                            memberLocator);

      // If there is an argument, apply it.
      if (auto arg = expr->getArgument()) {
        // The result type of the function must be convertible to the base type.
        // TODO: we definitely want this to include ImplicitlyUnwrappedOptional;
        // does it need to include everything else in the world?
        auto outputTy = CS.createTypeVariable(
            CS.getConstraintLocator(expr, ConstraintLocator::FunctionResult));
        CS.addConstraint(ConstraintKind::Conversion, outputTy, baseTy,
          CS.getConstraintLocator(expr, ConstraintLocator::RValueAdjustment));

        // The function/enum case must be callable with the given argument.

        // FIXME: Redesign the AST so that an UnresolvedMemberExpr directly
        // stores a list of arguments together with their inout-ness, instead of
        // a single ParenExpr or TupleExpr argument.
        SmallVector<AnyFunctionType::Param, 8> params;
        AnyFunctionType::decomposeInput(CS.getType(arg), params);

        CS.addConstraint(ConstraintKind::ApplicableFunction,
                         FunctionType::get(params, outputTy),
                         memberTy,
          CS.getConstraintLocator(expr, ConstraintLocator::ApplyFunction));
        
        return baseTy;
      }

      // Otherwise, the member needs to be convertible to the base type.
      CS.addConstraint(ConstraintKind::Conversion, memberTy, baseTy,
        CS.getConstraintLocator(expr, ConstraintLocator::RValueAdjustment));
      
      // The member type also needs to be convertible to the context type, which
      // preserves lvalue-ness.
      auto resultTy = CS.createTypeVariable(memberLocator, TVO_CanBindToLValue);
      CS.addConstraint(ConstraintKind::Conversion, memberTy, resultTy,
                       memberLocator);
      CS.addConstraint(ConstraintKind::Equal, resultTy, baseTy,
                       memberLocator);
      return resultTy;
    }

    Type visitUnresolvedDotExpr(UnresolvedDotExpr *expr) {
      // If this is Builtin.type_join*, just return any type and move
      // on since we're going to discard this, and creating any type
      // variables for the reference will cause problems.
      auto typeOperation = getTypeOperation(expr, CS.getASTContext());
      if (typeOperation != TypeOperation::None)
        return CS.getASTContext().TheAnyType;

      // Open a member constraint for constructor delegations on the
      // subexpr type.
      if (CS.TC.getSelfForInitDelegationInConstructor(CS.DC, expr)) {
        auto baseTy = CS.getType(expr->getBase())
                        ->getWithoutSpecifierType();

        // 'self' or 'super' will reference an instance, but the constructor
        // is semantically a member of the metatype. This:
        //   self.init()
        //   super.init()
        // is really more like:
        //   self = Self.init()
        //   self.super = Super.init()
        baseTy = MetatypeType::get(baseTy, CS.getASTContext());

        auto methodTy = CS.createTypeVariable(
            CS.getConstraintLocator(expr,
                                    ConstraintLocator::ApplyFunction));

        // FIXME: Once TVO_PrefersSubtypeBinding is replaced with something
        // better, we won't need the second type variable at all.
        {
          auto argTy = CS.createTypeVariable(
              CS.getConstraintLocator(expr,
                                      ConstraintLocator::ApplyArgument),
              (TVO_CanBindToLValue |
               TVO_PrefersSubtypeBinding));
          CS.addConstraint(
              ConstraintKind::FunctionInput, methodTy, argTy,
              CS.getConstraintLocator(expr));
        }

        CS.addValueMemberConstraint(
            baseTy, expr->getName(), methodTy, CurDC,
            expr->getFunctionRefKind(),
            /*outerAlternatives=*/{},
            CS.getConstraintLocator(expr,
                                    ConstraintLocator::ConstructorMember));

        // The result of the expression is the partial application of the
        // constructor to the subexpression.
        return methodTy;
      }

      return addMemberRefConstraints(expr, expr->getBase(), expr->getName(),
                                     expr->getFunctionRefKind(),
                                     expr->getOuterAlternatives());
    }
    
    Type visitUnresolvedSpecializeExpr(UnresolvedSpecializeExpr *expr) {
      auto baseTy = CS.getType(expr->getSubExpr());
      
      // We currently only support explicit specialization of generic types.
      // FIXME: We could support explicit function specialization.
      auto &tc = CS.getTypeChecker();
      if (baseTy->is<AnyFunctionType>()) {
        tc.diagnose(expr->getSubExpr()->getLoc(),
                    diag::cannot_explicitly_specialize_generic_function);
        tc.diagnose(expr->getLAngleLoc(),
                    diag::while_parsing_as_left_angle_bracket);
        return Type();
      }
      
      if (AnyMetatypeType *meta = baseTy->getAs<AnyMetatypeType>()) {
        if (BoundGenericType *bgt
              = meta->getInstanceType()->getAs<BoundGenericType>()) {
          ArrayRef<Type> typeVars = bgt->getGenericArgs();
          MutableArrayRef<TypeLoc> specializations = expr->getUnresolvedParams();

          // If we have too many generic arguments, complain.
          if (specializations.size() > typeVars.size()) {
            tc.diagnose(expr->getSubExpr()->getLoc(),
                        diag::type_parameter_count_mismatch,
                        bgt->getDecl()->getName(),
                        typeVars.size(), specializations.size(),
                        false)
              .highlight(SourceRange(expr->getLAngleLoc(),
                                     expr->getRAngleLoc()));
            tc.diagnose(bgt->getDecl(), diag::kind_identifier_declared_here,
                        DescriptiveDeclKind::GenericType, bgt->getDecl()->getName());
            return Type();
          }

          // Bind the specified generic arguments to the type variables in the
          // open type.
          auto locator = CS.getConstraintLocator(expr);
          for (size_t i = 0, size = specializations.size(); i < size; ++i) {
            TypeResolutionOptions options(TypeResolverContext::InExpression);
            options |= TypeResolutionFlags::AllowUnboundGenerics;
            if (tc.validateType(specializations[i],
                                TypeResolution::forContextual(CS.DC),
                                options))
              return Type();

            CS.addConstraint(ConstraintKind::Equal,
                             typeVars[i], specializations[i].getType(),
                             locator);
          }
          
          return baseTy;
        } else {
          tc.diagnose(expr->getSubExpr()->getLoc(), diag::not_a_generic_type,
                      meta->getInstanceType());
          tc.diagnose(expr->getLAngleLoc(),
                      diag::while_parsing_as_left_angle_bracket);
          return Type();
        }
      }

      // FIXME: If the base type is a type variable, constrain it to a metatype
      // of a bound generic type.
      tc.diagnose(expr->getSubExpr()->getLoc(),
                  diag::not_a_generic_definition);
      tc.diagnose(expr->getLAngleLoc(),
                  diag::while_parsing_as_left_angle_bracket);
      return Type();
    }
    
    Type visitSequenceExpr(SequenceExpr *expr) {
      // If a SequenceExpr survived until CSGen, then there was an upstream
      // error that was already reported.
      return Type();
    }

    Type visitArrowExpr(ArrowExpr *expr) {
      // If an ArrowExpr survived until CSGen, then there was an upstream
      // error that was already reported.
      return Type();
    }

    Type visitIdentityExpr(IdentityExpr *expr) {
      return CS.getType(expr->getSubExpr());
    }

    Type visitAnyTryExpr(AnyTryExpr *expr) {
      return CS.getType(expr->getSubExpr());
    }

    Type visitOptionalTryExpr(OptionalTryExpr *expr) {
      auto valueTy = CS.createTypeVariable(CS.getConstraintLocator(expr),
                                           TVO_PrefersSubtypeBinding);

      Type optTy = getOptionalType(expr->getSubExpr()->getLoc(), valueTy);
      if (!optTy)
        return Type();

      // Prior to Swift 5, 'try?' always adds an additional layer of optionality,
      // even if the sub-expression was already optional.
      if (CS.getTypeChecker().getLangOpts().isSwiftVersionAtLeast(5)) {
        CS.addConstraint(ConstraintKind::Conversion,
                         CS.getType(expr->getSubExpr()), optTy,
                         CS.getConstraintLocator(expr));
      }
      else {
        CS.addConstraint(ConstraintKind::OptionalObject,
                         optTy, CS.getType(expr->getSubExpr()),
                         CS.getConstraintLocator(expr));
      }
      return optTy;
    }

    virtual Type visitParenExpr(ParenExpr *expr) {
      if (auto favoredTy = CS.getFavoredType(expr->getSubExpr())) {
        CS.setFavoredType(expr, favoredTy);
      }

      auto &ctx = CS.getASTContext();
      auto parenType = CS.getType(expr->getSubExpr())->getInOutObjectType();
      auto parenFlags = ParameterTypeFlags().withInOut(expr->isSemanticallyInOutExpr());
      return ParenType::get(ctx, parenType, parenFlags);
    }

    Type visitTupleExpr(TupleExpr *expr) {
      // The type of a tuple expression is simply a tuple of the types of
      // its subexpressions.
      SmallVector<TupleTypeElt, 4> elements;
      elements.reserve(expr->getNumElements());
      for (unsigned i = 0, n = expr->getNumElements(); i != n; ++i) {
        auto *elt = expr->getElement(i);
        auto ty = CS.getType(elt);
        auto flags = ParameterTypeFlags().withInOut(elt->isSemanticallyInOutExpr());
        elements.push_back(TupleTypeElt(ty->getInOutObjectType(),
                                        expr->getElementName(i), flags));
      }

      return TupleType::get(elements, CS.getASTContext());
    }

    Type visitSubscriptExpr(SubscriptExpr *expr) {
      ValueDecl *decl = nullptr;
      if (expr->hasDecl()) {
        decl = expr->getDecl().getDecl();
        if (decl->isInvalid())
          return Type();
      }
      return addSubscriptConstraints(expr, CS.getType(expr->getBase()),
                                     expr->getIndex(),
                                     decl);
    }
    
    Type visitArrayExpr(ArrayExpr *expr) {
      // An array expression can be of a type T that conforms to the
      // ExpressibleByArrayLiteral protocol.
      auto &tc = CS.getTypeChecker();
      ProtocolDecl *arrayProto
        = tc.getProtocol(expr->getLoc(),
                         KnownProtocolKind::ExpressibleByArrayLiteral);
      if (!arrayProto) {
        return Type();
      }

      // Assume that ExpressibleByArrayLiteral contains a single associated type.
      AssociatedTypeDecl *elementAssocTy = nullptr;
      for (auto decl : arrayProto->getMembers()) {
        if ((elementAssocTy = dyn_cast<AssociatedTypeDecl>(decl)))
          break;
      }
      if (!elementAssocTy)
        return Type();

      auto locator = CS.getConstraintLocator(expr);
      auto contextualType = CS.getContextualType(expr);
      Type contextualArrayType = nullptr;
      Type contextualArrayElementType = nullptr;
      
      // If a contextual type exists for this expression, apply it directly.
      Optional<Type> arrayElementType;
      if (contextualType &&
          (arrayElementType = ConstraintSystem::isArrayType(contextualType))) {
        // Is the array type a contextual type
        contextualArrayType = contextualType;
        contextualArrayElementType = *arrayElementType;

        CS.addConstraint(ConstraintKind::LiteralConformsTo, contextualType,
                         arrayProto->getDeclaredType(),
                         locator);
        
        unsigned index = 0;
        for (auto element : expr->getElements()) {
          CS.addConstraint(ConstraintKind::Conversion,
                           CS.getType(element),
                           contextualArrayElementType,
                           CS.getConstraintLocator(expr,
                                                   LocatorPathElt::
                                                    getTupleElement(index++)));
        }
        
        return contextualArrayType;
      }
      
      auto arrayTy = CS.createTypeVariable(locator, TVO_PrefersSubtypeBinding);

      // The array must be an array literal type.
      CS.addConstraint(ConstraintKind::LiteralConformsTo, arrayTy,
                       arrayProto->getDeclaredType(),
                       locator);
      
      // Its subexpression should be convertible to a tuple (T.Element...).
      Type arrayElementTy = DependentMemberType::get(arrayTy, elementAssocTy);

      // Introduce conversions from each element to the element type of the
      // array.
      ConstraintLocatorBuilder builder(locator);
      unsigned index = 0;
      for (auto element : expr->getElements()) {
        CS.addConstraint(ConstraintKind::Conversion,
                         CS.getType(element),
                         arrayElementTy,
                         CS.getConstraintLocator(
                           expr,
                           LocatorPathElt::getTupleElement(index++)));
      }

      // The array element type defaults to 'Any'.
      if (arrayElementTy->isTypeVariableOrMember()) {
        CS.addConstraint(ConstraintKind::Defaultable, arrayElementTy,
                         tc.Context.TheAnyType, locator);
      }

      return arrayTy;
    }

    static bool isMergeableValueKind(Expr *expr) {
      return isa<StringLiteralExpr>(expr) || isa<IntegerLiteralExpr>(expr) ||
             isa<FloatLiteralExpr>(expr);
    }

    Type visitDictionaryExpr(DictionaryExpr *expr) {
      ASTContext &C = CS.getASTContext();
      // A dictionary expression can be of a type T that conforms to the
      // ExpressibleByDictionaryLiteral protocol.
      // FIXME: This isn't actually used for anything at the moment.
      auto &tc = CS.getTypeChecker();
      ProtocolDecl *dictionaryProto
        = tc.getProtocol(expr->getLoc(),
                         KnownProtocolKind::ExpressibleByDictionaryLiteral);
      if (!dictionaryProto) {
        return Type();
      }

      // FIXME: Protect against broken standard library.
      auto keyAssocTy = cast<AssociatedTypeDecl>(
                          dictionaryProto->lookupDirect(
                            C.getIdentifier("Key")).front());
      auto valueAssocTy = cast<AssociatedTypeDecl>(
                            dictionaryProto->lookupDirect(
                              C.getIdentifier("Value")).front());

      auto locator = CS.getConstraintLocator(expr);
      auto contextualType = CS.getContextualType(expr);
      Type contextualDictionaryType = nullptr;
      Type contextualDictionaryKeyType = nullptr;
      Type contextualDictionaryValueType = nullptr;
      
      // If a contextual type exists for this expression, apply it directly.
      Optional<std::pair<Type, Type>> dictionaryKeyValue;
      if (contextualType &&
          (dictionaryKeyValue = ConstraintSystem::isDictionaryType(contextualType))) {
        // Is the contextual type a dictionary type?
        contextualDictionaryType = contextualType;
        std::tie(contextualDictionaryKeyType,
                 contextualDictionaryValueType) = *dictionaryKeyValue;
        
        // Form an explicit tuple type from the contextual type's key and value types.
        TupleTypeElt tupleElts[2] = { TupleTypeElt(contextualDictionaryKeyType),
                                      TupleTypeElt(contextualDictionaryValueType) };
        Type contextualDictionaryElementType = TupleType::get(tupleElts, C);
        
        CS.addConstraint(ConstraintKind::LiteralConformsTo, contextualType,
                         dictionaryProto->getDeclaredType(),
                         locator);
        
        unsigned index = 0;
        for (auto element : expr->getElements()) {
          CS.addConstraint(ConstraintKind::Conversion,
                           CS.getType(element),
                           contextualDictionaryElementType,
                           CS.getConstraintLocator(expr,
                                                   LocatorPathElt::
                                                    getTupleElement(index++)));
        }
        
        return contextualDictionaryType;
      }
      
      auto dictionaryTy = CS.createTypeVariable(locator,
                                                TVO_PrefersSubtypeBinding);

      // The dictionary must be a dictionary literal type.
      CS.addConstraint(ConstraintKind::LiteralConformsTo, dictionaryTy,
                       dictionaryProto->getDeclaredType(),
                       locator);


      // Its subexpression should be convertible to a tuple ((T.Key,T.Value)...).
      ConstraintLocatorBuilder locatorBuilder(locator);
      auto dictionaryKeyTy = DependentMemberType::get(dictionaryTy,
                                                      keyAssocTy);
      auto dictionaryValueTy = DependentMemberType::get(dictionaryTy,
                                                        valueAssocTy);
      TupleTypeElt tupleElts[2] = { TupleTypeElt(dictionaryKeyTy),
                                    TupleTypeElt(dictionaryValueTy) };
      Type elementTy = TupleType::get(tupleElts, C);

      // Keep track of which elements have been "merged". This way, we won't create
      // needless conversion constraints for elements whose equivalence classes have
      // been merged.
      llvm::DenseSet<Expr *> mergedElements;

      // If no contextual type is present, Merge equivalence classes of key 
      // and value types as necessary.
      if (!CS.getContextualType(expr)) {
        for (auto element1 : expr->getElements()) {
          for (auto element2 : expr->getElements()) {
            if (element1 == element2)
              continue;

            auto tty1 = CS.getType(element1)->getAs<TupleType>();
            auto tty2 = CS.getType(element2)->getAs<TupleType>();

            if (tty1 && tty2) {
              auto mergedKey = false;
              auto mergedValue = false;

              auto keyTyvar1 = tty1->getElementTypes()[0]->
                                getAs<TypeVariableType>();
              auto keyTyvar2 = tty2->getElementTypes()[0]->
                                getAs<TypeVariableType>();

              auto keyExpr1 = cast<TupleExpr>(element1)->getElements()[0];
              auto keyExpr2 = cast<TupleExpr>(element2)->getElements()[0];

              if (keyExpr1->getKind() == keyExpr2->getKind() &&
                  isMergeableValueKind(keyExpr1)) {
                mergedKey = mergeRepresentativeEquivalenceClasses(CS,
                            keyTyvar1, keyTyvar2);
              }

              auto valueTyvar1 = tty1->getElementTypes()[1]->
                                  getAs<TypeVariableType>();
              auto valueTyvar2 = tty2->getElementTypes()[1]->
                                  getAs<TypeVariableType>();

              auto elemExpr1 = cast<TupleExpr>(element1)->getElements()[1];
              auto elemExpr2 = cast<TupleExpr>(element2)->getElements()[1];

              if (elemExpr1->getKind() == elemExpr2->getKind() &&
                isMergeableValueKind(elemExpr1)) {
                mergedValue = mergeRepresentativeEquivalenceClasses(CS, 
                                valueTyvar1, valueTyvar2);
              }

              if (mergedKey && mergedValue)
                mergedElements.insert(element2);
            }
          }
        }
      }      

      // Introduce conversions from each element to the element type of the
      // dictionary. (If the equivalence class of an element has already been
      // merged with a previous one, skip it.)
      unsigned index = 0;
      for (auto element : expr->getElements()) {
        if (!mergedElements.count(element))
          CS.addConstraint(ConstraintKind::Conversion,
                           CS.getType(element),
                           elementTy,
                           CS.getConstraintLocator(
                             expr,
                             LocatorPathElt::getTupleElement(index++)));
      }

      // The dictionary key type defaults to 'AnyHashable'.
      if (dictionaryKeyTy->isTypeVariableOrMember() &&
          tc.Context.getAnyHashableDecl()) {
        auto anyHashable = tc.Context.getAnyHashableDecl();
        tc.validateDecl(anyHashable);
        CS.addConstraint(ConstraintKind::Defaultable, dictionaryKeyTy,
                         anyHashable->getDeclaredInterfaceType(), locator);
      }

      // The dictionary value type defaults to 'Any'.
      if (dictionaryValueTy->isTypeVariableOrMember()) {
        CS.addConstraint(ConstraintKind::Defaultable, dictionaryValueTy,
                         tc.Context.TheAnyType, locator);
      }

      return dictionaryTy;
    }

    Type visitDynamicSubscriptExpr(DynamicSubscriptExpr *expr) {
      return addSubscriptConstraints(expr, CS.getType(expr->getBase()),
                                     expr->getIndex(),
                                     nullptr);
    }

    Type visitTupleElementExpr(TupleElementExpr *expr) {
      ASTContext &context = CS.getASTContext();
      Identifier name
        = context.getIdentifier(llvm::utostr(expr->getFieldNumber()));
      return addMemberRefConstraints(expr, expr->getBase(), name,
                                     FunctionRefKind::Unapplied,
                                     /*outerAlternatives=*/{});
    }

    /// Give each parameter in a ClosureExpr a fresh type variable if parameter
    /// types were not specified, and return the eventual function type.
    void getClosureParams(ClosureExpr *closureExpr,
                          SmallVectorImpl<AnyFunctionType::Param> &params) {
      auto *paramList = closureExpr->getParameters();
      unsigned i = 0;
      paramList->getParams(params, [&](ParamDecl *param) {
        auto *locator = CS.getConstraintLocator(
            closureExpr, LocatorPathElt::getTupleElement(i++));
        Type paramType, internalType;

        // If a type was explicitly specified, use its opened type.
        if (auto type = param->getTypeLoc().getType()) {
          // FIXME: Need a better locator for a pattern as a base.
          paramType = CS.openUnboundGenericType(type, locator);
          internalType = paramType;
        } else {
          // Otherwise, create fresh type variables.
          paramType = CS.createTypeVariable(locator, TVO_CanBindToInOut);
          internalType = CS.createTypeVariable(locator, TVO_CanBindToLValue);
          CS.addConstraint(ConstraintKind::BindParam, paramType, internalType,
                           locator);
        }
        CS.setType(param, internalType);
        return paramType;
      });
    }

    /// \brief Produces a type for the given pattern, filling in any missing
    /// type information with fresh type variables.
    ///
    /// \param pattern The pattern.
    Type getTypeForPattern(Pattern *pattern, ConstraintLocatorBuilder locator) {
      switch (pattern->getKind()) {
      case PatternKind::Paren:
        // Parentheses don't affect the type.
        return getTypeForPattern(cast<ParenPattern>(pattern)->getSubPattern(),
                                 locator);
      case PatternKind::Var:
        // Var doesn't affect the type.
        return getTypeForPattern(cast<VarPattern>(pattern)->getSubPattern(),
                                 locator);
      case PatternKind::Any: {
        // If we have a type from an initializer expression, and that
        // expression does not produce an InOut type, use it.  This
        // will avoid exponential typecheck behavior in the case of
        // tuples, nested arrays, and dictionary literals.
        //
        // Otherwise, create a new type variable.
        if (auto boundExpr = locator.trySimplifyToExpr()) {
          if (!boundExpr->isSemanticallyInOutExpr())
            return CS.getType(boundExpr)->getRValueType();
        }

        return CS.createTypeVariable(CS.getConstraintLocator(locator));
      }

      case PatternKind::Named: {
        auto var = cast<NamedPattern>(pattern)->getDecl();

        // If we have a type from an initializer expression, and that
        // expression does not produce an InOut type, use it.  This
        // will avoid exponential typecheck behavior in the case of
        // tuples, nested arrays, and dictionary literals.
        //
        // Otherwise, create a new type variable.
        auto ty = Type();
        if (!var->hasNonPatternBindingInit()) {
          if (auto boundExpr = locator.trySimplifyToExpr()) {
            if (!boundExpr->isSemanticallyInOutExpr())
              ty = CS.getType(boundExpr)->getRValueType();
          }
        }

        auto ROK = ReferenceOwnership::Strong;
        if (auto *OA = var->getAttrs().getAttribute<ReferenceOwnershipAttr>())
          ROK = OA->get();

        switch (optionalityOf(ROK)) {
        case ReferenceOwnershipOptionality::Required:
          if (ty && ty->getOptionalObjectType())
            return ty; // Already Optional<T>.
          // Create a fresh type variable to handle overloaded expressions.
          if (!ty || ty->is<TypeVariableType>())
            ty = CS.createTypeVariable(CS.getConstraintLocator(locator));
          return CS.getTypeChecker().getOptionalType(var->getLoc(), ty);
        case ReferenceOwnershipOptionality::Allowed:
        case ReferenceOwnershipOptionality::Disallowed:
          break;
        }
        if (ty)
          return ty;
        return CS.createTypeVariable(CS.getConstraintLocator(locator));
      }

      case PatternKind::Typed: {
        auto typedPattern = cast<TypedPattern>(pattern);
        // FIXME: Need a better locator for a pattern as a base.
        Type openedType = CS.openUnboundGenericType(typedPattern->getType(),
                                                    locator);

        // For a typed pattern, simply return the opened type of the pattern.
        // FIXME: Error recovery if the type is an error type?
        return openedType;
      }

      case PatternKind::Tuple: {
        auto tuplePat = cast<TuplePattern>(pattern);
        SmallVector<TupleTypeElt, 4> tupleTypeElts;
        tupleTypeElts.reserve(tuplePat->getNumElements());
        for (unsigned i = 0, e = tuplePat->getNumElements(); i != e; ++i) {
          auto &tupleElt = tuplePat->getElement(i);
          Type eltTy = getTypeForPattern(tupleElt.getPattern(),
                                         locator.withPathElement(
                                           LocatorPathElt::getTupleElement(i)));
          tupleTypeElts.push_back(TupleTypeElt(eltTy, tupleElt.getLabel()));
        }
        return TupleType::get(tupleTypeElts, CS.getASTContext());
      }
      
      // Refutable patterns occur when checking the PatternBindingDecls in an
      // if/let or while/let condition.  They always require an initial value,
      // so they always allow unspecified types.
#define PATTERN(Id, Parent)
#define REFUTABLE_PATTERN(Id, Parent) case PatternKind::Id:
#include "swift/AST/PatternNodes.def"
        // TODO: we could try harder here, e.g. for enum elements to provide the
        // enum type.
        return CS.createTypeVariable(CS.getConstraintLocator(locator));
      }

      llvm_unreachable("Unhandled pattern kind");
    }

    Type visitCaptureListExpr(CaptureListExpr *expr) {
      // The type of the capture list is just the type of its closure.
      return CS.getType(expr->getClosureBody());
    }

    /// \brief Walk a closure body to determine if it's possible for
    /// it to return with a non-void result.
    static bool closureHasNoResult(ClosureExpr *expr) {
      // A walker that looks for 'return' statements that aren't
      // nested within closures or nested declarations.
      class FindReturns : public ASTWalker {
        bool FoundResultReturn = false;
        bool FoundNoResultReturn = false;

        std::pair<bool, Expr *> walkToExprPre(Expr *expr) override {
          return { false, expr };
        }
        bool walkToDeclPre(Decl *decl) override {
          return false;
        }
        std::pair<bool, Stmt *> walkToStmtPre(Stmt *stmt) override {
          // Record return statements.
          if (auto ret = dyn_cast<ReturnStmt>(stmt)) {
            // If it has a result, remember that we saw one, but keep
            // traversing in case there's a no-result return somewhere.
            if (ret->hasResult()) {
              FoundResultReturn = true;

            // Otherwise, stop traversing.
            } else {
              FoundNoResultReturn = true;
              return { false, nullptr };
            }
          }
          return { true, stmt };
        }
      public:
        bool hasNoResult() const {
          return FoundNoResultReturn || !FoundResultReturn;
        }
      };

      // Don't apply this to single-expression-body closures.
      if (expr->hasSingleExpressionBody())
        return false;

      auto body = expr->getBody();
      if (!body) return false;

      FindReturns finder;
      body->walk(finder);
      return finder.hasNoResult();
    }
    
    /// \brief Walk a closure AST to determine if it can throw.
    bool closureCanThrow(ClosureExpr *expr) {
      // A walker that looks for 'try' or 'throw' expressions
      // that aren't nested within closures, nested declarations,
      // or exhaustive catches.
      class FindInnerThrows : public ASTWalker {
        ConstraintSystem &CS;
        bool FoundThrow = false;
        
        std::pair<bool, Expr *> walkToExprPre(Expr *expr) override {
          // If we've found a 'try', record it and terminate the traversal.
          if (isa<TryExpr>(expr)) {
            FoundThrow = true;
            return { false, nullptr };
          }

          // Don't walk into a 'try!' or 'try?'.
          if (isa<ForceTryExpr>(expr) || isa<OptionalTryExpr>(expr)) {
            return { false, expr };
          }
          
          // Do not recurse into other closures.
          if (isa<ClosureExpr>(expr))
            return { false, expr };
          
          return { true, expr };
        }
        
        bool walkToDeclPre(Decl *decl) override {
          // Do not walk into function or type declarations.
          if (!isa<PatternBindingDecl>(decl))
            return false;
          
          return true;
        }

        bool isSyntacticallyExhaustive(DoCatchStmt *stmt) {
          for (auto catchClause : stmt->getCatches()) {
            if (isSyntacticallyExhaustive(catchClause))
              return true;
          }

          return false;
        }

        bool isSyntacticallyExhaustive(CatchStmt *clause) {
          // If it's obviously non-exhaustive, great.
          if (clause->getGuardExpr())
            return false;

          // If we can show that it's exhaustive without full
          // type-checking, great.
          if (clause->isSyntacticallyExhaustive())
            return true;

          // Okay, resolve the pattern.
          Pattern *pattern = clause->getErrorPattern();
          pattern = CS.TC.resolvePattern(pattern, CS.DC,
                                         /*isStmtCondition*/false);
          if (!pattern) return false;

          // Save that aside while we explore the type.
          clause->setErrorPattern(pattern);

          // Require the pattern to have a particular shape: a number
          // of is-patterns applied to an irrefutable pattern.
          pattern = pattern->getSemanticsProvidingPattern();
          while (auto isp = dyn_cast<IsPattern>(pattern)) {
            if (CS.TC.validateType(isp->getCastTypeLoc(),
                                   TypeResolution::forContextual(CS.DC),
                                   TypeResolverContext::InExpression)) {
              return false;
            }

            if (!isp->hasSubPattern()) {
              pattern = nullptr;
              break;
            } else {
              pattern = isp->getSubPattern()->getSemanticsProvidingPattern();
            }
          }
          if (pattern && pattern->isRefutablePattern()) {
            return false;
          }

          // Okay, now it should be safe to coerce the pattern.
          // Pull the top-level pattern back out.
          pattern = clause->getErrorPattern();
          Type exnType = CS.TC.getExceptionType(CS.DC, clause->getCatchLoc());
          if (!exnType)
            return false;
          if (CS.TC.coercePatternToType(pattern,
                                        TypeResolution::forContextual(CS.DC),
                                        exnType,
                                        TypeResolverContext::InExpression)) {
            return false;
          }

          clause->setErrorPattern(pattern);
          return clause->isSyntacticallyExhaustive();
        }
        
        std::pair<bool, Stmt *> walkToStmtPre(Stmt *stmt) override {
          // If we've found a 'throw', record it and terminate the traversal.
          if (isa<ThrowStmt>(stmt)) {
            FoundThrow = true;
            return { false, nullptr };
          }

          // Handle do/catch differently.
          if (auto doCatch = dyn_cast<DoCatchStmt>(stmt)) {
            // Only walk into the 'do' clause of a do/catch statement
            // if the catch isn't syntactically exhaustive.
            if (!isSyntacticallyExhaustive(doCatch)) {
              if (!doCatch->getBody()->walk(*this))
                return { false, nullptr };
            }

            // Walk into all the catch clauses.
            for (auto catchClause : doCatch->getCatches()) {
              if (!catchClause->walk(*this))
                return { false, nullptr };
            }

            // We've already walked all the children we care about.
            return { false, stmt };
          }
          
          return { true, stmt };
        }
        
      public:
        FindInnerThrows(ConstraintSystem &cs) : CS(cs) {}

        bool foundThrow() { return FoundThrow; }
      };
      
      if (expr->getThrowsLoc().isValid())
        return true;
      
      auto body = expr->getBody();
      
      if (!body)
        return false;
      
      auto tryFinder = FindInnerThrows(CS);
      body->walk(tryFinder);
      return tryFinder.foundThrow();
    }
    

    Type visitClosureExpr(ClosureExpr *expr) {
      
      // If a contextual function type exists, we can use that to obtain the
      // expected return type, rather than allocating a fresh type variable.
      auto contextualType = CS.getContextualType(expr);
      Type crt;
      
      if (contextualType) {
        if (auto cft = contextualType->getAs<AnyFunctionType>()) {
          crt = cft->getResult();
        }
      }
      
      // Closure expressions always have function type. In cases where a
      // parameter or return type is omitted, a fresh type variable is used to
      // stand in for that parameter or return type, allowing it to be inferred
      // from context.
      Type resultTy;
      if (expr->hasExplicitResultType() &&
          expr->getExplicitResultTypeLoc().getType()) {
        resultTy = expr->getExplicitResultTypeLoc().getType();
        CS.setFavoredType(expr, resultTy.getPointer());
      } else {
        auto locator =
          CS.getConstraintLocator(expr, ConstraintLocator::ClosureResult);

        if (expr->hasEmptyBody()) {
          resultTy = CS.createTypeVariable(locator);

          // Closures with empty bodies should be inferred to return
          // ().
          CS.addConstraint(ConstraintKind::Bind, resultTy,
                           TupleType::getEmpty(CS.getASTContext()), locator);
        } else if (crt) {
          // Otherwise, use the contextual type if present.
          resultTy = crt;
        } else {
          // If no return type was specified, create a fresh type
          // variable for it.
          resultTy = CS.createTypeVariable(locator);

          if (closureHasNoResult(expr)) {
            // Allow it to default to () if there are no return statements.
            CS.addConstraint(ConstraintKind::Defaultable, resultTy,
                             TupleType::getEmpty(CS.getASTContext()), locator);
          }
        }
      }

      // Give each parameter in a ClosureExpr a fresh type variable if parameter
      // types were not specified, and return the eventual function type.
      SmallVector<AnyFunctionType::Param, 4> paramTy;
      getClosureParams(expr, paramTy);

      auto extInfo = FunctionType::ExtInfo();
      if (closureCanThrow(expr))
        extInfo = extInfo.withThrows();

      return FunctionType::get(paramTy, resultTy, extInfo);
    }

    Type visitAutoClosureExpr(AutoClosureExpr *expr) {
      // AutoClosureExpr is introduced by CSApply.
      llvm_unreachable("Already type-checked");
    }

    Type visitInOutExpr(InOutExpr *expr) {
      // The address-of operator produces an explicit inout T from an lvalue T.
      // We model this with the constraint
      //
      //     S < lvalue T
      //
      // where T is a fresh type variable.
      auto lvalue = CS.createTypeVariable(CS.getConstraintLocator(expr));
      auto bound = LValueType::get(lvalue);
      auto result = InOutType::get(lvalue);
      CS.addConstraint(ConstraintKind::Conversion,
                       CS.getType(expr->getSubExpr()), bound,
                       CS.getConstraintLocator(expr));
      return result;
    }

    Type visitVarargExpansionExpr(VarargExpansionExpr *expr) {
      // Create a fresh type variable.
      auto element = CS.createTypeVariable(CS.getConstraintLocator(expr));

      // Try to build the appropriate type for a variadic argument list of
      // the fresh element type.  If that failed, just bail out.
      auto array = CS.TC.getArraySliceType(expr->getLoc(), element);
      if (!array) return element;

      // Require the operand to be convertible to the array type.
      CS.addConstraint(ConstraintKind::Conversion,
                       CS.getType(expr->getSubExpr()), array,
                       CS.getConstraintLocator(expr));

      // The apparent type of the expression is the element type, as far as
      // the type-checker is concerned.  When this becomes a real feature,
      // we should syntactically restrict these expressions to only appear
      // in specific positions.
      return element;
    }

    Type visitDynamicTypeExpr(DynamicTypeExpr *expr) {
      auto tv = CS.createTypeVariable(CS.getConstraintLocator(expr));
      CS.addConstraint(ConstraintKind::DynamicTypeOf, tv,
                       CS.getType(expr->getBase()),
           CS.getConstraintLocator(expr, ConstraintLocator::RValueAdjustment));
      return tv;
    }

    Type visitOpaqueValueExpr(OpaqueValueExpr *expr) {
      return expr->getType();
    }

    Type visitApplyExpr(ApplyExpr *expr) {
      Type outputTy;

      auto fnExpr = expr->getFn();

      if (auto *UDE = dyn_cast<UnresolvedDotExpr>(fnExpr)) {
        auto typeOperation = getTypeOperation(UDE, CS.getASTContext());
        if (typeOperation != TypeOperation::None)
          return resultOfTypeOperation(typeOperation, expr->getArg());
      }

      if (isa<DeclRefExpr>(fnExpr)) {
        if (auto fnType = CS.getType(fnExpr)->getAs<AnyFunctionType>()) {
          outputTy = fnType->getResult();
        }
      } else if (auto OSR = dyn_cast<OverloadedDeclRefExpr>(fnExpr)) {
        // Determine if the overloads are all functions that share a common
        // return type.
        Type commonType;
        for (auto OD : OSR->getDecls()) {
          auto OFD = dyn_cast<AbstractFunctionDecl>(OD);
          if (!OFD) {
            commonType = Type();
            break;
          }

          auto OFT = OFD->getInterfaceType()->getAs<AnyFunctionType>();
          if (!OFT) {
            commonType = Type();
            break;
          }

          // Look past the self parameter.
          if (OFD->getDeclContext()->isTypeContext()) {
            OFT = OFT->getResult()->getAs<AnyFunctionType>();
            if (!OFT) {
              commonType = Type();
              break;
            }
          }

          Type resultType = OFT->getResult();

          // If there are any type parameters in the result,
          if (resultType->hasTypeParameter()) {
            commonType = Type();
            break;
          }

          if (commonType.isNull()) {
            commonType = resultType;
          } else if (!commonType->isEqual(resultType)) {
            commonType = Type();
            break;
          }
        }

        if (commonType) {
          outputTy = commonType;
        }
      }
      
      // The function subexpression has some rvalue type T1 -> T2 for fresh
      // variables T1 and T2.
      if (outputTy.isNull()) {
        outputTy = CS.createTypeVariable(
            CS.getConstraintLocator(expr, ConstraintLocator::FunctionResult));
      } else {
        // Since we know what the output type is, we can set it as the favored
        // type of this expression.
        CS.setFavoredType(expr, outputTy.getPointer());
      }

      // A direct call to a ClosureExpr makes it noescape.
      FunctionType::ExtInfo extInfo;
      if (isa<ClosureExpr>(fnExpr->getSemanticsProvidingExpr()))
        extInfo = extInfo.withNoEscape();

      // FIXME: Redesign the AST so that an ApplyExpr directly stores a list of
      // arguments together with their inout-ness, instead of a single
      // ParenExpr or TupleExpr.
      SmallVector<AnyFunctionType::Param, 8> params;
      AnyFunctionType::decomposeInput(CS.getType(expr->getArg()), params);

      CS.addConstraint(ConstraintKind::ApplicableFunction,
                       FunctionType::get(params, outputTy, extInfo),
                       CS.getType(expr->getFn()),
        CS.getConstraintLocator(expr, ConstraintLocator::ApplyFunction));

      return outputTy;
    }

    Type getSuperType(VarDecl *selfDecl,
                      SourceLoc diagLoc,
                      Diag<> diag_not_in_class,
                      Diag<> diag_no_base_class) {
      DeclContext *typeContext = selfDecl->getDeclContext()->getParent();
      assert(typeContext && "constructor without parent context?!");

      auto &tc = CS.getTypeChecker();
      ClassDecl *classDecl = typeContext->getSelfClassDecl();
      if (!classDecl) {
        tc.diagnose(diagLoc, diag_not_in_class);
        return Type();
      }
      if (!classDecl->hasSuperclass()) {
        tc.diagnose(diagLoc, diag_no_base_class);
        return Type();
      }

      // If the 'self' parameter is not configured, something went
      // wrong elsewhere and should have been diagnosed already.
      if (!selfDecl->hasInterfaceType())
        return ErrorType::get(tc.Context);

      auto selfTy = CS.DC->mapTypeIntoContext(
        typeContext->getDeclaredInterfaceType());
      auto superclassTy = selfTy->getSuperclass();

      if (selfDecl->getInterfaceType()->is<MetatypeType>())
        superclassTy = MetatypeType::get(superclassTy);

      return superclassTy;
    }
    
    Type visitRebindSelfInConstructorExpr(RebindSelfInConstructorExpr *expr) {
      // The result is void.
      return TupleType::getEmpty(CS.getASTContext());
    }
    
    Type visitIfExpr(IfExpr *expr) {
      // The conditional expression must conform to LogicValue.
      auto boolDecl = CS.getASTContext().getBoolDecl();
      if (!boolDecl)
        return Type();

      // Condition must convert to Bool.
      CS.addConstraint(ConstraintKind::Conversion,
                       CS.getType(expr->getCondExpr()),
                       boolDecl->getDeclaredType(),
                       CS.getConstraintLocator(expr->getCondExpr()));

      // The branches must be convertible to a common type.
      auto resultTy = CS.createTypeVariable(CS.getConstraintLocator(expr),
                                            TVO_PrefersSubtypeBinding);
      CS.addConstraint(ConstraintKind::Conversion,
                       CS.getType(expr->getThenExpr()), resultTy,
                       CS.getConstraintLocator(expr->getThenExpr()));
      CS.addConstraint(ConstraintKind::Conversion,
                       CS.getType(expr->getElseExpr()), resultTy,
                       CS.getConstraintLocator(expr->getElseExpr()));
      return resultTy;
    }
    
    virtual Type visitImplicitConversionExpr(ImplicitConversionExpr *expr) {
      llvm_unreachable("Already type-checked");
    }

    Type
    createTypeVariableAndDisjunctionForIUOCoercion(Type toType,
                                                   ConstraintLocator *locator) {
      auto typeVar = CS.createTypeVariable(locator);
      CS.buildDisjunctionForImplicitlyUnwrappedOptional(typeVar, toType,
                                                        locator);
      return typeVar;
    }

    Type visitForcedCheckedCastExpr(ForcedCheckedCastExpr *expr) {
      auto &tc = CS.getTypeChecker();
      auto fromExpr = expr->getSubExpr();
      if (!fromExpr) // Either wasn't constructed correctly or wasn't folded.
        return nullptr;

      // Validate the resulting type.
      TypeResolutionOptions options(TypeResolverContext::ExplicitCastExpr);
      options |= TypeResolutionFlags::AllowUnboundGenerics;
      if (tc.validateType(expr->getCastTypeLoc(),
                          TypeResolution::forContextual(CS.DC), options))
        return nullptr;

      // Open the type we're casting to.
      auto toType = CS.openUnboundGenericType(expr->getCastTypeLoc().getType(),
                                              CS.getConstraintLocator(expr));
      CS.setType(expr->getCastTypeLoc(), toType);

      auto fromType = CS.getType(fromExpr);
      auto locator = CS.getConstraintLocator(expr);

      // The source type can be checked-cast to the destination type.
      CS.addConstraint(ConstraintKind::CheckedCast, fromType, toType, locator);

      // If the result type was declared IUO, add a disjunction for
      // bindings for the result of the coercion.
      auto *TR = expr->getCastTypeLoc().getTypeRepr();
      if (TR && TR->getKind() == TypeReprKind::ImplicitlyUnwrappedOptional)
        return createTypeVariableAndDisjunctionForIUOCoercion(toType, locator);

      return toType;
    }

    Type visitCoerceExpr(CoerceExpr *expr) {
      auto &tc = CS.getTypeChecker();
      
      // Validate the resulting type.
      TypeResolutionOptions options(TypeResolverContext::ExplicitCastExpr);
      options |= TypeResolutionFlags::AllowUnboundGenerics;
      if (tc.validateType(expr->getCastTypeLoc(),
                          TypeResolution::forContextual(CS.DC),
                          options))
        return nullptr;

      // Open the type we're casting to.
      auto toType = CS.openUnboundGenericType(expr->getCastTypeLoc().getType(),
                                              CS.getConstraintLocator(expr));
      CS.setType(expr->getCastTypeLoc(), toType);

      auto fromType = CS.getType(expr->getSubExpr());
      auto locator = CS.getConstraintLocator(expr);

      // Add a conversion constraint for the direct conversion between
      // types.
      CS.addExplicitConversionConstraint(fromType, toType,
                                         /*allowFixes=*/true, locator);

      // If the result type was declared IUO, add a disjunction for
      // bindings for the result of the coercion.
      auto *TR = expr->getCastTypeLoc().getTypeRepr();
      if (TR && TR->getKind() == TypeReprKind::ImplicitlyUnwrappedOptional)
        return createTypeVariableAndDisjunctionForIUOCoercion(toType, locator);

      return toType;
    }

    Type visitConditionalCheckedCastExpr(ConditionalCheckedCastExpr *expr) {
      auto &tc = CS.getTypeChecker();
      auto fromExpr = expr->getSubExpr();
      if (!fromExpr) // Either wasn't constructed correctly or wasn't folded.
        return nullptr;

      // Validate the resulting type.
      TypeResolutionOptions options(TypeResolverContext::ExplicitCastExpr);
      options |= TypeResolutionFlags::AllowUnboundGenerics;
      if (tc.validateType(expr->getCastTypeLoc(),
                          TypeResolution::forContextual(CS.DC), options))
        return nullptr;

      // Open the type we're casting to.
      auto toType = CS.openUnboundGenericType(expr->getCastTypeLoc().getType(),
                                              CS.getConstraintLocator(expr));
      CS.setType(expr->getCastTypeLoc(), toType);

      auto fromType = CS.getType(fromExpr);
      auto locator = CS.getConstraintLocator(expr);

      CS.addConstraint(ConstraintKind::CheckedCast, fromType, toType, locator);

      // If the result type was declared IUO, add a disjunction for
      // bindings for the result of the coercion.
      auto *TR = expr->getCastTypeLoc().getTypeRepr();
      if (TR && TR->getKind() == TypeReprKind::ImplicitlyUnwrappedOptional)
        return createTypeVariableAndDisjunctionForIUOCoercion(
            OptionalType::get(toType), locator);

      return OptionalType::get(toType);
    }

    Type visitIsExpr(IsExpr *expr) {
      // Validate the type.
      auto &tc = CS.getTypeChecker();
      TypeResolutionOptions options(TypeResolverContext::ExplicitCastExpr);
      options |= TypeResolutionFlags::AllowUnboundGenerics;
      if (tc.validateType(expr->getCastTypeLoc(),
                          TypeResolution::forContextual(CS.DC), options))
        return nullptr;

      // Open up the type we're checking.
      // FIXME: Locator for the cast type?
      auto toType = CS.openUnboundGenericType(expr->getCastTypeLoc().getType(),
                                              CS.getConstraintLocator(expr));
      CS.setType(expr->getCastTypeLoc(), toType);

      // Add a checked cast constraint.
      auto fromType = CS.getType(expr->getSubExpr());
      
      CS.addConstraint(ConstraintKind::CheckedCast, fromType, toType,
                       CS.getConstraintLocator(expr));

      // The result is Bool.
      return CS.getTypeChecker().lookupBoolType(CS.DC);
    }

    Type visitDiscardAssignmentExpr(DiscardAssignmentExpr *expr) {
      auto locator = CS.getConstraintLocator(expr);
      auto typeVar = CS.createTypeVariable(locator);
      return LValueType::get(typeVar);
    }

    static Type genAssignDestType(Expr *expr, ConstraintSystem &CS) {
      if (auto *TE = dyn_cast<TupleExpr>(expr)) {
        SmallVector<TupleTypeElt, 4> destTupleTypes;
        for (unsigned i = 0; i !=  TE->getNumElements(); ++i) {
          Type subType = genAssignDestType(TE->getElement(i), CS);
          destTupleTypes.push_back(TupleTypeElt(subType, TE->getElementName(i)));
        }
        return TupleType::get(destTupleTypes, CS.getASTContext());
      } else {
        Type destTy = CS.createTypeVariable(CS.getConstraintLocator(expr));
        CS.addConstraint(ConstraintKind::Bind, LValueType::get(destTy), CS.getType(expr),
                         CS.getConstraintLocator(expr));
        return destTy;
      }
    }

    Type visitAssignExpr(AssignExpr *expr) {
      // Handle invalid code.
      if (!expr->getDest() || !expr->getSrc())
        return Type();
      Type destTy = genAssignDestType(expr->getDest(), CS);
      CS.addConstraint(ConstraintKind::Conversion, CS.getType(expr->getSrc()), destTy,
                       CS.getConstraintLocator(expr));
      return TupleType::getEmpty(CS.getASTContext());
    }
    
    Type visitUnresolvedPatternExpr(UnresolvedPatternExpr *expr) {
      // If there are UnresolvedPatterns floating around after name binding,
      // they are pattern productions in invalid positions. However, we will
      // diagnose that condition elsewhere; to avoid unnecessary noise errors,
      // just plop an open type variable here.
      
      auto locator = CS.getConstraintLocator(expr);
      auto typeVar = CS.createTypeVariable(locator, TVO_CanBindToLValue);
      return typeVar;
    }

    /// Get the type T?
    ///
    ///  This is not the ideal source location, but it's only used for
    /// diagnosing ill-formed standard libraries, so it really isn't
    /// worth QoI efforts.
    Type getOptionalType(SourceLoc optLoc, Type valueTy) {
      auto optTy = CS.getTypeChecker().getOptionalType(optLoc, valueTy);
      if (!optTy || CS.getTypeChecker().requireOptionalIntrinsics(optLoc))
        return Type();

      return optTy;
    }

    Type visitBindOptionalExpr(BindOptionalExpr *expr) {
      // The operand must be coercible to T?, and we will have type T.
      auto locator = CS.getConstraintLocator(expr);

      auto objectTy = CS.createTypeVariable(locator,
                                            TVO_PrefersSubtypeBinding |
                                            TVO_CanBindToLValue);
      
      // The result is the object type of the optional subexpression.
      CS.addConstraint(ConstraintKind::OptionalObject,
                       CS.getType(expr->getSubExpr()), objectTy,
                       locator);
      return objectTy;
    }
    
    Type visitOptionalEvaluationExpr(OptionalEvaluationExpr *expr) {
      // The operand must be coercible to T? for some type T.  We'd
      // like this to be the smallest possible nesting level of
      // optional types, e.g. T? over T??; otherwise we don't really
      // have a preference.
      auto valueTy = CS.createTypeVariable(CS.getConstraintLocator(expr),
                                           TVO_PrefersSubtypeBinding);

      Type optTy = getOptionalType(expr->getSubExpr()->getLoc(), valueTy);
      if (!optTy)
        return Type();

      CS.addConstraint(ConstraintKind::Conversion,
                       CS.getType(expr->getSubExpr()), optTy,
                       CS.getConstraintLocator(expr));
      return optTy;
    }

    Type visitForceValueExpr(ForceValueExpr *expr) {
      // Force-unwrap an optional of type T? to produce a T.
      auto locator = CS.getConstraintLocator(expr);

      auto objectTy = CS.createTypeVariable(locator,
                                            TVO_PrefersSubtypeBinding |
                                            TVO_CanBindToLValue);
      
      // The result is the object type of the optional subexpression.
      CS.addConstraint(ConstraintKind::OptionalObject,
                       CS.getType(expr->getSubExpr()), objectTy,
                       locator);
      return objectTy;
    }

    Type visitOpenExistentialExpr(OpenExistentialExpr *expr) {
      llvm_unreachable("Already type-checked");
    }
    Type visitMakeTemporarilyEscapableExpr(MakeTemporarilyEscapableExpr *expr) {
      llvm_unreachable("Already type-checked");
    }
    Type visitKeyPathApplicationExpr(KeyPathApplicationExpr *expr) {
      // This should only appear in already-type-checked solutions, but we may
      // need to re-check for failure diagnosis.
      auto locator = CS.getConstraintLocator(expr);
      auto projectedTy = CS.createTypeVariable(locator,
                                               TVO_CanBindToLValue);
      CS.addKeyPathApplicationConstraint(CS.getType(expr->getKeyPath()),
                                         CS.getType(expr->getBase()),
                                         projectedTy,
                                         locator);
      return projectedTy;
    }
    
    Type visitEnumIsCaseExpr(EnumIsCaseExpr *expr) {
      return CS.getASTContext().getBoolDecl()->getDeclaredType();
    }

    Type visitLazyInitializerExpr(LazyInitializerExpr *expr) {
      return expr->getType();
    }

    Type visitEditorPlaceholderExpr(EditorPlaceholderExpr *E) {
      if (E->getTypeLoc().isNull()) {
        auto locator = CS.getConstraintLocator(E);

        // A placeholder may have any type, but default to Void type if
        // otherwise unconstrained.
        auto &placeholderTy
          = editorPlaceholderVariables[currentEditorPlaceholderVariable];
        if (!placeholderTy) {
          placeholderTy = CS.createTypeVariable(locator);

          CS.addConstraint(ConstraintKind::Defaultable,
                           placeholderTy,
                           TupleType::getEmpty(CS.getASTContext()),
                           locator);
        }

        // Move to the next placeholder variable.
        currentEditorPlaceholderVariable
          = (currentEditorPlaceholderVariable + 1) %
              numEditorPlaceholderVariables;

        return placeholderTy;
      }

      // NOTE: The type loc may be there but have failed to validate, in which
      // case we return the null type.
      return E->getType();
    }

    Type visitObjCSelectorExpr(ObjCSelectorExpr *E) {
      // #selector only makes sense when we have the Objective-C
      // runtime.
      auto &tc = CS.getTypeChecker();
      if (!tc.Context.LangOpts.EnableObjCInterop) {
        tc.diagnose(E->getLoc(), diag::expr_selector_no_objc_runtime);
        return nullptr;
      }

      
      // Make sure we can reference ObjectiveC.Selector.
      // FIXME: Fix-It to add the import?
      auto type = CS.getTypeChecker().getObjCSelectorType(CS.DC);
      if (!type) {
        tc.diagnose(E->getLoc(), diag::expr_selector_module_missing);
        return nullptr;
      }

      return type;
    }

    Type visitKeyPathExpr(KeyPathExpr *E) {
      if (E->isObjC())
        return CS.getType(E->getObjCStringLiteralExpr());
      
      auto kpDecl = CS.getASTContext().getKeyPathDecl();
      
      if (!kpDecl) {
        CS.TC.diagnose(E->getLoc(), diag::expr_keypath_no_keypath_type);
        return ErrorType::get(CS.getASTContext());
      }
      
      // For native key paths, traverse the key path components to set up
      // appropriate type relationships at each level.
      auto locator = CS.getConstraintLocator(E);
      Type root = CS.createTypeVariable(locator);

      // If a root type was explicitly given, then resolve it now.
      if (auto rootRepr = E->getRootType()) {
        auto rootObjectTy = resolveTypeReferenceInExpression(rootRepr);
        if (!rootObjectTy || rootObjectTy->hasError())
          return Type();
        rootObjectTy = CS.openUnboundGenericType(rootObjectTy, locator);
        // Allow \Derived.property to be inferred as \Base.property to
        // simulate a sort of covariant conversion from
        // KeyPath<Derived, T> to KeyPath<Base, T>.
        CS.addConstraint(ConstraintKind::Subtype, rootObjectTy, root, locator);
      }
      
      bool didOptionalChain = false;
      // We start optimistically from an lvalue base.
      Type base = LValueType::get(root);
      
      for (unsigned i : indices(E->getComponents())) {
        auto &component = E->getComponents()[i];
        switch (auto kind = component.getKind()) {
        case KeyPathExpr::Component::Kind::Invalid:
          break;
        
        case KeyPathExpr::Component::Kind::UnresolvedProperty:
        // This should only appear in resolved ASTs, but we may need to
        // re-type-check the constraints during failure diagnosis.
        case KeyPathExpr::Component::Kind::Property: {
          auto memberTy = CS.createTypeVariable(locator, TVO_CanBindToLValue);
          auto lookupName = kind == KeyPathExpr::Component::Kind::UnresolvedProperty
            ? component.getUnresolvedDeclName()
            : component.getDeclRef().getDecl()->getFullName();
          
          auto refKind = lookupName.isSimpleName()
            ? FunctionRefKind::Unapplied
            : FunctionRefKind::Compound;
          auto memberLocator = CS.getConstraintLocator(E,
                        ConstraintLocator::PathElement::getKeyPathComponent(i));
          CS.addValueMemberConstraint(base, lookupName,
                                      memberTy,
                                      CurDC,
                                      refKind,
                                      /*outerAlternatives=*/{},
                                      memberLocator);
          base = memberTy;
          break;
        }
          
        case KeyPathExpr::Component::Kind::UnresolvedSubscript:
        // Subscript should only appear in resolved ASTs, but we may need to
        // re-type-check the constraints during failure diagnosis.
        case KeyPathExpr::Component::Kind::Subscript: {

          auto *locator = CS.getConstraintLocator(E,
                        ConstraintLocator::PathElement::getKeyPathComponent(i));
          base = addSubscriptConstraints(E, base, component.getIndexExpr(),
                                         /*decl*/ nullptr, locator);
          break;
        }
        
        case KeyPathExpr::Component::Kind::OptionalChain: {
          didOptionalChain = true;
          
          // We can't assign an optional back through an optional chain
          // today. Force the base to an rvalue.
          auto rvalueTy = CS.createTypeVariable(locator);
          CS.addConstraint(ConstraintKind::Equal, base, rvalueTy, locator);
          base = rvalueTy;
          LLVM_FALLTHROUGH;
        }
        case KeyPathExpr::Component::Kind::OptionalForce: {
          auto optionalObjTy = CS.createTypeVariable(locator,
                                                     TVO_CanBindToLValue);
          
          CS.addConstraint(ConstraintKind::OptionalObject, base, optionalObjTy,
                           locator);
          
          base = optionalObjTy;
          break;
        }
        
        case KeyPathExpr::Component::Kind::OptionalWrap: {
          // This should only appear in resolved ASTs, but we may need to
          // re-type-check the constraints during failure diagnosis.
          base = OptionalType::get(base);
          break;
        }
        case KeyPathExpr::Component::Kind::Identity:
          continue;
        }
      }
      
      // If there was an optional chaining component, the end result must be
      // optional.
      if (didOptionalChain) {
        auto objTy = CS.createTypeVariable(locator);
        auto optTy = OptionalType::get(objTy);
        CS.addConstraint(ConstraintKind::Conversion, base, optTy,
                         locator);
        base = optTy;
      }

      auto rvalueBase = CS.createTypeVariable(locator);
      CS.addConstraint(ConstraintKind::Equal, base, rvalueBase, locator);
      
      // The result is a KeyPath from the root to the end component.
      Type kpTy;
      if (didOptionalChain) {
        // Optional-chaining key paths are always read-only.
        kpTy = BoundGenericType::get(kpDecl, Type(), {root, rvalueBase});
      } else {
        // The type of key path depends on the overloads chosen for the key
        // path components.
        kpTy = CS.createTypeVariable(CS.getConstraintLocator(E));
        CS.addKeyPathConstraint(kpTy, root, rvalueBase,
                                CS.getConstraintLocator(E));
      }
      return kpTy;
    }

    Type visitKeyPathDotExpr(KeyPathDotExpr *E) {
      llvm_unreachable("found KeyPathDotExpr in CSGen");
    }

    Type visitTapExpr(TapExpr *expr) {
      DeclContext *varDC = expr->getVar()->getDeclContext();
      assert(varDC == CS.DC || (varDC && isa<AbstractClosureExpr>(varDC) &&
              cast<AbstractClosureExpr>(varDC)->hasSingleExpressionBody()) &&
             "TapExpr var should be in the same DeclContext we're checking it in!");
      
      auto locator = CS.getConstraintLocator(expr);
      auto tv = CS.createTypeVariable(locator);

      if (auto subExpr = expr->getSubExpr()) {
        auto subExprType = CS.getType(subExpr);
        CS.addConstraint(ConstraintKind::Bind, subExprType, tv, locator);
      }

      return tv;
    }

    enum class TypeOperation { None,
                               Join,
                               JoinInout,
                               JoinMeta,
                               JoinNonexistent
    };

    static TypeOperation getTypeOperation(UnresolvedDotExpr *UDE,
                                          ASTContext &Context) {
      auto *DRE = dyn_cast<DeclRefExpr>(UDE->getBase());
      if (!DRE)
        return TypeOperation::None;

      if (DRE->getDecl() != Context.TheBuiltinModule)
        return TypeOperation::None;

      return llvm::StringSwitch<TypeOperation>(
                 UDE->getName().getBaseIdentifier().str())
          .Case("type_join", TypeOperation::Join)
          .Case("type_join_inout", TypeOperation::JoinInout)
          .Case("type_join_meta", TypeOperation::JoinMeta)
          .Case("type_join_nonexistent", TypeOperation::JoinNonexistent)
          .Default(TypeOperation::None);
    }

    Type resultOfTypeOperation(TypeOperation op, Expr *Arg) {
      auto *tuple = dyn_cast<TupleExpr>(Arg);
      assert(tuple && "Expected argument tuple for join operations!");

      auto *lhs = tuple->getElement(0);
      auto *rhs = tuple->getElement(1);

      switch (op) {
      case TypeOperation::None:
        llvm_unreachable(
            "We should have a valid type operation at this point!");

      case TypeOperation::Join: {
        auto lhsMeta = CS.getType(lhs)->getAs<MetatypeType>();
        auto rhsMeta = CS.getType(rhs)->getAs<MetatypeType>();
        if (!lhsMeta || !rhsMeta)
          llvm_unreachable("Unexpected argument types for Builtin.type_join!");

        auto &ctx = lhsMeta->getASTContext();

        auto join =
            Type::join(lhsMeta->getInstanceType(), rhsMeta->getInstanceType());

        if (!join)
          return ErrorType::get(ctx);

        return MetatypeType::get(*join, ctx)->getCanonicalType();
      }

      case TypeOperation::JoinInout: {
        auto lhsInOut = CS.getType(lhs)->getAs<InOutType>();
        auto rhsMeta = CS.getType(rhs)->getAs<MetatypeType>();
        if (!lhsInOut || !rhsMeta)
          llvm_unreachable("Unexpected argument types for Builtin.type_join!");

        auto &ctx = lhsInOut->getASTContext();

        auto join =
            Type::join(lhsInOut, rhsMeta->getInstanceType());

        if (!join)
          return ErrorType::get(ctx);

        return MetatypeType::get(*join, ctx)->getCanonicalType();
      }

      case TypeOperation::JoinMeta: {
        auto lhsMeta = CS.getType(lhs)->getAs<MetatypeType>();
        auto rhsMeta = CS.getType(rhs)->getAs<MetatypeType>();
        if (!lhsMeta || !rhsMeta)
          llvm_unreachable("Unexpected argument types for Builtin.type_join!");

        auto &ctx = lhsMeta->getASTContext();

        auto join = Type::join(lhsMeta, rhsMeta);

        if (!join)
          return ErrorType::get(ctx);

        return *join;
      }

      case TypeOperation::JoinNonexistent: {
        auto lhsMeta = CS.getType(lhs)->getAs<MetatypeType>();
        auto rhsMeta = CS.getType(rhs)->getAs<MetatypeType>();
        if (!lhsMeta || !rhsMeta)
          llvm_unreachable("Unexpected argument types for Builtin.type_join_nonexistent!");

        auto &ctx = lhsMeta->getASTContext();

        auto join =
            Type::join(lhsMeta->getInstanceType(), rhsMeta->getInstanceType());

        // Verify that we could not compute a join.
        if (join)
          llvm_unreachable("Unexpected result from join - it should not have been computable!");

        // The return value is unimportant.
        return MetatypeType::get(ctx.TheAnyType)->getCanonicalType();
      }
      }
      llvm_unreachable("unhandled operation");
    }
  };

  /// \brief AST walker that "sanitizes" an expression for the
  /// constraint-based type checker.
  ///
  /// This is necessary because Sema fills in too much type information before
  /// the type-checker runs, causing redundant work, and for expression that
  /// have already been typechecked and may contain unhandled AST nodes.
  class SanitizeExpr : public ASTWalker {
    ConstraintSystem &CS;
    TypeChecker &TC;
    const bool eraseOpenExistentialsOnly;
    llvm::SmallDenseMap<OpaqueValueExpr *, Expr *, 4> OpenExistentials;

  public:
    SanitizeExpr(ConstraintSystem &cs, bool eraseOEsOnly = false)
        : CS(cs), TC(cs.getTypeChecker()),
          eraseOpenExistentialsOnly(eraseOEsOnly) { }

    std::pair<bool, Expr *> walkToExprPre(Expr *expr) override {
      while (true) {

        // If we should reuse pre-checked types, don't sanitize the expression
        // if it's already type-checked.
        if (CS.shouldReusePrecheckedType() && expr->getType())
          return { false, expr };

        // OpenExistentialExpr contains OpaqueValueExpr in its sub expression.
        if (auto OOE = dyn_cast<OpenExistentialExpr>(expr)) {
          auto archetypeVal = OOE->getOpaqueValue();
          auto base = OOE->getExistentialValue();

          bool inserted = OpenExistentials.insert({archetypeVal, base}).second;
          assert(inserted && "OpaqueValue appears multiple times?");
          (void)inserted;
          SWIFT_DEFER { OpenExistentials.erase(archetypeVal); };

          // Walk to and return the base expression to erase any existentials
          // within it.
          return { false, OOE->getSubExpr()->walk(*this) };
        }

        // Substitute OpaqueValue with its representing existental.
        if (auto OVE = dyn_cast<OpaqueValueExpr>(expr)) {
          auto value = OpenExistentials.find(OVE);

          if (value != OpenExistentials.end()) {
            expr = value->second;
            continue;
          } else {
            assert(eraseOpenExistentialsOnly &&
                   "Didn't see this OVE in a containing OpenExistentialExpr?");
            // NOTE: In 'eraseOpenExistentialsOnly' mode, ASTWalker may walk
            // into other kind of expressions holding OVE.
          }
        }

        if (eraseOpenExistentialsOnly)
          return {true, expr};

        // Skip any implicit conversions applied to this expression.
        if (auto ICE = dyn_cast<ImplicitConversionExpr>(expr)) {
          expr = ICE->getSubExpr();
          continue;
        }

        // MakeTemporarilyEscapableExpr is typechecked expression.
        if (auto MTEE = dyn_cast<MakeTemporarilyEscapableExpr>(expr)) {
          expr = MTEE->getOriginalExpr();
          continue;
        }

        // Restore '@autoclosure'd value.
        if (auto ACE = dyn_cast<AutoClosureExpr>(expr)) {
          expr = ACE->getSingleExpressionBody();
          continue;
        }

        // Strip off 'Bool' to 'Builtin.Int1' conversion. Otherwise, we'll have
        // to handle multiple ways of type-checking.
        if (expr->isImplicit()) {
          if (auto call = dyn_cast<CallExpr>(expr)) {
            if (auto DSCE = dyn_cast<DotSyntaxCallExpr>(call->getFn())) {
              auto RefD = DSCE->getFn()->getReferencedDecl().getDecl();
              if (RefD->getBaseName() == TC.Context.Id_getBuiltinLogicValue &&
                  RefD->getDeclContext()->getSelfNominalTypeDecl() ==
                      TC.Context.getBoolDecl()) {
                expr = DSCE->getBase();
                continue;
              }
            }
          }
        }

        // Remove any semantic expression injected by typechecking.
        if (auto CE = dyn_cast<CollectionExpr>(expr)) {
          CE->setSemanticExpr(nullptr);
        } else if (auto ISLE = dyn_cast<InterpolatedStringLiteralExpr>(expr)) {
          ISLE->setSemanticExpr(nullptr);
        } else if (auto OLE = dyn_cast<ObjectLiteralExpr>(expr)) {
          OLE->setSemanticExpr(nullptr);
        } else if (auto EPE = dyn_cast<EditorPlaceholderExpr>(expr)) {
          EPE->setSemanticExpr(nullptr);
        }

        // Now, we're ready to walk into sub expressions.
        return {true, expr};
      }
    }

    Expr *walkToExprPost(Expr *expr) override {
      if (CS.hasType(expr)) {
        Type type = CS.getType(expr);
        if (type->hasOpenedExistential()) {
          type = type.transform([&](Type type) -> Type {
            if (auto archetype = type->getAs<ArchetypeType>())
              if (auto existentialType = archetype->getOpenedExistentialType())
                return existentialType;

            return type;
          });
          CS.setType(expr, type);
          // Set new type to the expression directly.
          expr->setType(type);
        }
      }

      if (eraseOpenExistentialsOnly)
        return expr;

      assert(!isa<ImplicitConversionExpr>(expr) &&
             "ImplicitConversionExpr should be eliminated in walkToExprPre");

      // A DotSyntaxCallExpr is a member reference that has already been
      // type-checked down to a call; turn it back into an overloaded
      // member reference expression.
      if (auto dotCall = dyn_cast<DotSyntaxCallExpr>(expr)) {
        DeclNameLoc memberLoc;
        auto memberAndFunctionRef = findReferencedDecl(dotCall->getFn(),
                                                       memberLoc);
        if (memberAndFunctionRef.first) {
          assert(!isa<ImplicitConversionExpr>(dotCall->getBase()));
          return new (TC.Context) MemberRefExpr(dotCall->getBase(),
                                                dotCall->getDotLoc(),
                                                memberAndFunctionRef.first,
                                                memberLoc, expr->isImplicit());
        }
      }

      if (auto *dynamicMember = dyn_cast<DynamicMemberRefExpr>(expr)) {
        if (auto memberRef = dynamicMember->getMember()) {
          assert(!isa<ImplicitConversionExpr>(dynamicMember->getBase()));
          return new (TC.Context) MemberRefExpr(dynamicMember->getBase(),
                                                dynamicMember->getDotLoc(),
                                                memberRef,
                                                dynamicMember->getNameLoc(),
                                                expr->isImplicit());
        }
      }

      // A DotSyntaxBaseIgnoredExpr is a static member reference that has
      // already been type-checked down to a call where the argument doesn't
      // actually matter; turn it back into an overloaded member reference
      // expression.
      if (auto dotIgnored = dyn_cast<DotSyntaxBaseIgnoredExpr>(expr)) {
        DeclNameLoc memberLoc;
        auto memberAndFunctionRef = findReferencedDecl(dotIgnored->getRHS(),
                                                       memberLoc);
        if (memberAndFunctionRef.first) {
          assert(!isa<ImplicitConversionExpr>(dotIgnored->getLHS()));
          return new (TC.Context) MemberRefExpr(dotIgnored->getLHS(),
                                                dotIgnored->getDotLoc(),
                                                memberAndFunctionRef.first,
                                                memberLoc, expr->isImplicit());
        }
      }
      return expr;
    }

    /// \brief Ignore declarations.
    bool walkToDeclPre(Decl *decl) override { return false; }

    // Don't walk into statements.  This handles the BraceStmt in
    // non-single-expr closures, so we don't walk into their body.
    std::pair<bool, Stmt *> walkToStmtPre(Stmt *S) override {
      return { false, S };
    }
  };

  class ConstraintWalker : public ASTWalker {
    ConstraintGenerator &CG;

  public:
    ConstraintWalker(ConstraintGenerator &CG) : CG(CG) { }

    std::pair<bool, Expr *> walkToExprPre(Expr *expr) override {

      if (CG.getConstraintSystem().shouldReusePrecheckedType()) {
        if (expr->getType()) {
          assert(!expr->getType()->hasTypeVariable());
          CG.getConstraintSystem().cacheType(expr);
          return { false, expr };
        }
      }

      // Note that the subexpression of a #selector expression is
      // unevaluated.
      if (auto sel = dyn_cast<ObjCSelectorExpr>(expr)) {
        CG.getConstraintSystem().UnevaluatedRootExprs.insert(sel->getSubExpr());
      }

      // Check an objc key-path expression, which fills in its semantic
      // expression as a string literal.
      if (auto keyPath = dyn_cast<KeyPathExpr>(expr)) {
        if (keyPath->isObjC()) {
          auto &cs = CG.getConstraintSystem();
          (void)cs.getTypeChecker().checkObjCKeyPathExpr(cs.DC, keyPath);
        }
      }

      // For closures containing only a single expression, the body participates
      // in type checking.
      if (auto closure = dyn_cast<ClosureExpr>(expr)) {
        auto &CS = CG.getConstraintSystem();
        if (closure->hasSingleExpressionBody()) {
          CG.enterClosure(closure);

          // Visit the closure itself, which produces a function type.
          auto funcTy = CG.visit(expr)->castTo<FunctionType>();
          CS.setType(expr, funcTy);
        }

        return { true, expr };
      }

      // Don't visit CoerceExpr with an empty sub expression. They may occur
      // if the body of a closure was not visited while pre-checking because
      // of an error in the closure's signature.
      if (auto coerceExpr = dyn_cast<CoerceExpr>(expr)) {
        if (!coerceExpr->getSubExpr()) {
          return { false, expr };
        }
      }

      // Don't visit IfExpr with empty sub expressions. They may occur
      // if the body of a closure was not visited while pre-checking because
      // of an error in the closure's signature.
      if (auto ifExpr = dyn_cast<IfExpr>(expr)) {
        if (!ifExpr->getThenExpr() || !ifExpr->getElseExpr())
          return { false, expr };
      }

      return { true, expr };
    }

    /// \brief Once we've visited the children of the given expression,
    /// generate constraints from the expression.
    Expr *walkToExprPost(Expr *expr) override {

      // Handle the Builtin.type_join* family of calls by replacing
      // them with dot_self_expr of type_expr with the type being the
      // result of the join.
      if (auto *apply = dyn_cast<ApplyExpr>(expr)) {
        auto fnExpr = apply->getFn();
        if (auto *UDE = dyn_cast<UnresolvedDotExpr>(fnExpr)) {
          auto &CS = CG.getConstraintSystem();
          auto typeOperation =
              ConstraintGenerator::getTypeOperation(UDE, CS.getASTContext());

          if (typeOperation != ConstraintGenerator::TypeOperation::None) {
            auto joinMetaTy =
                CG.resultOfTypeOperation(typeOperation, apply->getArg());
            auto joinTy = joinMetaTy->castTo<MetatypeType>()->getInstanceType();

            auto *TE = TypeExpr::createImplicit(joinTy, CS.getASTContext());
            CS.cacheType(TE);
            CS.setType(TE->getTypeLoc(), joinTy);

            auto *DSE = new (CS.getASTContext())
                DotSelfExpr(TE, SourceLoc(), SourceLoc(), CS.getType(TE));
            DSE->setImplicit();
            CS.cacheType(DSE);

            return DSE;
          }
        }
      }

      if (auto closure = dyn_cast<ClosureExpr>(expr)) {
        if (closure->hasSingleExpressionBody()) {
          CG.exitClosure(closure);

          auto &CS = CG.getConstraintSystem();
          Type closureTy = CS.getType(closure);

          // If the function type has an error in it, we don't want to solve the
          // system.
          if (closureTy && closureTy->hasError())
            return nullptr;

          CS.setType(closure, closureTy);

          // Visit the body. It's type needs to be convertible to the function's
          // return type.
          auto resultTy = closureTy->castTo<FunctionType>()->getResult();
          Type bodyTy = CS.getType(closure->getSingleExpressionBody());
          CG.getConstraintSystem().setFavoredType(expr, bodyTy.getPointer());
          CG.getConstraintSystem()
            .addConstraint(ConstraintKind::Conversion, bodyTy,
                           resultTy,
                           CG.getConstraintSystem()
                             .getConstraintLocator(
                               expr,
                               ConstraintLocator::ClosureResult));
          return expr;
        }
      }

      if (auto type = CG.visit(expr)) {
        auto &CS = CG.getConstraintSystem();
        auto simplifiedType = CS.simplifyType(type);

        CS.setType(expr, simplifiedType);

        return expr;
      }

      return nullptr;
    }

    /// \brief Ignore statements.
    std::pair<bool, Stmt *> walkToStmtPre(Stmt *stmt) override {
      return { false, stmt };
    }

    /// \brief Ignore declarations.
    bool walkToDeclPre(Decl *decl) override { return false; }
  };

  /// AST walker that records the keyword arguments provided at each
  /// call site.
  class ArgumentLabelWalker : public ASTWalker {
    ConstraintSystem &CS;
    llvm::DenseMap<Expr *, Expr *> ParentMap;

  public:
    ArgumentLabelWalker(ConstraintSystem &cs, Expr *expr) 
      : CS(cs), ParentMap(expr->getParentMap()) { }

    using State = ConstraintSystem::ArgumentLabelState;

    void associateArgumentLabels(Expr *fn, State labels,
                                 bool labelsArePermanent) {
      // Dig out the function, looking through, parentheses, ?, and !.
      do {
        fn = fn->getSemanticsProvidingExpr();

        if (auto force = dyn_cast<ForceValueExpr>(fn)) {
          fn = force->getSubExpr();
          continue;
        }

        if (auto bind = dyn_cast<BindOptionalExpr>(fn)) {
          fn = bind->getSubExpr();
          continue;
        }

        break;
      } while (true);

      // Record the labels.
      if (!labelsArePermanent)
        labels.Labels = CS.allocateCopy(labels.Labels);
      CS.ArgumentLabels[CS.getConstraintLocator(fn)] = labels;
    }

    std::pair<bool, Expr *> walkToExprPre(Expr *expr) override {
      if (auto call = dyn_cast<CallExpr>(expr)) {
        associateArgumentLabels(call->getFn(),
                                { call->getArgumentLabels(),
                                  call->hasTrailingClosure() },
                                /*labelsArePermanent=*/true);
        return { true, expr };
      }

      // FIXME: other expressions have argument labels, but this is an
      // optimization, so stage it in later.
      return { true, expr };
    }
  };

} // end anonymous namespace

Expr *ConstraintSystem::generateConstraints(Expr *expr) {
  // Remove implicit conversions from the expression.
  expr = expr->walk(SanitizeExpr(*this));

  // Walk the expression to associate labeled arguments.
  expr->walk(ArgumentLabelWalker(*this, expr));

  // Walk the expression, generating constraints.
  ConstraintGenerator cg(*this);
  ConstraintWalker cw(cg);
  
  Expr* result = expr->walk(cw);
  
  if (result)
    this->optimizeConstraints(result);

  return result;
}

Type ConstraintSystem::generateConstraints(Pattern *pattern,
                                           ConstraintLocatorBuilder locator) {
  ConstraintGenerator cg(*this);
  return cg.getTypeForPattern(pattern, locator);
}

void ConstraintSystem::optimizeConstraints(Expr *e) {
  if (TC.getLangOpts().DisableConstraintSolverPerformanceHacks)
    return;
  
  SmallVector<Expr *, 16> linkedExprs;
  
  // Collect any linked expressions.
  LinkedExprCollector collector(linkedExprs, *this);
  e->walk(collector);
  
  // Favor types, as appropriate.
  for (auto linkedExpr : linkedExprs) {
    computeFavoredTypeForExpr(linkedExpr, *this);
  }
  
  // Optimize the constraints.
  ConstraintOptimizer optimizer(*this);
  e->walk(optimizer);
}

bool swift::isExtensionApplied(DeclContext &DC, Type BaseTy,
                               const ExtensionDecl *ED) {
  if (!ED->isConstrainedExtension() ||
      // We'll crash if we leak type variables from one constraint
      // system into the new one created below.
      BaseTy->hasTypeVariable() ||
      // We can't do anything if the base type has unbound generic
      // parameters either.
      BaseTy->hasUnboundGenericType())
    return true;

  TypeChecker *TC = &createTypeChecker(DC.getASTContext());

  ConstraintSystemOptions Options;
  ConstraintSystem CS(*TC, &DC, Options);
  auto Loc = CS.getConstraintLocator(nullptr);

  // Prepare type substitution map.
  SubstitutionMap Substitutions = BaseTy->getContextSubstitutionMap(
    DC.getParentModule(), ED);

  // For every requirement, add a constraint.
  for (auto Req : ED->getGenericRequirements()) {
    if (auto resolved = Req.subst(Substitutions)) {
      CS.addConstraint(*resolved, Loc);
    } else {
      return false;
    }
  }

  // Having a solution implies the extension's requirements have been fulfilled.
  return CS.solveSingle().hasValue();
}

static bool canSatisfy(Type type1, Type type2, bool openArchetypes,
                       ConstraintKind kind, DeclContext *dc) {
  std::unique_ptr<TypeChecker> CreatedTC;
  auto &TC = TypeChecker::createForContext(dc->getASTContext());
  return TC.typesSatisfyConstraint(type1, type2, openArchetypes, kind, dc,
                                   /*unwrappedIUO=*/nullptr);
}

bool swift::canPossiblyEqual(Type T1, Type T2, DeclContext &DC) {
  return canSatisfy(T1, T2, true, ConstraintKind::Equal, &DC);
}

bool swift::canPossiblyConvertTo(Type T1, Type T2, DeclContext &DC) {
  return canSatisfy(T1, T2, true, ConstraintKind::Conversion, &DC);
}

bool swift::isEqual(Type T1, Type T2, DeclContext &DC) {
  return T1->isEqual(T2);
}

bool swift::isConvertibleTo(Type T1, Type T2, DeclContext &DC) {
  return canSatisfy(T1, T2, false, ConstraintKind::Conversion, &DC);
}

void swift::eraseOpenedExistentials(ConstraintSystem &CS, Expr *&expr) {
  expr = expr->walk(SanitizeExpr(CS, /*eraseOEsOnly=*/true));
}

struct ResolvedMemberResult::Implementation {
  llvm::SmallVector<ValueDecl*, 4> AllDecls;
  unsigned ViableStartIdx;
  Optional<unsigned> BestIdx;
};

ResolvedMemberResult::ResolvedMemberResult(): Impl(*new Implementation()) {};

ResolvedMemberResult::~ResolvedMemberResult() { delete &Impl; };

ResolvedMemberResult::operator bool() const {
  return !Impl.AllDecls.empty();
}

bool ResolvedMemberResult::
hasBestOverload() const { return Impl.BestIdx.hasValue(); }

ValueDecl* ResolvedMemberResult::
getBestOverload() const { return Impl.AllDecls[Impl.BestIdx.getValue()]; }

ArrayRef<ValueDecl*> ResolvedMemberResult::
getMemberDecls(InterestedMemberKind Kind) {
  auto Result = llvm::makeArrayRef(Impl.AllDecls);
  switch (Kind) {
  case InterestedMemberKind::Viable:
    return Result.slice(Impl.ViableStartIdx);
  case InterestedMemberKind::Unviable:
    return Result.slice(0, Impl.ViableStartIdx);
  case InterestedMemberKind::All:
    return Result;
  }
  llvm_unreachable("unhandled kind");
}

ResolvedMemberResult
swift::resolveValueMember(DeclContext &DC, Type BaseTy, DeclName Name) {
  ResolvedMemberResult Result;
  std::unique_ptr<TypeChecker> CreatedTC;
  // If the current ast context has no type checker, create one for it.
  auto &TC = TypeChecker::createForContext(DC.getASTContext());
  ConstraintSystem CS(TC, &DC, None);

  // Look up all members of BaseTy with the given Name.
  MemberLookupResult LookupResult = CS.performMemberLookup(
    ConstraintKind::ValueMember, Name, BaseTy, FunctionRefKind::SingleApply,
    nullptr, false);

  // Keep track of all the unviable members.
  for (auto Can : LookupResult.UnviableCandidates)
    Result.Impl.AllDecls.push_back(Can.first.getDecl());

  // Keep track of the start of viable choices.
  Result.Impl.ViableStartIdx = Result.Impl.AllDecls.size();

  // If no viable members, we are done.
  if (LookupResult.ViableCandidates.empty())
    return Result;

  // Try to figure out the best overload.
  ConstraintLocator *Locator = CS.getConstraintLocator(nullptr);
  TypeVariableType *TV = CS.createTypeVariable(Locator, TVO_CanBindToLValue);
  CS.addOverloadSet(TV, LookupResult.ViableCandidates, &DC, Locator);
  Optional<Solution> OpSolution = CS.solveSingle();
  ValueDecl *Selected = nullptr;
  if (OpSolution.hasValue()) {
    Selected = OpSolution.getValue().overloadChoices[Locator].choice.getDecl();
  }
  for (OverloadChoice& Choice : LookupResult.ViableCandidates) {
    ValueDecl *VD = Choice.getDecl();

    // If this VD is the best overload, keep track of its index.
    if (VD == Selected)
      Result.Impl.BestIdx = Result.Impl.AllDecls.size();
    Result.Impl.AllDecls.push_back(VD);
  }
  return Result;
}<|MERGE_RESOLUTION|>--- conflicted
+++ resolved
@@ -1295,263 +1295,6 @@
       llvm_unreachable("Unhandled MagicIdentifierLiteralExpr in switch.");
     }
 
-    // SWIFT_ENABLE_TENSORFLOW
-<<<<<<< HEAD
-    Type handleReverseAutoDiffExpr(ReverseAutoDiffExpr *GE,
-                                   bool preservingOriginalResult) {
-      auto &TC = CS.getTypeChecker();
-      auto *originalExpr = GE->getOriginalExpr();
-      auto locator = CS.getConstraintLocator(GE);
-      // The original type must be a function.
-      auto *originalTy = CS.getType(originalExpr)->getAs<AnyFunctionType>();
-      if (!originalTy) {
-        TC.diagnose(originalExpr->getLoc(),
-            diag::gradient_expr_not_a_function, CS.getType(originalExpr));
-        return nullptr;
-      }
-
-      // Collect differentiation parameter indices.
-      auto *checkedWrtParamIndices = AutoDiffParameterIndices::create(
-          CS.getASTContext(), originalTy, /*isMethod=*/false);
-
-      // If no parameters are given, then differentiation is done with respect
-      // to all parameters in the first parameter group.
-      if (GE->getParameters().empty())
-        checkedWrtParamIndices->setAllNonSelfParameters();
-      // If parameters indices are specified, collect those parameters.
-      else {
-        int lastIndex = -1;
-        for (auto &param : GE->getParameters()) {
-          auto index = param.index;
-          // Indices must be ascending.
-          if (lastIndex >= (int)index) {
-            TC.diagnose(param.loc,
-                        diag::gradient_expr_parameter_indices_not_ascending);
-            return nullptr;
-          }
-          // Indices cannot exceed the number of parameters in the original
-          // function.
-          if (index >= originalTy->getNumParams()) {
-            TC.diagnose(param.loc,
-                        diag::gradient_expr_parameter_index_out_of_bounds,
-                        originalTy, originalTy->getNumParams());
-            return nullptr;
-          }
-          checkedWrtParamIndices->setNonSelfParameter(index);
-          lastIndex = index;
-        }
-      }
-
-      // Collect differentiation parameter types.
-      SmallVector<Type, 8> diffParamTypes;
-      SmallVector<TupleTypeElt, 8> resultTypes;
-      checkedWrtParamIndices->getSubsetParameterTypes(originalTy,
-                                                      diffParamTypes);
-      resultTypes.append(diffParamTypes.begin(), diffParamTypes.end());
-
-      // Check that the differentiation parameter types are allowed.
-      for (auto paramAndParamTy : zip(GE->getParameters(), diffParamTypes)) {
-        auto param = std::get<0>(paramAndParamTy);
-        auto paramTy = std::get<1>(paramAndParamTy);
-        if (paramTy->isAnyClassReferenceType() ||
-            paramTy->isExistentialType()) {
-          TC.diagnose(param.loc, diag::gradient_expr_parameter_not_value_type,
-                      paramTy);
-          return nullptr;
-        }
-      }
-
-      // Memorize `checkedWrtParamIndices` in the expr.
-      GE->setCheckedParameterIndices(checkedWrtParamIndices);
-
-      // Create a type for the gradient. The gradient has the same generic
-      // signature as the original function. The gradient's result types are
-      // what we collected in `diffParamTypes`.
-      Type gradResult = resultTypes.size() == 1
-                            ? resultTypes.front().getType()
-                            : TupleType::get(resultTypes, TC.Context);
-      // If preserving original result, then the gradient's result type is a tuple
-      // of the original result type with label "value" and `diffParamTypes` with
-      // label "gradient".
-      if (preservingOriginalResult) {
-        gradResult = TupleType::get({
-          TupleTypeElt(originalTy->getResult(),
-                       TC.Context.getIdentifier("value")),
-          TupleTypeElt(gradResult, TC.Context.getIdentifier("gradient"))
-        }, TC.Context);
-      }
-      AnyFunctionType *gradTy;
-      auto *genSig = originalTy->getOptGenericSignature();
-      if (genSig)
-        gradTy = GenericFunctionType::get(genSig, originalTy->getParams(),
-                                          gradResult, originalTy->getExtInfo());
-      else
-        gradTy = FunctionType::get(originalTy->getParams(), gradResult,
-                                   originalTy->getExtInfo());
-
-      // Gradient expressions with generic originals must have a type that is
-      // convertible to the contextual type.
-      if (originalTy->hasTypeVariable())
-        if (auto contextualTy = CS.getContextualType(GE))
-          if (auto contextualGradTy = contextualTy->getAs<AnyFunctionType>())
-            CS.addConstraint(ConstraintKind::Conversion, contextualGradTy,
-                             gradTy, locator);
-
-      return gradTy;
-    }
-
-    Type visitGradientExpr(GradientExpr *GE) {
-      return handleReverseAutoDiffExpr(GE, /*preservingOriginalResult=*/false);
-    }
-    
-    Type visitChainableGradientExpr(ChainableGradientExpr *CGE) {
-      llvm_unreachable("Unhandled");
-    }
-
-    Type visitValueAndGradientExpr(ValueAndGradientExpr *VGE) {
-      return handleReverseAutoDiffExpr(VGE, /*preservingOriginalResult=*/true);
-    }
-
-    Type visitAdjointExpr(AdjointExpr *AE) {
-      // Note: This function performs the following steps:
-      // 1. Look up original function declaration using original function name
-      //    and, if defined, base type.
-      // 2. Verify that original function declaration has the @differentiable
-      //    attribute. Extract adjoint function from the attribute and store in
-      //    the AdjointExpr.
-      // 3. Constrain the type of the AdjointExpr to the expected type of the
-      //    adjoint function. The logic here is copied from other functions in
-      //    CSGen, namely `visitDeclRefExpr` and `visitUnresolvedDotExpr`.
-      auto &TC = CS.getTypeChecker();
-      auto &ctx = CS.getASTContext();
-      auto locator = CS.getConstraintLocator(AE);
-      auto originalName = AE->getOriginalName();
-      auto originalNameLoc = AE->getOriginalNameLoc();
-
-      // The original function declaration. This needs to be resolved.
-      FuncDecl *originalDecl = nullptr;
-      // The base type of the original function expression. This is relevant
-      // for type-checking the adjoint.
-      Type baseType;
-
-      if (auto repr = AE->getBaseType().getTypeRepr()) {
-        baseType = resolveTypeReferenceInExpression(repr);
-        if (baseType.isNull() || baseType->hasError()) {
-          TC.diagnose(AE->getBaseType().getLoc(),
-                      diag::adjoint_expr_original_base_type_unresolved, repr);
-          return nullptr;
-        }
-      }
-
-      // Prepare to look up the original function.
-      auto originalTypeCtx = CurDC->getInnermostTypeContext();
-      if (!originalTypeCtx) originalTypeCtx = CurDC;
-
-      auto overloadDiagnostic = [&]() {
-        TC.diagnose(originalNameLoc,
-                    diag::adjoint_expr_original_overload_not_found,
-                    originalName);
-      };
-      auto ambiguousDiagnostic = [&]() {
-        TC.diagnose(originalNameLoc,
-                    diag::adjoint_expr_ambiguous_original_function_identifier,
-                    originalName);
-      };
-      auto notFunctionDiagnostic = [&]() {
-        TC.diagnose(originalNameLoc,
-                    diag::adjoint_expr_original_not_func_decl,
-                    originalName);
-      };
-
-      // The original function must have the @differentiable attribute.
-      auto isValidOriginalDecl = [&](FuncDecl *candidate) {
-        return candidate->getAttrs().hasAttribute<DifferentiableAttr>();
-      };
-
-      NameLookupOptions lookupOptions = baseType
-        ? defaultMemberLookupOptions
-        : defaultUnqualifiedLookupOptions;
-
-      // Look up the original function.
-      originalDecl =
-        TC.lookupFuncDecl(originalName, originalNameLoc.getBaseNameLoc(),
-                          baseType, originalTypeCtx, isValidOriginalDecl,
-                          overloadDiagnostic, ambiguousDiagnostic,
-                          notFunctionDiagnostic, lookupOptions);
-      if (!originalDecl) return nullptr;
-
-      // Get the @differentiable attribute of the original func decl.
-      auto originalAttrs = originalDecl->getAttrs();
-      if (!originalAttrs.hasAttribute<DifferentiableAttr>()) {
-        TC.diagnose(originalNameLoc,
-                    diag::adjoint_expr_original_no_valid_differentiable_attr,
-                    originalDecl->getFullName());
-        return nullptr;
-      }
-      auto diffAttr = originalAttrs.getAttribute<DifferentiableAttr>();
-
-      // Set the adjoint function in the adjoint expression.
-      auto adjointDecl = diffAttr->getAdjointFunction();
-      assert(adjointDecl &&
-             "adjoint for valid @differentiable attribute should be defined");
-
-      // The adjoint decl ref is set here, without substitutions.
-      // The correct substitutions for the adjoint decl ref are set in CSApply.
-      AE->setAdjointFunction(adjointDecl);
-
-      // This is an inline version of `addMemberRefConstraints` that uses
-      // base type directly instead of taking a base expression.
-      auto addMemberRefConstraints =
-          [&](Expr *expr, FunctionRefKind funcRefKind) -> Type {
-        assert(baseType && "Base type must be set");
-        auto memberLocator =
-          CS.getConstraintLocator(expr, ConstraintLocator::Member);
-        auto tv = CS.createTypeVariable(memberLocator, TVO_CanBindToLValue);
-        OverloadChoice choice =
-          OverloadChoice(baseType, adjointDecl, funcRefKind);
-        CS.addBindOverloadConstraint(tv, choice, memberLocator, CurDC);
-        return tv;
-      };
-
-      // Add constraints on the type of the #adjoint expression.
-      // - If adjoint is within a type context (it is an instance/static
-      //   method), add member reference constraints.
-      // Code copied from `visitUnresolvedDotExpr`.
-      if (adjointDecl->getInnermostTypeContext()) {
-        if (!baseType) {
-          assert(adjointDecl->isInstanceMember() || adjointDecl->isStatic() &&
-                 "Expected adjoint to be an instance/static method");
-          auto methodContext = CurDC->getInnermostMethodContext();
-          baseType = methodContext->getImplicitSelfDecl()->getType();
-        }
-        if (adjointDecl->isInstanceMember())
-          baseType = MetatypeType::get(baseType, ctx);
-        if (baseType->hasUnboundGenericType())
-          baseType = CS.openUnboundGenericType(baseType, locator);
-        return addMemberRefConstraints(AE, AE->getFunctionRefKind());
-      }
-
-      // - Otherwise, if adjoint is a top-level function, create overload choice
-      //   and immediately resolve it.
-      // Code copied from `visitDeclRefExpr`.
-      auto tv = CS.createTypeVariable(locator, TVO_CanBindToLValue);
-      OverloadChoice choice(Type(), adjointDecl, AE->getFunctionRefKind());
-      CS.resolveOverload(locator, tv, choice, CurDC);
-      return tv;
-=======
-    Type visitPoundAssertExpr(PoundAssertExpr *PAE) {
-      // Constrain the condition argument to be Bool.
-      auto boolType = CS.getASTContext().getBoolDecl()->getDeclaredType();
-      CS.addConstraint(
-          ConstraintKind::ArgumentConversion, CS.getType(PAE->getCondition()),
-          boolType,
-          CS.getConstraintLocator(PAE, ConstraintLocator::ApplyArgument));
-
-      // #assert(...) has type Void.
-      return CS.getASTContext().TheEmptyTupleType;
->>>>>>> fc09e94b
-    }
-
     Type visitObjectLiteralExpr(ObjectLiteralExpr *expr) {
       // If the expression has already been assigned a type; just use that type.
       if (expr->getType())
