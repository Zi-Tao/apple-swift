//===--- TypeCheckOverride.cpp - Override Checking ------------------------===//
//
// This source file is part of the Swift.org open source project
//
// Copyright (c) 2014 - 2017 Apple Inc. and the Swift project authors
// Licensed under Apache License v2.0 with Runtime Library Exception
//
// See https://swift.org/LICENSE.txt for license information
// See https://swift.org/CONTRIBUTORS.txt for the list of Swift project authors
//
//===----------------------------------------------------------------------===//
//
// This file implements semantic analysis for declaration overrides.
//
//===----------------------------------------------------------------------===//
#include "MiscDiagnostics.h"
#include "TypeCheckAvailability.h"
#include "TypeCheckDecl.h"
#include "TypeCheckObjC.h"
#include "TypeChecker.h"
#include "swift/AST/ASTVisitor.h"
#include "swift/AST/Availability.h"
#include "swift/AST/Decl.h"
#include "swift/AST/GenericEnvironment.h"
#include "swift/AST/GenericSignature.h"
#include "swift/AST/NameLookupRequests.h"
#include "swift/AST/ParameterList.h"
#include "swift/AST/TypeCheckRequests.h"
using namespace swift;

static void adjustFunctionTypeForOverride(Type &type) {
  // Drop 'throws'.
  // FIXME: Do we want to allow overriding a function returning a value
  // with one returning Never?
  auto fnType = type->castTo<AnyFunctionType>();
  auto extInfo = fnType->getExtInfo();
  extInfo = extInfo.withThrows(false);
  if (fnType->getExtInfo() != extInfo)
    type = fnType->withExtInfo(extInfo);
}

/// Drop the optionality of the result type of the given function type.
static Type dropResultOptionality(Type type, unsigned uncurryLevel) {
  // We've hit the result type.
  if (uncurryLevel == 0) {
    if (auto objectTy = type->getOptionalObjectType())
      return objectTy;

    return type;
  }

  // Determine the input and result types of this function.
  auto fnType = type->castTo<AnyFunctionType>();
  auto parameters = fnType->getParams();
  Type resultType =
      dropResultOptionality(fnType->getResult(), uncurryLevel - 1);

  // Produce the resulting function type.
  if (auto genericFn = dyn_cast<GenericFunctionType>(fnType)) {
    return GenericFunctionType::get(genericFn->getGenericSignature(),
                                    parameters, resultType,
                                    fnType->getExtInfo());
  }

  return FunctionType::get(parameters, resultType, fnType->getExtInfo());
}

Type swift::getMemberTypeForComparison(const ValueDecl *member,
                                       const ValueDecl *derivedDecl) {
  auto *method = dyn_cast<AbstractFunctionDecl>(member);
  auto *ctor = dyn_cast_or_null<ConstructorDecl>(method);

  auto abstractStorage = dyn_cast<AbstractStorageDecl>(member);
  assert((method || abstractStorage) && "Not a method or abstractStorage?");
  auto *subscript = dyn_cast_or_null<SubscriptDecl>(abstractStorage);

  auto memberType = member->getInterfaceType();
  if (memberType->is<ErrorType>())
    return memberType;

  if (derivedDecl) {
    auto *dc = derivedDecl->getDeclContext();
    auto owningType = dc->getDeclaredInterfaceType();
    assert(owningType);

    memberType = owningType->adjustSuperclassMemberDeclType(member, derivedDecl,
                                                            memberType);
  }

  if (method) {
    // For methods, strip off the 'Self' type.
    memberType = memberType->castTo<AnyFunctionType>()->getResult();
    adjustFunctionTypeForOverride(memberType);
  } else if (subscript) {
    // For subscripts, we don't have a 'Self' type, but turn it
    // into a monomorphic function type.
    auto funcTy = memberType->castTo<AnyFunctionType>();
    memberType = FunctionType::get(funcTy->getParams(), funcTy->getResult());
  } else {
    // For properties, strip off ownership.
    memberType = memberType->getReferenceStorageReferent();
  }

  // Ignore the optionality of initializers when comparing types;
  // we'll enforce this separately
  if (ctor) {
    memberType = dropResultOptionality(memberType, 1);
  }

  return memberType;
}

static bool
areAccessorsOverrideCompatible(const AbstractStorageDecl *storage,
                               const AbstractStorageDecl *parentStorage) {
  // It's okay for the storage to disagree about whether to use a getter or
  // a read accessor; we'll patch up any differences when setting overrides
  // for the accessors.  We don't want to diagnose anything involving
  // `@_borrowed` because it is not yet part of the language.

  // All the other checks are for non-static storage only.
  if (storage->isStatic())
    return true;

  // The storage must agree on whether reads are mutating.  For accessors,
  // this is sufficient to imply that they use the same SelfAccessKind
  // because we do not allow accessors to be consuming.
  if (storage->isGetterMutating() != parentStorage->isGetterMutating())
    return false;

  // We allow covariance about whether the storage itself is mutable, so we
  // can only check mutating-ness of setters if both have one.
  if (storage->supportsMutation() && parentStorage->supportsMutation()) {
    // The storage must agree on whether writes are mutating.
    if (storage->isSetterMutating() != parentStorage->isSetterMutating())
      return false;

    // Those together should imply that read-write accesses have the same
    // mutability.
  }

  return true;
}

bool swift::isOverrideBasedOnType(const ValueDecl *decl, Type declTy,
                                  const ValueDecl *parentDecl,
                                  Type parentDeclTy) {
  auto genericSig =
      decl->getInnermostDeclContext()->getGenericSignatureOfContext();

  auto canDeclTy = declTy->getCanonicalType(genericSig);
  auto canParentDeclTy = parentDeclTy->getCanonicalType(genericSig);

  auto declIUOAttr = decl->isImplicitlyUnwrappedOptional();
  auto parentDeclIUOAttr = parentDecl->isImplicitlyUnwrappedOptional();

  if (declIUOAttr != parentDeclIUOAttr)
    return false;

  // If the generic signatures don't match, then return false because we don't
  // want to complain if an overridden method matches multiple superclass
  // methods which differ in generic signature.
  //
  // We can still succeed with a subtype match later in
  // OverrideMatcher::match().
  if (decl->getDeclContext()->getSelfClassDecl()) {
    if (auto declGenericCtx = decl->getAsGenericContext()) {
      auto &ctx = decl->getASTContext();
      auto sig = ctx.getOverrideGenericSignature(parentDecl, decl);

      if (sig &&
          declGenericCtx->getGenericSignature().getCanonicalSignature() !=
              sig.getCanonicalSignature()) {
        return false;
      }
    }
  }

  // If this is a constructor, let's compare only parameter types.
  if (isa<ConstructorDecl>(decl)) {
    // Within a protocol context, check for a failability mismatch.
    if (isa<ProtocolDecl>(decl->getDeclContext())) {
      if (cast<ConstructorDecl>(decl)->isFailable() !=
          cast<ConstructorDecl>(parentDecl)->isFailable())
        return false;
      if (cast<ConstructorDecl>(decl)->isImplicitlyUnwrappedOptional() !=
          cast<ConstructorDecl>(parentDecl)->isImplicitlyUnwrappedOptional())
        return false;
    }

    auto fnType1 = declTy->castTo<AnyFunctionType>();
    auto fnType2 = parentDeclTy->castTo<AnyFunctionType>();
    return AnyFunctionType::equalParams(fnType1->getParams(),
                                        fnType2->getParams());

  // In a non-static protocol requirement, verify that the self access kind
  // matches.
  } else if (auto func = dyn_cast<FuncDecl>(decl)) {
    // We only compare `isMutating()` rather than `getSelfAccessKind()`
    // because we don't want to complain about `nonmutating` vs. `__consuming`
    // conflicts at this time, especially since `__consuming` is not yet
    // officially part of the language.
    if (!func->isStatic() &&
        func->isMutating() != cast<FuncDecl>(parentDecl)->isMutating())
      return false;

  // In abstract storage, verify that the accessor mutating-ness matches.
  } else if (auto storage = dyn_cast<AbstractStorageDecl>(decl)) {
    auto parentStorage = cast<AbstractStorageDecl>(parentDecl);
    if (!areAccessorsOverrideCompatible(storage, parentStorage))
      return false;
  }

  return canDeclTy == canParentDeclTy;
}

/// Perform basic checking to determine whether a declaration can override a
/// declaration in a superclass.
static bool areOverrideCompatibleSimple(ValueDecl *decl,
                                        ValueDecl *parentDecl) {
  // If the number of argument labels does not match, these overrides cannot
  // be compatible.
  if (decl->getFullName().getArgumentNames().size() !=
        parentDecl->getFullName().getArgumentNames().size())
    return false;

  // If the parent declaration is not in a class (or extension thereof) or
  // a protocol, we cannot override it.
  if (decl->getDeclContext()->getSelfClassDecl() &&
      parentDecl->getDeclContext()->getSelfClassDecl()) {
    // Okay: class override
  } else if (isa<ProtocolDecl>(decl->getDeclContext()) &&
             isa<ProtocolDecl>(parentDecl->getDeclContext())) {
    // Okay: protocol override.
  } else {
    // Cannot be an override.
    return false;
  }

  // Ignore declarations that are defined inside constrained extensions.
  if (auto *ext = dyn_cast<ExtensionDecl>(parentDecl->getDeclContext()))
    if (ext->isConstrainedExtension())
      return false;

  // The declarations must be of the same kind.
  if (decl->getKind() != parentDecl->getKind())
    return false;

  // Ignore invalid parent declarations.
  // FIXME: Do we really need this?
  if (parentDecl->isInvalid())
    return false;

  // If their staticness is different, they aren't compatible.
  if (decl->isStatic() != parentDecl->isStatic())
    return false;

  // If their genericity is different, they aren't compatible.
  if (auto genDecl = decl->getAsGenericContext()) {
    auto genParentDecl = parentDecl->getAsGenericContext();
    if (genDecl->isGeneric() != genParentDecl->isGeneric())
      return false;
  }

  // Factory initializers cannot be overridden.
  if (auto parentCtor = dyn_cast<ConstructorDecl>(parentDecl))
    if (parentCtor->isFactoryInit())
      return false;

  return true;
}

static bool
diagnoseMismatchedOptionals(const ValueDecl *member,
                            const ParameterList *params, TypeLoc resultTL,
                            const ValueDecl *parentMember,
                            const ParameterList *parentParams, Type owningTy,
                            bool treatIUOResultAsError) {
  auto &diags = member->getASTContext().Diags;

  bool emittedError = false;
  Type plainParentTy = owningTy->adjustSuperclassMemberDeclType(
      parentMember, member, parentMember->getInterfaceType());
  const auto *parentTy = plainParentTy->castTo<FunctionType>();
  if (isa<AbstractFunctionDecl>(parentMember))
    parentTy = parentTy->getResult()->castTo<FunctionType>();

  // Check the parameter types.
  auto checkParam = [&](const ParamDecl *decl, const ParamDecl *parentDecl) {
    Type paramTy = decl->getType();
    Type parentParamTy = parentDecl->getType();

    auto *repr = decl->getTypeRepr();
    if (!repr)
      return;

    bool paramIsOptional =  (bool) paramTy->getOptionalObjectType();
    bool parentIsOptional = (bool) parentParamTy->getOptionalObjectType();

    if (paramIsOptional == parentIsOptional)
      return;

    if (!paramIsOptional) {
      if (parentDecl->isImplicitlyUnwrappedOptional())
        if (!treatIUOResultAsError)
          return;

      emittedError = true;
      auto diag = diags.diagnose(decl->getStartLoc(),
                                 diag::override_optional_mismatch,
                                 member->getDescriptiveKind(),
                                 isa<SubscriptDecl>(member),
                                 parentParamTy, paramTy);
      if (repr->isSimple()) {
        diag.fixItInsertAfter(repr->getEndLoc(), "?");
      } else {
        diag.fixItInsert(repr->getStartLoc(), "(");
        diag.fixItInsertAfter(repr->getEndLoc(), ")?");
      }
      return;
    }

    if (!decl->isImplicitlyUnwrappedOptional())
      return;

    // Allow silencing this warning using parens.
    if (paramTy->hasParenSugar())
      return;

    diags
        .diagnose(decl->getStartLoc(), diag::override_unnecessary_IUO,
                  member->getDescriptiveKind(), parentParamTy, paramTy)
        .highlight(repr->getSourceRange());

    if (auto iuoRepr = dyn_cast<ImplicitlyUnwrappedOptionalTypeRepr>(repr)) {
      diags
          .diagnose(iuoRepr->getExclamationLoc(),
                    diag::override_unnecessary_IUO_remove)
          .fixItRemove(iuoRepr->getExclamationLoc());
    }

    diags.diagnose(repr->getStartLoc(), diag::override_unnecessary_IUO_silence)
        .fixItInsert(repr->getStartLoc(), "(")
        .fixItInsertAfter(repr->getEndLoc(), ")");
  };

  // FIXME: If we ever allow argument reordering, this is incorrect.
  ArrayRef<ParamDecl *> sharedParams = params->getArray();
  ArrayRef<ParamDecl *> sharedParentParams = parentParams->getArray();
  assert(sharedParams.size() == sharedParentParams.size());
  for_each(sharedParams, sharedParentParams, checkParam);

  if (!resultTL.getTypeRepr())
    return emittedError;

  auto checkResult = [&](TypeLoc resultTL, Type parentResultTy) {
    Type resultTy = resultTL.getType();
    if (!resultTy || !parentResultTy)
      return;

    if (!resultTy->getOptionalObjectType())
      return;

    TypeRepr *TR = resultTL.getTypeRepr();

    bool resultIsPlainOptional = true;
    if (member->isImplicitlyUnwrappedOptional())
      resultIsPlainOptional = false;

    if (resultIsPlainOptional || treatIUOResultAsError) {
      if (parentResultTy->getOptionalObjectType())
        return;
      emittedError = true;
      auto diag = diags.diagnose(resultTL.getSourceRange().Start,
                                 diag::override_optional_result_mismatch,
                                 member->getDescriptiveKind(),
                                 isa<SubscriptDecl>(member),
                                 parentResultTy, resultTy);
      if (auto optForm = dyn_cast<OptionalTypeRepr>(TR)) {
        diag.fixItRemove(optForm->getQuestionLoc());
      } else if (auto iuoForm =
          dyn_cast<ImplicitlyUnwrappedOptionalTypeRepr>(TR)) {
        diag.fixItRemove(iuoForm->getExclamationLoc());
      }
      return;
    }

    if (!parentResultTy->getOptionalObjectType())
      return;

    // Allow silencing this warning using parens.
    if (resultTy->hasParenSugar())
      return;

    diags.diagnose(resultTL.getSourceRange().Start,
                   diag::override_unnecessary_result_IUO,
                   member->getDescriptiveKind(), parentResultTy, resultTy)
      .highlight(resultTL.getSourceRange());

    auto sugaredForm = dyn_cast<ImplicitlyUnwrappedOptionalTypeRepr>(TR);
    if (sugaredForm) {
      diags.diagnose(sugaredForm->getExclamationLoc(),
                     diag::override_unnecessary_IUO_use_strict)
        .fixItReplace(sugaredForm->getExclamationLoc(), "?");
    }

    diags.diagnose(resultTL.getSourceRange().Start,
                   diag::override_unnecessary_IUO_silence)
      .fixItInsert(resultTL.getSourceRange().Start, "(")
      .fixItInsertAfter(resultTL.getSourceRange().End, ")");
  };

  checkResult(resultTL, parentTy->getResult());
  return emittedError;
}

/// Record that the \c overriding declarations overrides the
/// \c overridden declaration.
///
/// \returns true if an error occurred.
static bool checkSingleOverride(ValueDecl *override, ValueDecl *base);

/// If the difference between the types of \p decl and \p base is something
/// we feel confident about fixing (even partially), emit a note with fix-its
/// attached. Otherwise, no note will be emitted.
///
/// \returns true iff a diagnostic was emitted.
static bool noteFixableMismatchedTypes(ValueDecl *decl, const ValueDecl *base) {
  auto &ctx = decl->getASTContext();
  auto &diags = ctx.Diags;

  Type baseTy = base->getInterfaceType();
  if (baseTy->hasError())
    return false;

  if (auto *baseInit = dyn_cast<ConstructorDecl>(base)) {
    // Special-case initializers, whose "type" isn't useful besides the
    // input arguments.
    auto *fnType = baseTy->getAs<AnyFunctionType>();
    baseTy = fnType->getResult();
    Type argTy = FunctionType::composeInput(
        ctx, baseTy->getAs<AnyFunctionType>()->getParams(), false);
    auto diagKind = diag::override_type_mismatch_with_fixits_init;
    unsigned numArgs = baseInit->getParameters()->size();
    return computeFixitsForOverridenDeclaration(
        decl, base, [&](bool HasNotes) -> Optional<InFlightDiagnostic> {
          if (!HasNotes)
            return None;
          return diags.diagnose(decl, diagKind,
                                /*plural*/ std::min(numArgs, 2U), argTy);
        });
  } else {
    if (isa<AbstractFunctionDecl>(base))
      baseTy = baseTy->getAs<AnyFunctionType>()->getResult();

    return computeFixitsForOverridenDeclaration(
        decl, base, [&](bool HasNotes) -> Optional<InFlightDiagnostic> {
          if (!HasNotes)
            return None;
          return diags.diagnose(decl, diag::override_type_mismatch_with_fixits,
                                base->getDescriptiveKind(), baseTy);
        });
  }

  return false;
}

namespace {
  enum class OverrideCheckingAttempt {
    PerfectMatch,
    MismatchedOptional,
    MismatchedTypes,
    BaseName,
    BaseNameWithMismatchedOptional,
    Final
  };

  OverrideCheckingAttempt &operator++(OverrideCheckingAttempt &attempt) {
    assert(attempt != OverrideCheckingAttempt::Final);
    attempt = static_cast<OverrideCheckingAttempt>(1+static_cast<int>(attempt));
    return attempt;
  }

  struct OverrideMatch {
    ValueDecl *Decl;
    bool IsExact;
  };
}

static void diagnoseGeneralOverrideFailure(ValueDecl *decl,
                                           ArrayRef<OverrideMatch> matches,
                                           OverrideCheckingAttempt attempt) {
  auto &diags = decl->getASTContext().Diags;

  switch (attempt) {
  case OverrideCheckingAttempt::PerfectMatch:
    diags.diagnose(decl, diag::override_multiple_decls_base,
                   decl->getFullName());
    break;
  case OverrideCheckingAttempt::BaseName:
    diags.diagnose(decl, diag::override_multiple_decls_arg_mismatch,
                   decl->getFullName());
    break;
  case OverrideCheckingAttempt::MismatchedOptional:
  case OverrideCheckingAttempt::MismatchedTypes:
  case OverrideCheckingAttempt::BaseNameWithMismatchedOptional:
    if (isa<ConstructorDecl>(decl))
      diags.diagnose(decl, diag::initializer_does_not_override);
    else if (isa<SubscriptDecl>(decl))
      diags.diagnose(decl, diag::subscript_does_not_override);
    else if (isa<VarDecl>(decl))
      diags.diagnose(decl, diag::property_does_not_override);
    else
      diags.diagnose(decl, diag::method_does_not_override);
    break;
  case OverrideCheckingAttempt::Final:
    llvm_unreachable("should have exited already");
  }

  for (auto match : matches) {
    auto matchDecl = match.Decl;
    if (attempt == OverrideCheckingAttempt::PerfectMatch) {
      diags.diagnose(matchDecl, diag::overridden_here);
      continue;
    }

    auto diag = diags.diagnose(matchDecl, diag::overridden_near_match_here,
                               matchDecl->getDescriptiveKind(),
                               matchDecl->getFullName());
    if (attempt == OverrideCheckingAttempt::BaseName) {
      fixDeclarationName(diag, decl, matchDecl->getFullName());
    }
  }
}

static bool parameterTypesMatch(const ValueDecl *derivedDecl,
                                const ValueDecl *baseDecl,
                                TypeMatchOptions matchMode) {
  const ParameterList *derivedParams;
  const ParameterList *baseParams;
  if (auto *derived = dyn_cast<AbstractFunctionDecl>(derivedDecl)) {
    auto *base = dyn_cast<AbstractFunctionDecl>(baseDecl);
    if (!base)
      return false;
    baseParams = base->getParameters();
    derivedParams = derived->getParameters();
  } else {
    auto *base = dyn_cast<SubscriptDecl>(baseDecl);
    if (!base)
      return false;
    baseParams = base->getIndices();
    derivedParams = cast<SubscriptDecl>(derivedDecl)->getIndices();
  }

  if (baseParams->size() != derivedParams->size())
    return false;

  auto subs = SubstitutionMap::getOverrideSubstitutions(baseDecl, derivedDecl,
                                                        /*derivedSubs=*/None);

  for (auto i : indices(baseParams->getArray())) {
    auto *baseParam = baseParams->get(i);
    auto *derivedParam = derivedParams->get(i);

    // Make sure inout-ness and varargs match.
    if (baseParam->isInOut() != derivedParam->isInOut() ||
        baseParam->isVariadic() != derivedParam->isVariadic()) {
      return false;
    }

    auto baseParamTy = baseParam->getInterfaceType();
    baseParamTy = baseParamTy.subst(subs);
    auto derivedParamTy = derivedParam->getInterfaceType();

    if (baseParam->isInOut() || baseParam->isVariadic()) {
      // Inout and vararg parameters must match exactly.
      if (baseParamTy->isEqual(derivedParamTy))
        continue;
    } else {
      // Attempt contravariant match.
      if (baseParamTy->matchesParameter(derivedParamTy, matchMode))
        continue;

      // Try once more for a match, using the underlying type of an
      // IUO if we're allowing that.
      if (baseParam->isImplicitlyUnwrappedOptional() &&
          matchMode.contains(TypeMatchFlags::AllowNonOptionalForIUOParam)) {
        baseParamTy = baseParamTy->getOptionalObjectType();
        if (baseParamTy->matches(derivedParamTy, matchMode))
          continue;
      }
    }

    // If there is no match, then we're done.
    return false;
  }

  return true;
}

/// Returns true if `derivedDecl` has a `@differentiable` attribute that
/// overrides one from `baseDecl`.
static bool hasOverridingDifferentiableAttribute(ValueDecl *derivedDecl,
                                                 ValueDecl *baseDecl) {
  ASTContext &ctx = derivedDecl->getASTContext();
  auto &diags = ctx.Diags;

  auto *derivedAFD = dyn_cast<AbstractFunctionDecl>(derivedDecl);
  auto *baseAFD = dyn_cast<AbstractFunctionDecl>(baseDecl);

  if (!derivedAFD || !baseAFD)
    return false;

  auto derivedDAs =
      derivedAFD->getAttrs()
          .getAttributes<DifferentiableAttr, /*AllowInvalid*/ true>();
  auto baseDAs = baseAFD->getAttrs().getAttributes<DifferentiableAttr>();

  // Make sure all the `@differentiable` attributes on `baseDecl` are
  // also declared on `derivedDecl`.
  bool diagnosed = false;
  for (auto *baseDA : baseDAs) {
    auto baseParameters = baseDA->getParameterIndices();
    auto defined = false;
    for (auto derivedDA : derivedDAs) {
      auto derivedParameters = derivedDA->getParameterIndices();
      // If base and derived parameter indices are both defined, check whether
      // base parameter indices are a subset of derived parameter indices.
      if (derivedParameters && baseParameters &&
          baseParameters->isSubsetOf(derivedParameters)) {
        defined = true;
        break;
      }
      // Parameter indices may not be resolved because override matching happens
      // before attribute checking for declaration type-checking.
      // If parameter indices have not been resolved, avoid emitting diagnostic.
      // Assume that attributes are valid.
      if (!derivedParameters || !baseParameters) {
        defined = true;
        break;
      }
    }
    if (defined)
      continue;
    diagnosed = true;
    // Emit an error and fix-it showing the missing base declaration's
    // `@differentiable` attribute.
    // Omit printing `wrt:` clause if attribute's differentiability parameters
    // match inferred differentiability parameters.
    auto *inferredParameters =
        TypeChecker::inferDifferentiabilityParameters(derivedAFD, nullptr);
    bool omitWrtClause =
        !baseParameters ||
        baseParameters->getNumIndices() == inferredParameters->getNumIndices();
    // Get `@differentiable` attribute description.
    std::string baseDiffAttrString;
    llvm::raw_string_ostream os(baseDiffAttrString);
    baseDA->print(os, derivedDecl, omitWrtClause);
    os.flush();
    diags
        .diagnose(derivedDecl,
                  diag::overriding_decl_missing_differentiable_attr,
                  baseDiffAttrString)
        .fixItInsert(derivedDecl->getStartLoc(), baseDiffAttrString + ' ');
    diags.diagnose(baseDecl, diag::overridden_here);
  }
  // If a diagnostic was produced, return false.
  if (diagnosed)
    return false;

  // If there is no `@differentiable` attribute in `derivedDecl`, then
  // overriding is not allowed.
  auto *derivedDC = derivedDecl->getDeclContext();
  auto *baseDC = baseDecl->getDeclContext();
  if (derivedDC->getSelfClassDecl() && baseDC->getSelfClassDecl())
    return false;

  // Finally, go through all `@differentiable` attributes in `derivedDecl` and
  // check if they subsume any of the `@differentiable` attributes in
  // `baseDecl`.
  for (auto derivedDA : derivedDAs) {
    auto derivedParameters = derivedDA->getParameterIndices();
    auto overrides = true;
    for (auto baseDA : baseDAs) {
      auto baseParameters = baseDA->getParameterIndices();
      // If the parameter indices of `derivedDA` are a subset of those of
      // `baseDA`, then `baseDA` subsumes `derivedDA` and the function is
      // marked as overridden.
      if (derivedParameters && baseParameters &&
          derivedParameters->isSubsetOf(baseParameters)) {
        overrides = false;
        break;
      }
    }
    if (overrides)
      return true;
  }

  return false;
}

/// Returns true if the given declaration is for the `NSObject.hashValue`
/// property.
static bool isNSObjectHashValue(ValueDecl *baseDecl) {
  ASTContext &ctx = baseDecl->getASTContext();

  if (auto baseVar = dyn_cast<VarDecl>(baseDecl)) {
    if (auto classDecl = baseVar->getDeclContext()->getSelfClassDecl()) {
      return baseVar->getName() == ctx.Id_hashValue &&
        classDecl->getName().is("NSObject") &&
        (classDecl->getModuleContext()->getName() == ctx.Id_Foundation ||
         classDecl->getModuleContext()->getName() == ctx.Id_ObjectiveC);
    }
  }
  return false;
}

namespace {
  /// Class that handles the checking of a particular declaration against
  /// superclass entities that it could override.
  class OverrideMatcher {
    ASTContext &ctx;
    ValueDecl *decl;

    /// The set of declarations in which we'll look for overridden
    /// methods.
    SmallVector<NominalTypeDecl *, 2> superContexts;

    /// Cached member lookup results.
    SmallVector<ValueDecl *, 4> members;

    /// The lookup name used to find \c members.
    DeclName membersName;

    /// The type of the declaration, cached here once it has been computed.
    Type cachedDeclType;

  public:
    OverrideMatcher(ValueDecl *decl);

    /// Returns true when it's possible to perform any override matching.
    explicit operator bool() const {
      return !superContexts.empty();
    }

    /// Whether this is an override of a class member.
    bool isClassOverride() const {
      return decl->getDeclContext()->getSelfClassDecl() != nullptr;
    }

    /// Whether this is an override of a protocol member.
    bool isProtocolOverride() const {
      return decl->getDeclContext()->getSelfProtocolDecl() != nullptr;
    }

    /// Match this declaration against potential members in the superclass,
    /// using the heuristics appropriate for the given \c attempt.
    SmallVector<OverrideMatch, 2> match(OverrideCheckingAttempt attempt);

    /// Check each of the given matches, returning only those that
    /// succeeded.
    TinyPtrVector<ValueDecl *> checkPotentialOverrides(
                                        SmallVectorImpl<OverrideMatch> &matches,
                                        OverrideCheckingAttempt attempt);

  private:
    /// We have determined that we have an override of the given \c baseDecl.
    ///
    /// Check that the override itself is valid.
    bool checkOverride(ValueDecl *baseDecl,
                       OverrideCheckingAttempt attempt);

    /// Retrieve the type of the declaration, to be used in comparisons.
    Type getDeclComparisonType() {
      if (!cachedDeclType) {
        cachedDeclType = getMemberTypeForComparison(decl);
      }

      return cachedDeclType;
    }

    /// Adjust the interface of the given declaration, which is found in
    /// a supertype of the given type.
    Type getSuperMemberDeclType(ValueDecl *baseDecl) const {
      auto selfType = decl->getDeclContext()->getSelfInterfaceType();
      if (selfType->getClassOrBoundGenericClass()) {
        selfType = selfType->getSuperclass();
        assert(selfType && "No superclass type?");
      }

      return selfType->adjustSuperclassMemberDeclType(
               baseDecl, decl, baseDecl->getInterfaceType());
    }
  };
}

OverrideMatcher::OverrideMatcher(ValueDecl *decl)
    : ctx(decl->getASTContext()), decl(decl) {
  // The final step for this constructor is to set up the superclass type,
  // without which we will not perform an matching. Early exits therefore imply
  // that there is no way we can match this declaration.
  // FIXME: Break the cycle here.
  if (decl->hasInterfaceType() && decl->isInvalid())
    return;

  auto *dc = decl->getDeclContext();
  if (auto classDecl = dc->getSelfClassDecl()) {
    if (auto superclassDecl = classDecl->getSuperclassDecl())
      superContexts.push_back(superclassDecl);
  } else if (auto protocol = dyn_cast<ProtocolDecl>(dc)) {
    auto inheritedProtocols = protocol->getInheritedProtocols();
    superContexts.insert(superContexts.end(), inheritedProtocols.begin(),
                         inheritedProtocols.end());
  }
}

SmallVector<OverrideMatch, 2> OverrideMatcher::match(
                                             OverrideCheckingAttempt attempt) {
  // If there's no matching we can do, fail.
  if (!*this) return { };

  auto dc = decl->getDeclContext();

  // Determine what name we should look for.
  DeclName name;
  switch (attempt) {
  case OverrideCheckingAttempt::PerfectMatch:
  case OverrideCheckingAttempt::MismatchedOptional:
  case OverrideCheckingAttempt::MismatchedTypes:
    name = decl->getFullName();
    break;
  case OverrideCheckingAttempt::BaseName:
  case OverrideCheckingAttempt::BaseNameWithMismatchedOptional:
    name = decl->getBaseName();
    break;
  case OverrideCheckingAttempt::Final:
    // Give up.
    return { };
  }

  // If we don't have members available yet, or we looked them up based on a
  // different name, look them up now.
  if (members.empty() || name != membersName) {
    membersName = name;
    members.clear();
    // FIXME: This suggests we need to use TypeChecker's high-level lookup
    // entrypoints.  But first we need one that supports additive qualified
    // lookup.
    for (auto *ctx : superContexts) {
      ctx->synthesizeSemanticMembersIfNeeded(membersName);
    }
    dc->lookupQualified(superContexts, DeclNameRef(membersName),
                        NL_QualifiedDefault, members);
  }

  // Check each member we found.
  SmallVector<OverrideMatch, 2> matches;
  for (auto parentDecl : members) {
    // Check whether there are any obvious reasons why the two given
    // declarations do not have an overriding relationship.
    if (!areOverrideCompatibleSimple(decl, parentDecl))
      continue;

    // Check whether the derived declaration has a `@differentiable` attribute
    // that overrides one from the parent declaration.
    if (hasOverridingDifferentiableAttribute(decl, parentDecl))
      continue;

    auto parentMethod = dyn_cast<AbstractFunctionDecl>(parentDecl);
    auto parentStorage = dyn_cast<AbstractStorageDecl>(parentDecl);
    assert(parentMethod || parentStorage);
    (void)parentMethod;
    (void)parentStorage;

    // Check whether the types are identical.
    auto parentDeclTy = getMemberTypeForComparison(parentDecl, decl);
    if (parentDeclTy->hasError())
      continue;

    Type declTy = getDeclComparisonType();
    if (isOverrideBasedOnType(decl, declTy, parentDecl, parentDeclTy)) {
      matches.push_back({parentDecl, true});
      continue;
    }

    // If this is a property, we accept the match and then reject it below
    // if the types don't line up, since you can't overload properties based
    // on types.
    if ((isa<VarDecl>(parentDecl) && isClassOverride()) ||
        attempt == OverrideCheckingAttempt::MismatchedTypes) {
      matches.push_back({parentDecl, false});
      continue;
    }

    // For a protocol override, we require an exact match.
    if (isProtocolOverride()) {
      continue;
    }

    // Failing that, check for subtyping.
    TypeMatchOptions matchMode = TypeMatchFlags::AllowOverride;
    if (attempt == OverrideCheckingAttempt::MismatchedOptional ||
        attempt == OverrideCheckingAttempt::BaseNameWithMismatchedOptional){
      matchMode |= TypeMatchFlags::AllowTopLevelOptionalMismatch;
    } else if (parentDecl->isObjC()) {
      matchMode |= TypeMatchFlags::AllowNonOptionalForIUOParam;
      matchMode |= TypeMatchFlags::IgnoreNonEscapingForOptionalFunctionParam;
    }

    auto declFnTy = getDeclComparisonType()->getAs<AnyFunctionType>();
    auto parentDeclFnTy = parentDeclTy->getAs<AnyFunctionType>();
    if (declFnTy && parentDeclFnTy) {
      auto paramsAndResultMatch = [=]() -> bool {
        return parameterTypesMatch(decl, parentDecl, matchMode) &&
               declFnTy->getResult()->matches(parentDeclFnTy->getResult(),
                                              matchMode);
      };

      if (declFnTy->matchesFunctionType(parentDeclFnTy, matchMode,
                                        paramsAndResultMatch)) {
        matches.push_back({parentDecl, false});
        continue;
      }
    } else if (getDeclComparisonType()->matches(parentDeclTy, matchMode)) {
      matches.push_back({parentDecl, false});
      continue;
    }
  }

  // If we have more than one match, and any of them was exact, remove all
  // non-exact matches.
  if (matches.size() > 1) {
    bool hadExactMatch = std::find_if(matches.begin(), matches.end(),
                                      [](const OverrideMatch &match) {
                                        return match.IsExact;
                                      }) != matches.end();
    if (hadExactMatch) {
      matches.erase(std::remove_if(matches.begin(), matches.end(),
                                   [&](const OverrideMatch &match) {
                                     return !match.IsExact;
                                   }),
                    matches.end());
    }
  }

  return matches;
}

static void checkOverrideAccessControl(ValueDecl *baseDecl, ValueDecl *decl,
                                       ASTContext &ctx) {
  if (ctx.isAccessControlDisabled())
    return;

  if (isa<ProtocolDecl>(decl->getDeclContext()))
    return;

  auto &diags = ctx.Diags;

  auto dc = decl->getDeclContext();
  auto classDecl = dc->getSelfClassDecl();
  assert(classDecl != nullptr && "Should have ruled out protocols above");

  bool isAccessor = isa<AccessorDecl>(decl);

  // Check that the override has the required access level.
  // Overrides have to be at least as accessible as what they
  // override, except:
  //   - they don't have to be more accessible than their class and
  //   - a final method may be public instead of open.
  // Also diagnose attempts to override a non-open method from outside its
  // defining module.  This is not required for constructors, which are
  // never really "overridden" in the intended sense here, because of
  // course derived classes will change how the class is initialized.
  bool baseHasOpenAccess = baseDecl->hasOpenAccess(dc);
  if (!isAccessor &&
      !baseHasOpenAccess &&
      baseDecl->getModuleContext() != decl->getModuleContext() &&
      !isa<ConstructorDecl>(decl)) {
    // NSObject.hashValue was made non-overridable in Swift 5; one should
    // override NSObject.hash instead.
    if (isNSObjectHashValue(baseDecl)) {
      diags.diagnose(decl, diag::override_nsobject_hashvalue_error)
        .fixItReplace(SourceRange(decl->getNameLoc()), "hash");
    } else {
      diags.diagnose(decl, diag::override_of_non_open,
                     decl->getDescriptiveKind());
    }
  } else if (baseHasOpenAccess &&
             classDecl->hasOpenAccess(dc) &&
             decl->getFormalAccess() < AccessLevel::Public &&
             !decl->isFinal()) {
    {
      auto diag = diags.diagnose(decl, diag::override_not_accessible,
                                 /*setter*/false,
                                 decl->getDescriptiveKind(),
                                 /*fromOverridden*/true);
      fixItAccess(diag, decl, AccessLevel::Open);
    }
    diags.diagnose(baseDecl, diag::overridden_here);

  } else if (!isa<ConstructorDecl>(decl)) {
    auto matchAccessScope =
      baseDecl->getFormalAccessScope(dc);
    auto classAccessScope =
      classDecl->getFormalAccessScope(dc);
    auto requiredAccessScope =
      matchAccessScope.intersectWith(classAccessScope);
    auto scopeDC = requiredAccessScope->getDeclContext();

    bool shouldDiagnose = !decl->isAccessibleFrom(scopeDC);

    bool shouldDiagnoseSetter = false;
    if (auto matchASD = dyn_cast<AbstractStorageDecl>(baseDecl)) {
      if (!shouldDiagnose && matchASD->isSettable(dc)){
        if (matchASD->isSetterAccessibleFrom(dc)) {
          auto matchSetterAccessScope =
            matchASD->getSetterFormalAccessScope(dc);
          auto requiredSetterAccessScope =
            matchSetterAccessScope.intersectWith(classAccessScope);
          auto setterScopeDC = requiredSetterAccessScope->getDeclContext();

          const auto *ASD = cast<AbstractStorageDecl>(decl);
          shouldDiagnoseSetter =
              ASD->isSettable(setterScopeDC) &&
              !ASD->isSetterAccessibleFrom(setterScopeDC);
        }
      }
    }

    if (shouldDiagnose || shouldDiagnoseSetter) {
      bool overriddenForcesAccess =
        (requiredAccessScope->hasEqualDeclContextWith(matchAccessScope) &&
         !baseHasOpenAccess);
      AccessLevel requiredAccess =
        requiredAccessScope->requiredAccessForDiagnostics();
      {
        auto diag = diags.diagnose(decl, diag::override_not_accessible,
                                   shouldDiagnoseSetter,
                                   decl->getDescriptiveKind(),
                                   overriddenForcesAccess);
        fixItAccess(diag, decl, requiredAccess, shouldDiagnoseSetter);
      }
      diags.diagnose(baseDecl, diag::overridden_here);
    }
  }
}

bool OverrideMatcher::checkOverride(ValueDecl *baseDecl,
                                    OverrideCheckingAttempt attempt) {
  auto &diags = ctx.Diags;
  auto baseTy = getMemberTypeForComparison(baseDecl, decl);
  bool emittedMatchError = false;

  // If the name of our match differs from the name we were looking for,
  // complain.
  if (decl->getFullName() != baseDecl->getFullName()) {
    auto diag = diags.diagnose(decl, diag::override_argument_name_mismatch,
                               isa<ConstructorDecl>(decl),
                               decl->getFullName(),
                               baseDecl->getFullName());
    fixDeclarationName(diag, decl, baseDecl->getFullName());
    emittedMatchError = true;
  }

  if (isClassOverride()) {
    auto baseGenericCtx = baseDecl->getAsGenericContext();
    auto derivedGenericCtx = decl->getAsGenericContext();

    using Direction = ASTContext::OverrideGenericSignatureReqCheck;
    if (baseGenericCtx && derivedGenericCtx) {
      if (!ctx.overrideGenericSignatureReqsSatisfied(
              baseDecl, decl, Direction::DerivedReqSatisfiedByBase)) {
        auto newSig = ctx.getOverrideGenericSignature(baseDecl, decl);
        diags.diagnose(decl, diag::override_method_different_generic_sig,
                       decl->getBaseName(),
                       derivedGenericCtx->getGenericSignature()->getAsString(),
                       baseGenericCtx->getGenericSignature()->getAsString(),
                       newSig->getAsString());
        diags.diagnose(baseDecl, diag::overridden_here);
        emittedMatchError = true;
      }
    }
  }

  // If we have an explicit ownership modifier and our parent doesn't,
  // complain.
  auto parentAttr =
      baseDecl->getAttrs().getAttribute<ReferenceOwnershipAttr>();
  if (auto ownershipAttr =
          decl->getAttrs().getAttribute<ReferenceOwnershipAttr>()) {
    ReferenceOwnership parentOwnership;
    if (parentAttr)
      parentOwnership = parentAttr->get();
    else
      parentOwnership = ReferenceOwnership::Strong;
    if (parentOwnership != ownershipAttr->get()) {
      diags.diagnose(decl, diag::override_ownership_mismatch,
                     parentOwnership, ownershipAttr->get());
      diags.diagnose(baseDecl, diag::overridden_here);
    }
  }

  // If a super method returns Self, and the subclass overrides it to
  // instead return the subclass type, complain.
  // This case gets this far because the type matching above specifically
  // strips out dynamic self via replaceCovariantResultType(), and that
  // is helpful in several cases - just not this one.
  auto dc = decl->getDeclContext();
  auto classDecl = dc->getSelfClassDecl();
  if (decl->getASTContext().isSwiftVersionAtLeast(5) &&
      baseDecl->getInterfaceType()->hasDynamicSelfType() &&
      !decl->getInterfaceType()->hasDynamicSelfType() &&
      !classDecl->isFinal()) {
    diags.diagnose(decl, diag::override_dynamic_self_mismatch);
    diags.diagnose(baseDecl, diag::overridden_here);
  }

  checkOverrideAccessControl(baseDecl, decl, ctx);

  bool mayHaveMismatchedOptionals =
      (attempt == OverrideCheckingAttempt::MismatchedOptional ||
       attempt == OverrideCheckingAttempt::BaseNameWithMismatchedOptional);

  auto declIUOAttr = decl->isImplicitlyUnwrappedOptional();
  auto matchDeclIUOAttr = baseDecl->isImplicitlyUnwrappedOptional();

  // If this is an exact type match, we're successful!
  Type declTy = getDeclComparisonType();
  Type owningTy = dc->getDeclaredInterfaceType();
  if (declIUOAttr == matchDeclIUOAttr && declTy->isEqual(baseTy)) {
    // Nothing to do.

  } else if (auto method = dyn_cast<AbstractFunctionDecl>(decl)) {
    if (attempt == OverrideCheckingAttempt::MismatchedTypes) {
      auto diagKind = diag::method_does_not_override;
      if (isa<ConstructorDecl>(method))
        diagKind = diag::initializer_does_not_override;
      diags.diagnose(decl, diagKind);
      noteFixableMismatchedTypes(decl, baseDecl);
      diags.diagnose(baseDecl, diag::overridden_near_match_here,
                     baseDecl->getDescriptiveKind(),
                     baseDecl->getFullName());
      emittedMatchError = true;

    } else if (!isa<AccessorDecl>(method) &&
               (baseDecl->isObjC() || mayHaveMismatchedOptionals)) {
      // Private migration help for overrides of Objective-C methods.
      TypeLoc resultTL;
      if (auto *methodAsFunc = dyn_cast<FuncDecl>(method))
        resultTL = methodAsFunc->getBodyResultTypeLoc();

      emittedMatchError |= diagnoseMismatchedOptionals(
          method, method->getParameters(), resultTL, baseDecl,
          cast<AbstractFunctionDecl>(baseDecl)->getParameters(),
          owningTy, mayHaveMismatchedOptionals);
    }
  } else if (auto subscript = dyn_cast<SubscriptDecl>(decl)) {
    // Otherwise, if this is a subscript, validate that covariance is ok.
    // If the parent is non-mutable, it's okay to be covariant.
    auto parentSubscript = cast<SubscriptDecl>(baseDecl);
    if (parentSubscript->supportsMutation() &&
        attempt != OverrideCheckingAttempt::MismatchedTypes) {
      diags.diagnose(subscript, diag::override_mutable_covariant_subscript,
                     declTy, baseTy);
      diags.diagnose(baseDecl, diag::subscript_override_here);
      return true;
    }

    if (attempt == OverrideCheckingAttempt::MismatchedTypes) {
      diags.diagnose(decl, diag::subscript_does_not_override);
      noteFixableMismatchedTypes(decl, baseDecl);
      diags.diagnose(baseDecl, diag::overridden_near_match_here,
                     baseDecl->getDescriptiveKind(),
                     baseDecl->getFullName());
      emittedMatchError = true;

    } else if (mayHaveMismatchedOptionals) {
      emittedMatchError |= diagnoseMismatchedOptionals(
          subscript, subscript->getIndices(),
          subscript->getElementTypeLoc(), baseDecl,
          cast<SubscriptDecl>(baseDecl)->getIndices(), owningTy,
          mayHaveMismatchedOptionals);
    }
  } else if (auto property = dyn_cast<VarDecl>(decl)) {
    auto propertyTy = property->getInterfaceType();
    auto parentPropertyTy = getSuperMemberDeclType(baseDecl);

    CanType parentPropertyCanTy =
      parentPropertyTy->getCanonicalType(
        decl->getInnermostDeclContext()->getGenericSignatureOfContext());
    if (!propertyTy->matches(parentPropertyCanTy,
                             TypeMatchFlags::AllowOverride)) {
      diags.diagnose(property, diag::override_property_type_mismatch,
                     property->getName(), propertyTy, parentPropertyTy);
      noteFixableMismatchedTypes(decl, baseDecl);
      diags.diagnose(baseDecl, diag::property_override_here);
      return true;
    }

    // Differing only in Optional vs. ImplicitlyUnwrappedOptional is fine.
    bool IsSilentDifference = false;
    if (auto propertyTyNoOptional = propertyTy->getOptionalObjectType())
      if (auto parentPropertyTyNoOptional =
              parentPropertyTy->getOptionalObjectType())
        if (propertyTyNoOptional->isEqual(parentPropertyTyNoOptional))
          IsSilentDifference = true;

    // The overridden property must not be mutable.
    if (cast<AbstractStorageDecl>(baseDecl)->supportsMutation() &&
        !IsSilentDifference) {
      diags.diagnose(property, diag::override_mutable_covariant_property,
                  property->getName(), parentPropertyTy, propertyTy);
      diags.diagnose(baseDecl, diag::property_override_here);
      return true;
    }
  }

  if (emittedMatchError)
    return true;

  // Catch-all to make sure we don't silently accept something we shouldn't.
  if (attempt != OverrideCheckingAttempt::PerfectMatch) {
    OverrideMatch match{decl, /*isExact=*/false};
    diagnoseGeneralOverrideFailure(decl, match, attempt);
  }

  return checkSingleOverride(decl, baseDecl);
}

// Invalidate an existing "override" attribute or add a new invalid "override"
// attribute, which will suppress additional checking.
static void invalidateOverrideAttribute(ValueDecl *decl) {
  auto overrideAttr = decl->getAttrs().getAttribute<OverrideAttr>(true);
  if (!overrideAttr) {
    overrideAttr = new (decl->getASTContext()) OverrideAttr(true);
    decl->getAttrs().add(overrideAttr);
  }

  overrideAttr->setInvalid();
}

TinyPtrVector<ValueDecl *> OverrideMatcher::checkPotentialOverrides(
                                    SmallVectorImpl<OverrideMatch> &matches,
                                    OverrideCheckingAttempt attempt) {
  // If we override more than one declaration from a class, complain.
  if (matches.size() > 1 && decl->getDeclContext()->getSelfClassDecl()) {
    diagnoseGeneralOverrideFailure(decl, matches, attempt);
    return { };
  }

  // Check the matches. If any are ill-formed, drop them.
  TinyPtrVector<ValueDecl *> overridden;
  for (const auto &match : matches) {
    if (checkOverride(match.Decl, attempt))
      continue;

    overridden.push_back(match.Decl);
  }

  // If there were no overrides, invalidate the "override" attribute.
  if (overridden.empty())
    invalidateOverrideAttribute(decl);

  return overridden;
}

/// Determine which method or subscript this method or subscript overrides
/// (if any).
///
/// \returns true if an error occurred.
bool swift::checkOverrides(ValueDecl *decl) {
  // If there is a @_nonoverride attribute, this does not override anything.
  if (decl->getAttrs().hasAttribute<NonOverrideAttr>())
    return false;

  // If we already computed overridden declarations and either succeeded
  // or invalidated the attribute, there's nothing more to do.
  if (decl->overriddenDeclsComputed()) {
    // If we computed an overridden declaration successfully, we're done.
    if (decl->getOverriddenDecl())
      return false;

    // If we set the override attribute to "invalid", we already diagnosed
    // something here.
    if (decl->getAttrs().hasAttribute<OverrideAttr>(/*AllowInvalid=*/true) &&
        !decl->getAttrs().hasAttribute<OverrideAttr>())
      return true;

    // Otherwise, we have more checking to do.
  }

  // Members of constrained extensions are not considered to be overrides.
  if (auto *ext = dyn_cast<ExtensionDecl>(decl->getDeclContext()))
    if (ext->isConstrainedExtension())
      return false;

  // Accessor methods get overrides through their storage declaration, and
  // all checking can be performed via that mechanism.
  if (isa<AccessorDecl>(decl)) {
    (void)decl->getOverriddenDecls();
    return false;
  }

  // Set up matching, but bail out if there's nothing to match.
  OverrideMatcher matcher(decl);
  if (!matcher) return false;

  // Look for members with the same name and matching types as this
  // one.
  SmallVector<OverrideMatch, 2> matches;
  auto attempt = OverrideCheckingAttempt::PerfectMatch;
  do {
    // Determine whether we should attempt to perform matching now, or exit
    // early with a failure.
    switch (attempt) {
    case OverrideCheckingAttempt::PerfectMatch:
      break;
    case OverrideCheckingAttempt::MismatchedOptional:
      // Don't keep looking if the user didn't indicate it's an override.
      if (!decl->getAttrs().hasAttribute<OverrideAttr>())
        return false;
      break;
    case OverrideCheckingAttempt::MismatchedTypes:
      break;
    case OverrideCheckingAttempt::BaseName:
      // Don't keep looking if this is already a simple name, or if there
      // are no arguments.
      if (decl->getFullName() == decl->getBaseName() ||
          decl->getFullName().getArgumentNames().empty())
        return false;
      break;
    case OverrideCheckingAttempt::BaseNameWithMismatchedOptional:
      break;
    case OverrideCheckingAttempt::Final:
      // Give up.
      return false;
    }

    // Try to match with this attempt kind.
    matches = matcher.match(attempt);
    if (!matches.empty())
      break;

    // If we're computing implicit overrides for a protocol member, don't
    // look any further unless there's an `override` attribute.
    if (matcher.isProtocolOverride() &&
        !decl->getAttrs().hasAttribute<OverrideAttr>())
      return false;

    // Try the next version.
    ++attempt;
  } while (true);

  assert(!matches.empty());

  // FIXME: Check for missing 'override' keyword here?

  // We performed override checking, so record the overrides.
  // FIXME: It's weird to be pushing state here, but how do we say that
  // this check subsumes the normal 'override' check?
  auto overridden = matcher.checkPotentialOverrides(matches, attempt);
  if (overridden.empty())
    invalidateOverrideAttribute(decl);
  decl->setOverriddenDecls(overridden);
  return false;
}

namespace  {
  /// Attribute visitor that checks how the given attribute should be
  /// considered when overriding a declaration.
  ///
  /// Note that the attributes visited are those of the base
  /// declaration, so if you need to check that the overriding
  /// declaration doesn't have an attribute if the base doesn't have
  /// it, this isn't sufficient.
  class AttributeOverrideChecker
          : public AttributeVisitor<AttributeOverrideChecker> {
    ValueDecl *Base;
    ValueDecl *Override;
    DiagnosticEngine &Diags;

  public:
    AttributeOverrideChecker(ValueDecl *base, ValueDecl *override)
      : Base(base), Override(override), Diags(base->getASTContext().Diags) { }

    /// Deleting this ensures that all attributes are covered by the visitor
    /// below.
    void visitDeclAttribute(DeclAttribute *A) = delete;

#define UNINTERESTING_ATTR(CLASS)                                              \
    void visit##CLASS##Attr(CLASS##Attr *) {}

    // Please keep these alphabetical.
    UNINTERESTING_ATTR(AccessControl)
    UNINTERESTING_ATTR(Alignment)
    UNINTERESTING_ATTR(AlwaysEmitIntoClient)
    UNINTERESTING_ATTR(Borrowed)
    UNINTERESTING_ATTR(CDecl)
    UNINTERESTING_ATTR(Consuming)
    UNINTERESTING_ATTR(Dynamic)
    UNINTERESTING_ATTR(DynamicCallable)
    UNINTERESTING_ATTR(DynamicMemberLookup)
    UNINTERESTING_ATTR(SILGenName)
    UNINTERESTING_ATTR(Exported)
    UNINTERESTING_ATTR(ForbidSerializingReference)
    UNINTERESTING_ATTR(GKInspectable)
    UNINTERESTING_ATTR(HasMissingDesignatedInitializers)
    UNINTERESTING_ATTR(IBAction)
    UNINTERESTING_ATTR(IBDesignable)
    UNINTERESTING_ATTR(IBInspectable)
    UNINTERESTING_ATTR(IBOutlet)
    UNINTERESTING_ATTR(IBSegueAction)
    UNINTERESTING_ATTR(Indirect)
    UNINTERESTING_ATTR(InheritsConvenienceInitializers)
    UNINTERESTING_ATTR(Inline)
    UNINTERESTING_ATTR(Optimize)
    UNINTERESTING_ATTR(Inlinable)
    UNINTERESTING_ATTR(Effects)
    UNINTERESTING_ATTR(Final)
    UNINTERESTING_ATTR(FixedLayout)
    UNINTERESTING_ATTR(Lazy)
    UNINTERESTING_ATTR(LLDBDebuggerFunction)
    UNINTERESTING_ATTR(Mutating)
    UNINTERESTING_ATTR(NonMutating)
    UNINTERESTING_ATTR(NonEphemeral)
    UNINTERESTING_ATTR(NonObjC)
    UNINTERESTING_ATTR(NonOverride)
    UNINTERESTING_ATTR(NSApplicationMain)
    UNINTERESTING_ATTR(NSCopying)
    UNINTERESTING_ATTR(NSManaged)
    UNINTERESTING_ATTR(ObjCBridged)
    UNINTERESTING_ATTR(Optional)
    UNINTERESTING_ATTR(Override)
    UNINTERESTING_ATTR(RawDocComment)
    UNINTERESTING_ATTR(Required)
    UNINTERESTING_ATTR(Convenience)
    UNINTERESTING_ATTR(Semantics)
    UNINTERESTING_ATTR(SetterAccess)
    UNINTERESTING_ATTR(TypeEraser)
    UNINTERESTING_ATTR(SPIAccessControl)
    UNINTERESTING_ATTR(HasStorage)
    UNINTERESTING_ATTR(UIApplicationMain)
    UNINTERESTING_ATTR(UsableFromInline)
    UNINTERESTING_ATTR(ObjCNonLazyRealization)
    UNINTERESTING_ATTR(UnsafeNoObjCTaggedPointer)
    UNINTERESTING_ATTR(SwiftNativeObjCRuntimeBase)
    UNINTERESTING_ATTR(ShowInInterface)
    UNINTERESTING_ATTR(Specialize)
    UNINTERESTING_ATTR(DynamicReplacement)
    UNINTERESTING_ATTR(PrivateImport)

    // Differentiation-related attributes.
    UNINTERESTING_ATTR(Differentiable)
    UNINTERESTING_ATTR(Derivative)
    UNINTERESTING_ATTR(Transpose)
<<<<<<< HEAD
    // SWIFT_ENABLE_TENSORFLOW
    UNINTERESTING_ATTR(NoDerivative)
    UNINTERESTING_ATTR(CompilerEvaluable)
    // SWIFT_ENABLE_TENSORFLOW END
=======
    UNINTERESTING_ATTR(NoDerivative)
>>>>>>> bbe86e90

    // These can't appear on overridable declarations.
    UNINTERESTING_ATTR(Prefix)
    UNINTERESTING_ATTR(Postfix)
    UNINTERESTING_ATTR(Infix)
    UNINTERESTING_ATTR(ReferenceOwnership)

    UNINTERESTING_ATTR(SynthesizedProtocol)
    UNINTERESTING_ATTR(RequiresStoredPropertyInits)
    UNINTERESTING_ATTR(Transparent)
    UNINTERESTING_ATTR(Testable)

    UNINTERESTING_ATTR(WarnUnqualifiedAccess)
    UNINTERESTING_ATTR(DiscardableResult)

    UNINTERESTING_ATTR(ObjCMembers)
    UNINTERESTING_ATTR(ObjCRuntimeName)
    UNINTERESTING_ATTR(RestatedObjCConformance)
    UNINTERESTING_ATTR(Implements)
    UNINTERESTING_ATTR(StaticInitializeObjCMetadata)
    UNINTERESTING_ATTR(ClangImporterSynthesizedType)
    UNINTERESTING_ATTR(WeakLinked)
    UNINTERESTING_ATTR(Frozen)
    UNINTERESTING_ATTR(HasInitialValue)
    UNINTERESTING_ATTR(ImplementationOnly)
    UNINTERESTING_ATTR(Custom)
    UNINTERESTING_ATTR(PropertyWrapper)
    UNINTERESTING_ATTR(DisfavoredOverload)
    UNINTERESTING_ATTR(FunctionBuilder)
    UNINTERESTING_ATTR(ProjectedValueProperty)
    UNINTERESTING_ATTR(OriginallyDefinedIn)
#undef UNINTERESTING_ATTR

    void visitAvailableAttr(AvailableAttr *attr) {
      // FIXME: Check that this declaration is at least as available as the
      // one it overrides.
    }

    void visitRethrowsAttr(RethrowsAttr *attr) {
      // 'rethrows' functions are a subtype of ordinary 'throws' functions.
      // Require 'rethrows' on the override if it was there on the base,
      // unless the override is completely non-throwing.
      if (!Override->getAttrs().hasAttribute<RethrowsAttr>() &&
          cast<AbstractFunctionDecl>(Override)->hasThrows()) {
        Diags.diagnose(Override, diag::override_rethrows_with_non_rethrows,
                       isa<ConstructorDecl>(Override));
        Diags.diagnose(Base, diag::overridden_here);
      }
    }

    void visitObjCAttr(ObjCAttr *attr) {
      // Checking for overrides of declarations that are implicitly @objc
      // and occur in class extensions, because overriding will no longer be
      // possible under the Swift 4 rules.

      // We only care about the storage declaration.
      if (isa<AccessorDecl>(Override)) return;

      // If @objc was explicit or handled elsewhere, nothing to do.
      if (!attr->isSwift3Inferred()) return;

      // If we aren't warning about Swift 3 @objc inference, we're done.
      if (Override->getASTContext().LangOpts.WarnSwift3ObjCInference ==
            Swift3ObjCInferenceWarnings::None)
        return;

      // If 'dynamic' was implicit, we'll already have warned about this.
      if (auto dynamicAttr = Base->getAttrs().getAttribute<DynamicAttr>()) {
        if (!dynamicAttr->isImplicit()) return;
      }

      // The overridden declaration needs to be in an extension.
      if (!isa<ExtensionDecl>(Base->getDeclContext())) return;

      // Complain.
      Diags.diagnose(Override, diag::override_swift3_objc_inference,
                     Override->getDescriptiveKind(),
                     Override->getFullName(),
                     Base->getDeclContext()
                       ->getSelfNominalTypeDecl()
                       ->getName());
      Diags.diagnose(Base, diag::make_decl_objc, Base->getDescriptiveKind())
        .fixItInsert(Base->getAttributeInsertionLoc(false),
                     "@objc ");
    }
  };
} // end anonymous namespace

/// Determine whether overriding the given declaration requires a keyword.
OverrideRequiresKeyword swift::overrideRequiresKeyword(ValueDecl *overridden) {
  if (isa<AccessorDecl>(overridden))
    return OverrideRequiresKeyword::Never;

  if (isa<ProtocolDecl>(overridden->getDeclContext())) {
    if (overridden->getASTContext().LangOpts.WarnImplicitOverrides)
      return OverrideRequiresKeyword::Implicit;

    return OverrideRequiresKeyword::Never;
  }

  if (auto ctor = dyn_cast<ConstructorDecl>(overridden)) {
    return !ctor->isDesignatedInit() || ctor->isRequired()
      ? OverrideRequiresKeyword::Never
      : OverrideRequiresKeyword::Always;
  }

  return OverrideRequiresKeyword::Always;
}

/// Returns true if the availability of the overriding declaration
/// makes it a safe override, given the availability of the base declaration.
static bool isAvailabilitySafeForOverride(ValueDecl *override,
                                          ValueDecl *base) {
  ASTContext &ctx = override->getASTContext();

  // API availability ranges are contravariant: make sure the version range
  // of an overridden declaration is fully contained in the range of the
  // overriding declaration.
  AvailabilityContext overrideInfo =
    AvailabilityInference::availableRange(override, ctx);
  AvailabilityContext baseInfo =
    AvailabilityInference::availableRange(base, ctx);

  return baseInfo.isContainedIn(overrideInfo);
}

/// Returns true if a diagnostic about an accessor being less available
/// than the accessor it overrides would be redundant because we will
/// already emit another diagnostic.
static bool
isRedundantAccessorOverrideAvailabilityDiagnostic(ValueDecl *override,
                                                  ValueDecl *base) {

  auto *overrideFn = dyn_cast<AccessorDecl>(override);
  auto *baseFn = dyn_cast<AccessorDecl>(base);
  if (!overrideFn || !baseFn)
    return false;

  AbstractStorageDecl *overrideASD = overrideFn->getStorage();
  AbstractStorageDecl *baseASD = baseFn->getStorage();
  if (overrideASD->getOverriddenDecl() != baseASD)
    return false;

  // If we have already emitted a diagnostic about an unsafe override
  // for the property, don't complain about the accessor.
  if (!isAvailabilitySafeForOverride(overrideASD, baseASD)) {
    return true;
  }

  // Returns true if we will already diagnose a bad override
  // on the property's accessor of the given kind.
  auto accessorOverrideAlreadyDiagnosed = [&](AccessorKind kind) {
    FuncDecl *overrideAccessor = overrideASD->getOpaqueAccessor(kind);
    FuncDecl *baseAccessor = baseASD->getOpaqueAccessor(kind);
    if (overrideAccessor && baseAccessor &&
        !isAvailabilitySafeForOverride(overrideAccessor, baseAccessor)) {
      return true;
    }
    return false;
  };

  // If we have already emitted a diagnostic about an unsafe override
  // for a getter or a setter, no need to complain about the read or
  // modify coroutines, which are synthesized to be as available as either
  // the getter and the setter.
  switch (overrideFn->getAccessorKind()) {
  case AccessorKind::Get:
  case AccessorKind::Set:
    break;

  case AccessorKind::Read:
    if (accessorOverrideAlreadyDiagnosed(AccessorKind::Get))
      return true;
    break;

  case AccessorKind::Modify:
    if (accessorOverrideAlreadyDiagnosed(AccessorKind::Get) ||
        accessorOverrideAlreadyDiagnosed(AccessorKind::Set)) {
      return true;
    }
    break;

#define OPAQUE_ACCESSOR(ID, KEYWORD)
#define ACCESSOR(ID) \
  case AccessorKind::ID:
#include "swift/AST/AccessorKinds.def"
    llvm_unreachable("checking override for non-opaque accessor");
  }

  return false;
}

/// Diagnose an override for potential availability. Returns true if
/// a diagnostic was emitted and false otherwise.
static bool diagnoseOverrideForAvailability(ValueDecl *override,
                                            ValueDecl *base) {
  if (isAvailabilitySafeForOverride(override, base))
    return false;

  // Suppress diagnostics about availability overrides for accessors
  // if they would be redundant with other diagnostics.
  if (isRedundantAccessorOverrideAvailabilityDiagnostic(override, base))
    return false;

  auto &diags = override->getASTContext().Diags;
  if (auto *accessor = dyn_cast<AccessorDecl>(override)) {
    diags.diagnose(override, diag::override_accessor_less_available,
                   accessor->getDescriptiveKind(),
                   accessor->getStorage()->getBaseName());
    diags.diagnose(base, diag::overridden_here);
    return true;
  }

  diags.diagnose(override, diag::override_less_available,
                 override->getBaseName());
  diags.diagnose(base, diag::overridden_here);

  return true;
}

static bool checkSingleOverride(ValueDecl *override, ValueDecl *base) {
  // This can happen with circular inheritance.
  // FIXME: This shouldn't be possible once name lookup goes through the
  // request-evaluator.
  if (override == base)
    return true;

  ASTContext &ctx = override->getASTContext();
  auto &diags = ctx.Diags;

  // Check property and subscript overriding.
  if (auto *baseASD = dyn_cast<AbstractStorageDecl>(base)) {
    auto *overrideASD = cast<AbstractStorageDecl>(override);

    // Make sure that the overriding property doesn't have storage.
    if ((overrideASD->hasStorage() ||
         overrideASD->getAttrs().hasAttribute<LazyAttr>()) &&
        !(overrideASD->getParsedAccessor(AccessorKind::WillSet) ||
          overrideASD->getParsedAccessor(AccessorKind::DidSet))) {
      bool downgradeToWarning = false;
      if (!ctx.isSwiftVersionAtLeast(5) &&
          overrideASD->getAttrs().hasAttribute<LazyAttr>()) {
        // Swift 4.0 had a bug where lazy properties were considered
        // computed by the time of this check. Downgrade this diagnostic to
        // a warning.
        downgradeToWarning = true;
      }
      auto diagID = downgradeToWarning ?
          diag::override_with_stored_property_warn :
          diag::override_with_stored_property;
      diags.diagnose(overrideASD, diagID,
                     overrideASD->getBaseName().getIdentifier());
      diags.diagnose(baseASD, diag::property_override_here);
      if (!downgradeToWarning)
        return true;
    }

    // Make sure that an observing property isn't observing something
    // read-only.  Observing properties look at change, read-only properties
    // have nothing to observe!
    bool baseIsSettable = baseASD->isSettable(baseASD->getDeclContext());
    if (baseIsSettable) {
      baseIsSettable =
         baseASD->isSetterAccessibleFrom(overrideASD->getDeclContext());
    }
    if (overrideASD->getWriteImpl() == WriteImplKind::InheritedWithObservers
        && !baseIsSettable) {
      diags.diagnose(overrideASD, diag::observing_readonly_property,
                     overrideASD->getBaseName().getIdentifier());
      diags.diagnose(baseASD, diag::property_override_here);
      return true;
    }

    // Make sure we're not overriding a settable property with a non-settable
    // one.  The only reasonable semantics for this would be to inherit the
    // setter but override the getter, and that would be surprising at best.
    if (baseIsSettable && !overrideASD->isSettable(override->getDeclContext())) {
      diags.diagnose(overrideASD, diag::override_mutable_with_readonly_property,
                     overrideASD->getBaseName().getIdentifier());
      diags.diagnose(baseASD, diag::property_override_here);
      return true;
    }


    // Make sure a 'let' property is only overridden by 'let' properties.  A
    // let property provides more guarantees than the getter of a 'var'
    // property.
    if (auto VD = dyn_cast<VarDecl>(baseASD)) {
      if (VD->isLet()) {
        diags.diagnose(overrideASD, diag::override_let_property,
                    VD->getName());
        diags.diagnose(baseASD, diag::property_override_here);
        return true;
      }
    }
  }

  // Various properties are only checked for the storage declarations
  // and not for the individual accessors. Otherwise, we end up with
  // duplicated diagnostics.
  bool isAccessor = isa<AccessorDecl>(override);

  // Non-Objective-C declarations in extensions cannot override or
  // be overridden.
  if (!isAccessor &&
      (isa<ExtensionDecl>(base->getDeclContext()) ||
       isa<ExtensionDecl>(override->getDeclContext())) &&
      !base->isObjC()) {
    // Suppress this diagnostic for overrides of a non-open NSObject.hashValue
    // property; these are diagnosed elsewhere. An error message complaining
    // about extensions would be misleading in this case; the correct fix is to
    // override NSObject.hash instead.
    if (isNSObjectHashValue(base) && 
        !base->hasOpenAccess(override->getDeclContext()))
      return true;
    bool baseCanBeObjC = canBeRepresentedInObjC(base);
    diags.diagnose(override, diag::override_decl_extension, baseCanBeObjC,
                   !isa<ExtensionDecl>(base->getDeclContext()));
    // If the base and the override come from the same module, try to fix
    // the base declaration. Otherwise we can wind up diagnosing into e.g. the
    // SDK overlay modules.
    if (baseCanBeObjC &&
        base->getModuleContext() == override->getModuleContext()) {
      SourceLoc insertionLoc =
        override->getAttributeInsertionLoc(/*forModifier=*/false);
      diags.diagnose(base, diag::overridden_here_can_be_objc)
        .fixItInsert(insertionLoc, "@objc ");
    } else {
      diags.diagnose(base, diag::overridden_here);
    }

    return true;
  }

  // If the overriding declaration does not have the 'override' modifier on
  // it, complain.
  if (!override->getAttrs().hasAttribute<OverrideAttr>() &&
      overrideRequiresKeyword(base) != OverrideRequiresKeyword::Never &&
      !override->isImplicit() &&
      override->getDeclContext()->getParentSourceFile()) {
    auto theDiag =
      overrideRequiresKeyword(base) == OverrideRequiresKeyword::Always
        ? diag::missing_override
        : diag::missing_override_warn;

    auto diagLoc = override->getStartLoc();
    // If dynamic cast to VarDecl succeeds, use the location of its parent
    // pattern binding which will return the VarLoc.
    if (auto VD = dyn_cast<VarDecl>(override)) {
      diagLoc = VD->getParentPatternBinding()->getLoc();
    }

    diags.diagnose(override, theDiag).fixItInsert(diagLoc, "override ");
    diags.diagnose(base, diag::overridden_here);
  }

  // If the overridden method is declared in a Swift Class Declaration,
  // dispatch will use table dispatch. If the override is in an extension
  // warn, since it is not added to the class vtable.
  //
  // FIXME: Only warn if the extension is in another module, and if
  // it is in the same module, update the vtable.
  if (auto *baseDecl = dyn_cast<ClassDecl>(base->getDeclContext())) {
    if (!isAccessor &&
        baseDecl->hasKnownSwiftImplementation() &&
        !base->isObjCDynamic() &&
        isa<ExtensionDecl>(override->getDeclContext())) {
      diags.diagnose(override, diag::override_class_declaration_in_extension);
      diags.diagnose(base, diag::overridden_here);
    }
  }
  // If the overriding declaration is 'throws' but the base is not,
  // complain.
  if (auto overrideFn = dyn_cast<AbstractFunctionDecl>(override)) {
    if (overrideFn->hasThrows() &&
        !cast<AbstractFunctionDecl>(base)->hasThrows()) {
      diags.diagnose(override, diag::override_throws,
                  isa<ConstructorDecl>(override));
      diags.diagnose(base, diag::overridden_here);
    }

    if (!overrideFn->hasThrows() && base->isObjC() &&
        cast<AbstractFunctionDecl>(base)->hasThrows()) {
      diags.diagnose(override, diag::override_throws_objc,
                     isa<ConstructorDecl>(override));
      diags.diagnose(base, diag::overridden_here);
    }
  }

  // The overridden declaration cannot be 'final'.
  if (base->isFinal() && !isAccessor) {
    // FIXME: Customize message to the kind of thing.
    auto baseKind = base->getDescriptiveKind();
    switch (baseKind) {
    case DescriptiveDeclKind::StaticProperty:
    case DescriptiveDeclKind::StaticMethod:
    case DescriptiveDeclKind::StaticSubscript:
      override->diagnose(diag::override_static, baseKind);
      break;
    default:
      override->diagnose(diag::override_final,
                         override->getDescriptiveKind(), baseKind);
      break;
    }

    base->diagnose(diag::overridden_here);

    return true;
  }

  // FIXME: Possibly should extend to more availability checking.
  if (auto *attr = base->getAttrs().getUnavailable(ctx)) {
    diagnoseUnavailableOverride(override, base, attr);
  }

  if (!ctx.LangOpts.DisableAvailabilityChecking) {
    diagnoseOverrideForAvailability(override, base);
  }

  /// Check attributes associated with the base; some may need to merged with
  /// or checked against attributes in the overriding declaration.
  AttributeOverrideChecker attrChecker(base, override);
  for (auto attr : base->getAttrs()) {
    attrChecker.visit(attr);
  }

  return false;
}

/// Minimize the set of overridden associated types, eliminating any
/// associated types that are overridden by other associated types.
static void minimizeOverriddenAssociatedTypes(
                           llvm::TinyPtrVector<ValueDecl *> &assocTypes) {
  // Mark associated types that are "worse" than some other associated type,
  // because they come from an inherited protocol.
  bool anyWorse = false;
  std::vector<bool> worseThanAny(assocTypes.size(), false);
  for (unsigned i : indices(assocTypes)) {
    auto assoc1 = cast<AssociatedTypeDecl>(assocTypes[i]);
    auto proto1 = assoc1->getProtocol();
    for (unsigned j : range(i + 1, assocTypes.size())) {
      auto assoc2 = cast<AssociatedTypeDecl>(assocTypes[j]);
      auto proto2 = assoc2->getProtocol();
      if (proto1->inheritsFrom(proto2)) {
        anyWorse = true;
        worseThanAny[j] = true;
      } else if (proto2->inheritsFrom(proto1)) {
        anyWorse = true;
        worseThanAny[i] = true;
        break;
      }
    }
  }

  // If we didn't find any associated types that were "worse", we're done.
  if (!anyWorse) return;

  // Copy in the associated types that aren't worse than any other associated
  // type.
  unsigned nextIndex = 0;
  MutableArrayRef<ValueDecl *> buffer = assocTypes;
  for (unsigned i : indices(buffer)) {
    if (worseThanAny[i]) continue;
    buffer[nextIndex++] = buffer[i];
  }

  assocTypes.erase(assocTypes.begin() + nextIndex, assocTypes.end());
}

/// Sort associated types just based on the protocol.
static int compareSimilarAssociatedTypes(ValueDecl *const *lhs,
                                         ValueDecl *const *rhs) {
  auto lhsProto = cast<AssociatedTypeDecl>(*lhs)->getProtocol();
  auto rhsProto = cast<AssociatedTypeDecl>(*rhs)->getProtocol();
  return TypeDecl::compare(lhsProto, rhsProto);
}

/// Compute the set of associated types that are overridden by the given
/// associated type.
static llvm::TinyPtrVector<ValueDecl *>
computeOverriddenAssociatedTypes(AssociatedTypeDecl *assocType) {
  // Find associated types with the given name in all of the inherited
  // protocols.
  llvm::TinyPtrVector<ValueDecl *> overriddenAssocTypes;
  auto proto = assocType->getProtocol();
  proto->walkInheritedProtocols([&](ProtocolDecl *inheritedProto) {
    if (proto == inheritedProto) return TypeWalker::Action::Continue;

    // Objective-C protocols
    if (inheritedProto->isObjC()) return TypeWalker::Action::Continue;

    // Look for associated types with the same name.
    bool foundAny = false;
    if (auto found = inheritedProto->getAssociatedType(assocType->getName())) {
      overriddenAssocTypes.push_back(found);
      foundAny = true;
    }

    return foundAny ? TypeWalker::Action::SkipChildren
                    : TypeWalker::Action::Continue;
  });

  // Minimize the set of inherited associated types, eliminating any that
  // themselves are overridden.
  minimizeOverriddenAssociatedTypes(overriddenAssocTypes);

  // Sort the set of inherited associated types.
  llvm::array_pod_sort(overriddenAssocTypes.begin(),
                       overriddenAssocTypes.end(),
                       compareSimilarAssociatedTypes);

  return overriddenAssocTypes;
}

llvm::Expected<llvm::TinyPtrVector<ValueDecl *>>
OverriddenDeclsRequest::evaluate(Evaluator &evaluator, ValueDecl *decl) const {
  // Value to return in error cases
  auto noResults = llvm::TinyPtrVector<ValueDecl *>();

  // If there is a @_nonoverride attribute, this does not override anything.
  if (decl->getAttrs().hasAttribute<NonOverrideAttr>())
    return noResults;

  // For an associated type, compute the (minimized) set of overridden
  // declarations.
  if (auto assocType = dyn_cast<AssociatedTypeDecl>(decl)) {
    return computeOverriddenAssociatedTypes(assocType);
  }

  // Only members of classes or protocols can override other declarations.
  if (!decl->getDeclContext()->getSelfClassDecl() &&
      !isa<ProtocolDecl>(decl->getDeclContext()))
    return noResults;

  // Types that aren't associated types cannot be overridden.
  if (isa<TypeDecl>(decl))
    return noResults;

  // Accessors determine their overrides based on their abstract storage
  // declarations.
  if (auto accessor = dyn_cast<AccessorDecl>(decl)) {
    auto overridingASD = accessor->getStorage();

    // Check the various overridden storage declarations.
    SmallVector<OverrideMatch, 2> matches;
    for (auto overridden : overridingASD->getOverriddenDecls()) {
      auto baseASD = cast<AbstractStorageDecl>(overridden);
      auto kind = accessor->getAccessorKind();

      // If the base doesn't consider this an opaque accessor,
      // this isn't really an override.
      if (!baseASD->requiresOpaqueAccessor(kind))
        continue;

      // Find the base accessor; if there isn't one, we're done.
      auto baseAccessor = baseASD->getOpaqueAccessor(kind);
      if (!baseAccessor)
        continue;

      assert(!baseAccessor->hasForcedStaticDispatch() &&
             "opaque accessor with forced static dispatch?");

      switch (kind) {
      case AccessorKind::Get:
      case AccessorKind::Read:
        break;

      case AccessorKind::Modify:
      case AccessorKind::Set:
        // For setter accessors, we need the base's setter to be
        // accessible from the overriding context, or it's not an override.
        if (!baseASD->isSetterAccessibleFrom(overridingASD->getDeclContext()))
          continue;
        break;

#define OPAQUE_ACCESSOR(ID, KEYWORD)
#define ACCESSOR(ID) \
      case AccessorKind::ID:
#include "swift/AST/AccessorKinds.def"
        llvm_unreachable("non-opaque accessor was required as opaque by base");
      }

      // We are overriding the base accessor.
      matches.push_back({baseAccessor, /*IsExact=*/true});
    }

    if (matches.empty())
      return noResults;

    // Check the correctness of the overrides.
    OverrideMatcher matcher(accessor);
    return matcher.checkPotentialOverrides(
                                       matches,
                                       OverrideCheckingAttempt::PerfectMatch);
  }

  // Only initializers, declarations marked with the 'override' declaration
  // modifier, and members of protocols can override declarations.
  if (!isa<ConstructorDecl>(decl) &&
      !isa<ProtocolDecl>(decl->getDeclContext()) &&
      !decl->getAttrs().hasAttribute<OverrideAttr>())
    return noResults;

  // Try to match potential overridden declarations.
  OverrideMatcher matcher(decl);
  if (!matcher) {
    return noResults;
  }

  auto matches = matcher.match(OverrideCheckingAttempt::PerfectMatch);
  if (matches.empty()) {
    return noResults;
  }

  // If we have more than one potential match from a class, diagnose the
  // ambiguity and fail.
  if (matches.size() > 1 && decl->getDeclContext()->getSelfClassDecl()) {
    diagnoseGeneralOverrideFailure(decl, matches,
                                   OverrideCheckingAttempt::PerfectMatch);
    invalidateOverrideAttribute(decl);
    return noResults;
  }

  // Check the matches. If any are ill-formed, invalidate the override attribute
  // so we don't try again.
  return matcher.checkPotentialOverrides(matches,
                                         OverrideCheckingAttempt::PerfectMatch);
}

llvm::Expected<bool>
IsABICompatibleOverrideRequest::evaluate(Evaluator &evaluator,
                                         ValueDecl *decl) const {
  auto base = decl->getOverriddenDecl();
  if (!base)
    return false;

  auto baseInterfaceTy = base->getInterfaceType();
  auto derivedInterfaceTy = decl->getInterfaceType();

  auto selfInterfaceTy = decl->getDeclContext()->getDeclaredInterfaceType();

  auto overrideInterfaceTy = selfInterfaceTy->adjustSuperclassMemberDeclType(
      base, decl, baseInterfaceTy);

  return derivedInterfaceTy->matches(overrideInterfaceTy,
                                     TypeMatchFlags::AllowABICompatible);
}<|MERGE_RESOLUTION|>--- conflicted
+++ resolved
@@ -1453,14 +1453,11 @@
     UNINTERESTING_ATTR(Differentiable)
     UNINTERESTING_ATTR(Derivative)
     UNINTERESTING_ATTR(Transpose)
-<<<<<<< HEAD
+    UNINTERESTING_ATTR(NoDerivative)
+
     // SWIFT_ENABLE_TENSORFLOW
-    UNINTERESTING_ATTR(NoDerivative)
     UNINTERESTING_ATTR(CompilerEvaluable)
     // SWIFT_ENABLE_TENSORFLOW END
-=======
-    UNINTERESTING_ATTR(NoDerivative)
->>>>>>> bbe86e90
 
     // These can't appear on overridable declarations.
     UNINTERESTING_ATTR(Prefix)
