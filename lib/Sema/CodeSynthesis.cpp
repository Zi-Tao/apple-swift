--- conflicted
+++ resolved
@@ -1293,19 +1293,7 @@
   }
 }
 
-<<<<<<< HEAD
-/// SWIFT_ENABLE_TENSORFLOW
-/// Made public so that DerivedConformanceDifferentiable.cpp can call it.
-void swift::addExpectedOpaqueAccessorsToStorage(AbstractStorageDecl *storage,
-                                                ASTContext &ctx) {
-  // Nameless vars from interface files should not have any accessors.
-  // TODO: Replace this check with a broader check that all storage decls
-  //       from interface files have all their accessors up front.
-  if (storage->getBaseName().empty())
-    return;
-=======
 void swift::addExpectedOpaqueAccessorsToStorage(AbstractStorageDecl *storage) {
->>>>>>> caeb2a44
   storage->visitExpectedOpaqueAccessors([&](AccessorKind kind) {
     // Force synthesis if necessary.
     (void) storage->getSynthesizedAccessor(kind);
