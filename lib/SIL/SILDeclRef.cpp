//===--- SILDeclRef.cpp - Implements SILDeclRef ---------------------------===//
//
// This source file is part of the Swift.org open source project
//
// Copyright (c) 2014 - 2017 Apple Inc. and the Swift project authors
// Licensed under Apache License v2.0 with Runtime Library Exception
//
// See https://swift.org/LICENSE.txt for license information
// See https://swift.org/CONTRIBUTORS.txt for the list of Swift project authors
//
//===----------------------------------------------------------------------===//

#include "swift/SIL/SILDeclRef.h"
#include "swift/SIL/SILLocation.h"
#include "swift/AST/AnyFunctionRef.h"
#include "swift/AST/ASTContext.h"
#include "swift/AST/ASTMangler.h"
#include "swift/AST/Initializer.h"
#include "swift/AST/ParameterList.h"
#include "swift/ClangImporter/ClangImporter.h"
#include "swift/ClangImporter/ClangModule.h"
#include "swift/SIL/SILLinkage.h"
#include "llvm/Support/Compiler.h"
#include "llvm/Support/raw_ostream.h"
#include "clang/AST/Attr.h"
#include "clang/AST/Decl.h"
#include "clang/AST/DeclObjC.h"
using namespace swift;

/// Get the method dispatch mechanism for a method.
MethodDispatch
swift::getMethodDispatch(AbstractFunctionDecl *method) {
  // Some methods are forced to be statically dispatched.
  if (method->hasForcedStaticDispatch())
    return MethodDispatch::Static;

  // Import-as-member declarations are always statically referenced.
  if (method->isImportAsMember())
    return MethodDispatch::Static;

  auto dc = method->getDeclContext();

  if (dc->getSelfClassDecl()) {
    if (method->isObjCDynamic()) {
      return MethodDispatch::Class;
    }

    // Final methods can be statically referenced.
    if (method->isFinal())
      return MethodDispatch::Static;

    // Imported class methods are dynamically dispatched.
    if (method->isObjC() && method->hasClangNode())
      return MethodDispatch::Class;

    // Members defined directly inside a class are dynamically dispatched.
    if (isa<ClassDecl>(dc)) {
      // Native convenience initializers are not dynamically dispatched unless
      // required.
      if (auto ctor = dyn_cast<ConstructorDecl>(method)) {
        if (!ctor->isRequired() && !ctor->isDesignatedInit()
            && !requiresForeignEntryPoint(ctor))
          return MethodDispatch::Static;
      }
      return MethodDispatch::Class;
    }
  }

  // Otherwise, it can be referenced statically.
  return MethodDispatch::Static;
}

bool swift::requiresForeignToNativeThunk(ValueDecl *vd) {
  // Functions imported from C, Objective-C methods imported from Objective-C,
  // as well as methods in @objc protocols (even protocols defined in Swift)
  // require a foreign to native thunk.
  auto dc = vd->getDeclContext();
  if (auto proto = dyn_cast<ProtocolDecl>(dc))
    if (proto->isObjC())
      return true;

  if (auto fd = dyn_cast<FuncDecl>(vd))
    return fd->hasClangNode();

  return false;
}

bool swift::requiresForeignEntryPoint(ValueDecl *vd) {
  assert(!isa<AbstractStorageDecl>(vd));

  if (vd->isObjCDynamic()) {
    return true;
  }

  if (vd->isObjC() && isa<ProtocolDecl>(vd->getDeclContext()))
    return true;

  if (vd->isImportAsMember())
    return true;

  if (vd->hasClangNode())
    return true;

  if (auto *accessor = dyn_cast<AccessorDecl>(vd)) {
    // Property accessors should be generated alongside the property.
    if (accessor->isGetterOrSetter()) {
      auto *asd = accessor->getStorage();
      if (asd->isObjC() && asd->hasClangNode())
        return true;
    }
  }

  return false;
}

SILDeclRef::SILDeclRef(ValueDecl *vd, SILDeclRef::Kind kind,
<<<<<<< HEAD
                       // SWIFT_ENABLE_TENSORFLOW
                       bool isCurried, bool isForeign,
                       AutoDiffDerivativeFunctionIdentifier *autoDiffFuncId)
  : loc(vd), kind(kind),
    isCurried(isCurried), isForeign(isForeign),
    // SWIFT_ENABLE_TENSORFLOW
    isDirectReference(0), defaultArgIndex(0),
    autoDiffDerivativeFunctionIdentifier(autoDiffFuncId)
{}

SILDeclRef::SILDeclRef(SILDeclRef::Loc baseLoc,
                       bool isCurried, bool asForeign)
  // SWIFT_ENABLE_TENSORFLOW
  : isCurried(isCurried), isDirectReference(0), defaultArgIndex(0),
    autoDiffDerivativeFunctionIdentifier(nullptr)
=======
                       bool isForeign)
  : loc(vd), kind(kind), isForeign(isForeign), defaultArgIndex(0)
{}

SILDeclRef::SILDeclRef(SILDeclRef::Loc baseLoc, bool asForeign) 
  : defaultArgIndex(0)
>>>>>>> faec5866
{
  if (auto *vd = baseLoc.dyn_cast<ValueDecl*>()) {
    if (auto *fd = dyn_cast<FuncDecl>(vd)) {
      // Map FuncDecls directly to Func SILDeclRefs.
      loc = fd;
      kind = Kind::Func;
    }
    // Map ConstructorDecls to the Allocator SILDeclRef of the constructor.
    else if (auto *cd = dyn_cast<ConstructorDecl>(vd)) {
      loc = cd;
      kind = Kind::Allocator;
    }
    // Map EnumElementDecls to the EnumElement SILDeclRef of the element.
    else if (auto *ed = dyn_cast<EnumElementDecl>(vd)) {
      loc = ed;
      kind = Kind::EnumElement;
    }
    // VarDecl constants require an explicit kind.
    else if (isa<VarDecl>(vd)) {
      llvm_unreachable("must create SILDeclRef for VarDecl with explicit kind");
    }
    // Map DestructorDecls to the Deallocator of the destructor.
    else if (auto dtor = dyn_cast<DestructorDecl>(vd)) {
      loc = dtor;
      kind = Kind::Deallocator;
    }
    else {
      llvm_unreachable("invalid loc decl for SILDeclRef!");
    }
  } else if (auto *ACE = baseLoc.dyn_cast<AbstractClosureExpr *>()) {
    loc = ACE;
    kind = Kind::Func;
  } else {
    llvm_unreachable("impossible SILDeclRef loc");
  }

  isForeign = asForeign;
}

Optional<AnyFunctionRef> SILDeclRef::getAnyFunctionRef() const {
  if (auto vd = loc.dyn_cast<ValueDecl*>()) {
    if (auto afd = dyn_cast<AbstractFunctionDecl>(vd)) {
      return AnyFunctionRef(afd);
    } else {
      return None;
    }
  }
  return AnyFunctionRef(loc.get<AbstractClosureExpr*>());
}

bool SILDeclRef::isThunk() const {
  return isForeignToNativeThunk() || isNativeToForeignThunk();
}

bool SILDeclRef::isClangImported() const {
  if (!hasDecl())
    return false;

  ValueDecl *d = getDecl();
  DeclContext *moduleContext = d->getDeclContext()->getModuleScopeContext();

  if (isa<ClangModuleUnit>(moduleContext)) {
    if (isClangGenerated())
      return true;

    if (isa<ConstructorDecl>(d) || isa<EnumElementDecl>(d))
      return !isForeign;

    if (auto *FD = dyn_cast<FuncDecl>(d))
      if (isa<AccessorDecl>(FD) ||
          isa<NominalTypeDecl>(d->getDeclContext()))
        return !isForeign;
  }
  return false;
}

bool SILDeclRef::isClangGenerated() const {
  if (!hasDecl())
    return false;

  return isClangGenerated(getDecl()->getClangNode());
}

// FIXME: this is a weird predicate.
bool SILDeclRef::isClangGenerated(ClangNode node) {
  if (auto nd = dyn_cast_or_null<clang::NamedDecl>(node.getAsDecl())) {
    // ie, 'static inline' functions for which we must ask Clang to emit a body
    // for explicitly
    if (!nd->isExternallyVisible())
      return true;
  }

  return false;
}

bool SILDeclRef::isImplicit() const {
  if (hasDecl())
    return getDecl()->isImplicit();
  return getAbstractClosureExpr()->isImplicit();
}

SILLinkage SILDeclRef::getLinkage(ForDefinition_t forDefinition) const {
  if (getAbstractClosureExpr()) {
    return isSerialized() ? SILLinkage::Shared : SILLinkage::Private;
  }

  // Add External to the linkage (e.g. Public -> PublicExternal) if this is a
  // declaration not a definition.
  auto maybeAddExternal = [&](SILLinkage linkage) {
    return forDefinition ? linkage : addExternalToLinkage(linkage);
  };

  // Native function-local declarations have shared linkage.
  // FIXME: @objc declarations should be too, but we currently have no way
  // of marking them "used" other than making them external. 
  ValueDecl *d = getDecl();
  DeclContext *moduleContext = d->getDeclContext();
  while (!moduleContext->isModuleScopeContext()) {
    if (!isForeign && moduleContext->isLocalContext()) {
      return isSerialized() ? SILLinkage::Shared : SILLinkage::Private;
    }
    moduleContext = moduleContext->getParent();
  }

  // Calling convention thunks have shared linkage.
  if (isForeignToNativeThunk())
    return SILLinkage::Shared;

  // If a function declares a @_cdecl name, its native-to-foreign thunk
  // is exported with the visibility of the function.
  if (isNativeToForeignThunk() && !d->getAttrs().hasAttribute<CDeclAttr>())
    return SILLinkage::Shared;

  // Declarations imported from Clang modules have shared linkage.
  if (isClangImported())
    return SILLinkage::Shared;

  // Default argument generators of Public functions have PublicNonABI linkage
  // if the function was type-checked in Swift 4 mode.
  if (kind == SILDeclRef::Kind::DefaultArgGenerator) {
    if (isSerialized())
      return maybeAddExternal(SILLinkage::PublicNonABI);
  }

  enum class Limit {
    /// No limit.
    None,
    /// The declaration is emitted on-demand; it should end up with internal
    /// or shared linkage.
    OnDemand,
    /// The declaration should never be made public.
    NeverPublic,
    /// The declaration should always be emitted into the client,
    AlwaysEmitIntoClient,
  };
  auto limit = Limit::None;

  // @_alwaysEmitIntoClient declarations are like the default arguments of
  // public functions; they are roots for dead code elimination and have
  // serialized bodies, but no public symbol in the generated binary.
  if (d->getAttrs().hasAttribute<AlwaysEmitIntoClientAttr>())
    limit = Limit::AlwaysEmitIntoClient;
  if (auto accessor = dyn_cast<AccessorDecl>(d)) {
    auto *storage = accessor->getStorage();
    if (storage->getAttrs().hasAttribute<AlwaysEmitIntoClientAttr>())
      limit = Limit::AlwaysEmitIntoClient;
  }

  // ivar initializers and destroyers are completely contained within the class
  // from which they come, and never get seen externally.
  if (isIVarInitializerOrDestroyer()) {
    limit = Limit::NeverPublic;
  }

  // The property wrapper backing initializer is never public for resilient
  // properties.
  if (kind == SILDeclRef::Kind::PropertyWrapperBackingInitializer) {
    if (cast<VarDecl>(d)->isResilient())
      limit = Limit::NeverPublic;
  }

  // Stored property initializers get the linkage of their containing type.
  if (isStoredPropertyInitializer()) {
    // Three cases:
    //
    // 1) Type is formally @_fixed_layout/@frozen. Root initializers can be
    //    declared @inlinable. The property initializer must only reference
    //    public symbols, and is serialized, so we give it PublicNonABI linkage.
    //
    // 2) Type is not formally @_fixed_layout/@frozen and the module is not
    //    resilient. Root initializers can be declared @inlinable. This is the 
    //    annoying case. We give the initializer public linkage if the type is
    //    public.
    //
    // 3) Type is resilient. The property initializer is never public because
    //    root initializers cannot be @inlinable.
    //
    // FIXME: Get rid of case 2 somehow.
    if (isSerialized())
      return maybeAddExternal(SILLinkage::PublicNonABI);

    d = cast<NominalTypeDecl>(d->getDeclContext());

    // FIXME: This should always be true.
    if (d->getModuleContext()->isResilient())
      limit = Limit::NeverPublic;
  }

  // The global addressor is never public for resilient globals.
  if (kind == Kind::GlobalAccessor) {
    if (cast<VarDecl>(d)->isResilient()) {
      limit = Limit::NeverPublic;
    }
  }

  // Forced-static-dispatch functions are created on-demand and have
  // at best shared linkage.
  if (auto fn = dyn_cast<FuncDecl>(d)) {
    if (fn->hasForcedStaticDispatch()) {
      limit = Limit::OnDemand;
    }
  }
  
  auto effectiveAccess = d->getEffectiveAccess();
  
  // Private setter implementations for an internal storage declaration should
  // be internal as well, so that a dynamically-writable
  // keypath can be formed from other files.
  if (auto accessor = dyn_cast<AccessorDecl>(d)) {
    if (accessor->isSetter()
       && accessor->getStorage()->getEffectiveAccess() == AccessLevel::Internal)
      effectiveAccess = AccessLevel::Internal;
  }

  switch (effectiveAccess) {
  case AccessLevel::Private:
  case AccessLevel::FilePrivate:
    return maybeAddExternal(SILLinkage::Private);

  case AccessLevel::Internal:
    if (limit == Limit::OnDemand)
      return SILLinkage::Shared;
    return maybeAddExternal(SILLinkage::Hidden);

  case AccessLevel::Public:
  case AccessLevel::Open:
    if (limit == Limit::OnDemand)
      return SILLinkage::Shared;
    if (limit == Limit::NeverPublic)
      return maybeAddExternal(SILLinkage::Hidden);
    if (limit == Limit::AlwaysEmitIntoClient)
      return maybeAddExternal(SILLinkage::PublicNonABI);
    return maybeAddExternal(SILLinkage::Public);
  }
  llvm_unreachable("unhandled access");
}

SILDeclRef SILDeclRef::getDefaultArgGenerator(Loc loc,
                                              unsigned defaultArgIndex) {
  SILDeclRef result;
  result.loc = loc;
  result.kind = Kind::DefaultArgGenerator;
  result.defaultArgIndex = defaultArgIndex;
  return result;
}

bool SILDeclRef::hasClosureExpr() const {
  return loc.is<AbstractClosureExpr *>()
    && isa<ClosureExpr>(getAbstractClosureExpr());
}

bool SILDeclRef::hasAutoClosureExpr() const {
  return loc.is<AbstractClosureExpr *>()
    && isa<AutoClosureExpr>(getAbstractClosureExpr());
}

bool SILDeclRef::hasFuncDecl() const {
  return loc.is<ValueDecl *>() && isa<FuncDecl>(getDecl());
}

ClosureExpr *SILDeclRef::getClosureExpr() const {
  return dyn_cast<ClosureExpr>(getAbstractClosureExpr());
}
AutoClosureExpr *SILDeclRef::getAutoClosureExpr() const {
  return dyn_cast<AutoClosureExpr>(getAbstractClosureExpr());
}

FuncDecl *SILDeclRef::getFuncDecl() const {
  return dyn_cast<FuncDecl>(getDecl());
}

bool SILDeclRef::isSetter() const {
  if (!hasDecl())
    return false;
  if (auto accessor = dyn_cast<AccessorDecl>(getDecl()))
    return accessor->isSetter();
  return false;
}

AbstractFunctionDecl *SILDeclRef::getAbstractFunctionDecl() const {
  return dyn_cast<AbstractFunctionDecl>(getDecl());
}

/// True if the function should be treated as transparent.
bool SILDeclRef::isTransparent() const {
  if (isEnumElement())
    return true;

  if (isStoredPropertyInitializer())
    return true;

  if (hasAutoClosureExpr()) {
    auto *ace = getAutoClosureExpr();
    if (ace->getThunkKind() == AutoClosureExpr::Kind::None)
      return true;
  }

  if (hasDecl()) {
    if (auto *AFD = dyn_cast<AbstractFunctionDecl>(getDecl()))
      return AFD->isTransparent();

    if (auto *ASD = dyn_cast<AbstractStorageDecl>(getDecl()))
      return ASD->isTransparent();
  }

  return false;
}

/// True if the function should have its body serialized.
IsSerialized_t SILDeclRef::isSerialized() const {
  DeclContext *dc;
  if (auto closure = getAbstractClosureExpr()) {
    dc = closure->getLocalContext();

    // Otherwise, ask the AST if we're inside an @inlinable context.
    if (dc->getResilienceExpansion() == ResilienceExpansion::Minimal) {
      if (isForeign)
        return IsSerializable;

      return IsSerialized;
    }

    return IsNotSerialized;
  }

  if (isIVarInitializerOrDestroyer())
    return IsNotSerialized;

  auto *d = getDecl();

  // Default argument generators are serialized if the containing
  // declaration is public.
  if (isDefaultArgGenerator()) {
    auto scope =
      d->getFormalAccessScope(/*useDC=*/nullptr,
                              /*treatUsableFromInlineAsPublic=*/true);

    if (scope.isPublic())
      return IsSerialized;
    return IsNotSerialized;
  }

  // Stored property initializers are inlinable if the type is explicitly
  // marked as @frozen.
  if (isStoredPropertyInitializer()) {
    auto *nominal = cast<NominalTypeDecl>(d->getDeclContext());
    auto scope =
      nominal->getFormalAccessScope(/*useDC=*/nullptr,
                                    /*treatUsableFromInlineAsPublic=*/true);
    if (!scope.isPublic())
      return IsNotSerialized;
    if (nominal->isFormallyResilient())
      return IsNotSerialized;
    return IsSerialized;
  }

  // Note: if 'd' is a function, then 'dc' is the function itself, not
  // its parent context.
  dc = d->getInnermostDeclContext();

  // Local functions are serializable if their parent function is
  // serializable.
  if (d->getDeclContext()->isLocalContext()) {
    if (dc->getResilienceExpansion() == ResilienceExpansion::Minimal)
      return IsSerializable;

    return IsNotSerialized;
  }

  // Anything else that is not public is not serializable.
  if (d->getEffectiveAccess() < AccessLevel::Public)
    return IsNotSerialized;

  // 'read' and 'modify' accessors synthesized on-demand are serialized if
  // visible outside the module.
  if (auto fn = dyn_cast<FuncDecl>(d))
    if (!isClangImported() &&
        fn->hasForcedStaticDispatch())
      return IsSerialized;

  if (isForeignToNativeThunk())
    return IsSerializable;

  // The allocating entry point for designated initializers are serialized
  // if the class is @usableFromInline or public.
  if (kind == SILDeclRef::Kind::Allocator) {
    auto *ctor = cast<ConstructorDecl>(d);
    if (ctor->isDesignatedInit() &&
        ctor->getDeclContext()->getSelfClassDecl()) {
      if (!ctor->hasClangNode())
        return IsSerialized;
    }
  }

  if (isForeign) {
    // @objc thunks for methods are not serializable since they're only
    // referenced from the method table.
    if (d->getDeclContext()->isTypeContext())
      return IsNotSerialized;

    // @objc thunks for top-level functions are serializable since they're
    // referenced from @convention(c) conversions inside inlinable
    // functions.
    return IsSerializable;
  }

  // Declarations imported from Clang modules are serialized if
  // referenced from an inlinable context.
  if (isClangImported())
    return IsSerializable;

  // Otherwise, ask the AST if we're inside an @inlinable context.
  if (dc->getResilienceExpansion() == ResilienceExpansion::Minimal)
    return IsSerialized;

  return IsNotSerialized;
}

/// True if the function has an @inline(never) attribute.
bool SILDeclRef::isNoinline() const {
  if (!hasDecl())
    return false;

  auto *decl = getDecl();
  if (auto *attr = decl->getAttrs().getAttribute<InlineAttr>())
    if (attr->getKind() == InlineKind::Never)
      return true;

  if (auto *accessorDecl = dyn_cast<AccessorDecl>(decl)) {
    auto *storage = accessorDecl->getStorage();
    if (auto *attr = storage->getAttrs().getAttribute<InlineAttr>())
      if (attr->getKind() == InlineKind::Never)
        return true;
  }

  return false;
}

/// True if the function has the @inline(__always) attribute.
bool SILDeclRef::isAlwaysInline() const {
  if (!hasDecl())
    return false;

  auto *decl = getDecl();
  if (auto attr = decl->getAttrs().getAttribute<InlineAttr>())
    if (attr->getKind() == InlineKind::Always)
      return true;

  if (auto *accessorDecl = dyn_cast<AccessorDecl>(decl)) {
    auto *storage = accessorDecl->getStorage();
    if (auto *attr = storage->getAttrs().getAttribute<InlineAttr>())
      if (attr->getKind() == InlineKind::Always)
        return true;
  }

  return false;
}

bool SILDeclRef::hasEffectsAttribute() const {
  if (!hasDecl())
    return false;
  return getDecl()->getAttrs().hasAttribute<EffectsAttr>();
}

EffectsKind SILDeclRef::getEffectsAttribute() const {
  assert(hasEffectsAttribute());
  EffectsAttr *MA = getDecl()->getAttrs().getAttribute<EffectsAttr>();
  return MA->getKind();
}

bool SILDeclRef::isForeignToNativeThunk() const {
  // Non-decl entry points are never natively foreign, so they would never
  // have a foreign-to-native thunk.
  if (!hasDecl())
    return false;
  if (requiresForeignToNativeThunk(getDecl()))
    return !isForeign;
  // ObjC initializing constructors and factories are foreign.
  // We emit a special native allocating constructor though.
  if (isa<ConstructorDecl>(getDecl())
      && (kind == Kind::Initializer
          || cast<ConstructorDecl>(getDecl())->isFactoryInit())
      && getDecl()->hasClangNode())
    return !isForeign;
  return false;
}

bool SILDeclRef::isNativeToForeignThunk() const {
  // We can have native-to-foreign thunks over closures.
  if (!hasDecl())
    return isForeign;
  // We can have native-to-foreign thunks over global or local native functions.
  // TODO: Static functions too.
  if (auto func = dyn_cast<FuncDecl>(getDecl())) {
    if (!func->getDeclContext()->isTypeContext()
        && !func->hasClangNode())
      return isForeign;
  }
  return false;
}

/// Use the Clang importer to mangle a Clang declaration.
static void mangleClangDecl(raw_ostream &buffer,
                            const clang::NamedDecl *clangDecl,
                            ASTContext &ctx) {
  auto *importer = static_cast<ClangImporter *>(ctx.getClangModuleLoader());
  importer->getMangledName(buffer, clangDecl);
}

std::string SILDeclRef::mangle(ManglingKind MKind) const {
  using namespace Mangle;
  ASTMangler mangler;

  // SWIFT_ENABLE_TENSORFLOW
  if (autoDiffDerivativeFunctionIdentifier) {
    std::string originalMangled = asAutoDiffOriginalFunction().mangle(MKind);
    auto *silParameterIndices = autodiff::getLoweredParameterIndices(
        autoDiffDerivativeFunctionIdentifier->getParameterIndices(),
        getDecl()->getInterfaceType()->castTo<AnyFunctionType>());
    auto &ctx = getDecl()->getASTContext();
    auto *resultIndices = IndexSubset::get(ctx, 1, {0});
    AutoDiffConfig silConfig(
        silParameterIndices, resultIndices,
        autoDiffDerivativeFunctionIdentifier->getDerivativeGenericSignature());
    auto derivativeFnKind = autoDiffDerivativeFunctionIdentifier->getKind();
    return mangler.mangleAutoDiffDerivativeFunctionHelper(
        originalMangled, derivativeFnKind, silConfig);
  }

  // As a special case, Clang functions and globals don't get mangled at all.
  if (hasDecl()) {
    if (auto clangDecl = getDecl()->getClangDecl()) {
      if (!isForeignToNativeThunk() && !isNativeToForeignThunk()) {
        if (auto namedClangDecl = dyn_cast<clang::DeclaratorDecl>(clangDecl)) {
          if (auto asmLabel = namedClangDecl->getAttr<clang::AsmLabelAttr>()) {
            std::string s(1, '\01');
            s += asmLabel->getLabel();
            return s;
          } else if (namedClangDecl->hasAttr<clang::OverloadableAttr>() ||
                     getDecl()->getASTContext().LangOpts.EnableCXXInterop) {
            std::string storage;
            llvm::raw_string_ostream SS(storage);
            mangleClangDecl(SS, namedClangDecl, getDecl()->getASTContext());
            return SS.str();
          }
          return namedClangDecl->getName().str();
        }
      }
    }
  }

  ASTMangler::SymbolKind SKind = ASTMangler::SymbolKind::Default;
  switch (MKind) {
    case SILDeclRef::ManglingKind::Default:
      if (isForeign) {
        SKind = ASTMangler::SymbolKind::SwiftAsObjCThunk;
      } else if (isForeignToNativeThunk()) {
        SKind = ASTMangler::SymbolKind::ObjCAsSwiftThunk;
      }
      break;
    case SILDeclRef::ManglingKind::DynamicThunk:
      SKind = ASTMangler::SymbolKind::DynamicThunk;
      break;
  }

  switch (kind) {
  case SILDeclRef::Kind::Func:
    if (!hasDecl())
      return mangler.mangleClosureEntity(getAbstractClosureExpr(), SKind);

    // As a special case, functions can have manually mangled names.
    // Use the SILGen name only for the original non-thunked, non-curried entry
    // point.
    if (auto NameA = getDecl()->getAttrs().getAttribute<SILGenNameAttr>())
      if (!NameA->Name.empty() &&
          !isForeignToNativeThunk() && !isNativeToForeignThunk()) {
        return NameA->Name.str();
      }
      
    // Use a given cdecl name for native-to-foreign thunks.
    if (auto CDeclA = getDecl()->getAttrs().getAttribute<CDeclAttr>())
      if (isNativeToForeignThunk()) {
        return CDeclA->Name.str();
      }

    // Otherwise, fall through into the 'other decl' case.
    LLVM_FALLTHROUGH;

  case SILDeclRef::Kind::EnumElement:
    return mangler.mangleEntity(getDecl(), SKind);

  case SILDeclRef::Kind::Deallocator:
    return mangler.mangleDestructorEntity(cast<DestructorDecl>(getDecl()),
                                          /*isDeallocating*/ true,
                                          SKind);

  case SILDeclRef::Kind::Destroyer:
    return mangler.mangleDestructorEntity(cast<DestructorDecl>(getDecl()),
                                          /*isDeallocating*/ false,
                                          SKind);

  case SILDeclRef::Kind::Allocator:
    return mangler.mangleConstructorEntity(cast<ConstructorDecl>(getDecl()),
                                           /*allocating*/ true,
                                           SKind);

  case SILDeclRef::Kind::Initializer:
    return mangler.mangleConstructorEntity(cast<ConstructorDecl>(getDecl()),
                                           /*allocating*/ false,
                                           SKind);

  case SILDeclRef::Kind::IVarInitializer:
  case SILDeclRef::Kind::IVarDestroyer:
    return mangler.mangleIVarInitDestroyEntity(cast<ClassDecl>(getDecl()),
                                  kind == SILDeclRef::Kind::IVarDestroyer,
                                  SKind);

  case SILDeclRef::Kind::GlobalAccessor:
    return mangler.mangleAccessorEntity(AccessorKind::MutableAddress,
                                        cast<AbstractStorageDecl>(getDecl()),
                                        /*isStatic*/ false,
                                        SKind);

  case SILDeclRef::Kind::DefaultArgGenerator:
    return mangler.mangleDefaultArgumentEntity(
                                        cast<DeclContext>(getDecl()),
                                        defaultArgIndex,
                                        SKind);

  case SILDeclRef::Kind::StoredPropertyInitializer:
    return mangler.mangleInitializerEntity(cast<VarDecl>(getDecl()), SKind);

  case SILDeclRef::Kind::PropertyWrapperBackingInitializer:
    return mangler.mangleBackingInitializerEntity(cast<VarDecl>(getDecl()),
                                                  SKind);
  }

  llvm_unreachable("bad entity kind!");
}

// SWIFT_ENABLE_TENSORFLOW
// Returns true if the given JVP/VJP SILDeclRef requires a new vtable entry.
static bool autoDiffDerivativeFunctionRequiresNewVTableEntry(SILDeclRef ref) {
  assert(ref.autoDiffDerivativeFunctionIdentifier);
  auto overridden = ref.getOverridden();
  if (!overridden)
    return false;
  // Get derived `@differentiable` attribute.
  auto *derivedDA = *llvm::find_if(
      ref.getDecl()->getAttrs().getAttributes<DifferentiableAttr>(),
      [&](const DifferentiableAttr *derivedAttr) {
        return derivedAttr->getParameterIndices() ==
               ref.autoDiffDerivativeFunctionIdentifier->getParameterIndices();
      });
  assert(derivedDA && "Expected `@differentiable` attribute");
  // If the derived `@differentiable` attribute specifies a JVP/VJP,
  switch (ref.autoDiffDerivativeFunctionIdentifier->getKind()) {
  case AutoDiffDerivativeFunctionKind::JVP:
    if (!overridden.requiresNewVTableEntry() && derivedDA->getJVP())
      return true;
    break;
  case AutoDiffDerivativeFunctionKind::VJP:
    if (!overridden.requiresNewVTableEntry() && derivedDA->getVJP())
      return true;
    break;
  }
  auto baseDAs =
      overridden.getDecl()->getAttrs().getAttributes<DifferentiableAttr>();
  for (auto *baseDA : baseDAs) {
    if (baseDA->getParameterIndices() ==
        ref.autoDiffDerivativeFunctionIdentifier->getParameterIndices())
      return false;
  }
  return true;
}

bool SILDeclRef::requiresNewVTableEntry() const {
  // SWIFT_ENABLE_TENSORFLOW
  if (autoDiffDerivativeFunctionIdentifier)
    if (autoDiffDerivativeFunctionRequiresNewVTableEntry(*this))
      return true;
  // SWIFT_ENABLE_TENSORFLOW END
  if (cast<AbstractFunctionDecl>(getDecl())->needsNewVTableEntry())
    return true;
  return false;
}

bool SILDeclRef::requiresNewWitnessTableEntry() const {
  return requiresNewWitnessTableEntry(cast<AbstractFunctionDecl>(getDecl()));
}

bool SILDeclRef::requiresNewWitnessTableEntry(AbstractFunctionDecl *func) {
  return func->getOverriddenDecls().empty();
}

SILDeclRef SILDeclRef::getOverridden() const {
  if (!hasDecl())
    return SILDeclRef();
  auto overridden = getDecl()->getOverriddenDecl();
  if (!overridden)
    return SILDeclRef();

<<<<<<< HEAD
  // SWIFT_ENABLE_TENSORFLOW
  return SILDeclRef(overridden, kind, isCurried, isForeign,
                    autoDiffDerivativeFunctionIdentifier);
=======
  return SILDeclRef(overridden, kind);
>>>>>>> faec5866
}

SILDeclRef SILDeclRef::getNextOverriddenVTableEntry() const {
  if (auto overridden = getOverridden()) {
    // If we overrode a foreign decl or dynamic method, if this is an
    // accessor for a property that overrides an ObjC decl, or if it is an
    // @NSManaged property, then it won't be in the vtable.
    if (overridden.getDecl()->hasClangNode())
      return SILDeclRef();
    
    // An @objc convenience initializer can be "overridden" in the sense that
    // its selector is reclaimed by a subclass's convenience init with the
    // same name. The AST models this as an override for the purposes of
    // ObjC selector validation, but it isn't for Swift method dispatch
    // purposes.
    if (overridden.kind == SILDeclRef::Kind::Allocator) {
      auto overriddenCtor = cast<ConstructorDecl>(overridden.getDecl());
      if (!overriddenCtor->isDesignatedInit()
          && !overriddenCtor->isRequired())
        return SILDeclRef();
    }

    // Initializing entry points for initializers won't be in the vtable.
    // For Swift designated initializers, they're only used in super.init
    // chains, which can always be statically resolved. Other native Swift
    // initializers only have allocating entry points. ObjC initializers always
    // have the initializing entry point (corresponding to the -init method)
    // but those are never in the vtable.
    if (overridden.kind == SILDeclRef::Kind::Initializer) {
      return SILDeclRef();
    }

    // Overrides of @objc dynamic declarations are not in the vtable.
    if (overridden.getDecl()->isObjCDynamic()) {
      return SILDeclRef();
    }
    
    if (auto *accessor = dyn_cast<AccessorDecl>(overridden.getDecl())) {
      auto *asd = accessor->getStorage();
      if (asd->hasClangNode())
        return SILDeclRef();
      if (asd->isObjCDynamic()) {
        return SILDeclRef();
      }
    }

    // If we overrode a decl from an extension, it won't be in a vtable
    // either. This can occur for extensions to ObjC classes.
    if (isa<ExtensionDecl>(overridden.getDecl()->getDeclContext()))
      return SILDeclRef();

    // SWIFT_ENABLE_TENSORFLOW
    // JVPs/VJPs are overridden only if the base declaration has a
    // `@differentiable` with the same parameter indices.
    if (autoDiffDerivativeFunctionIdentifier) {
      auto overriddenAttrs =
          overridden.getDecl()->getAttrs().getAttributes<DifferentiableAttr>();
      for (const auto *attr : overriddenAttrs) {
        if (attr->getParameterIndices() !=
            autoDiffDerivativeFunctionIdentifier->getParameterIndices())
          continue;

        // TODO(TF-1056): Do we need to check generic signature requirements?

        auto dfi = overridden.autoDiffDerivativeFunctionIdentifier;
        overridden.autoDiffDerivativeFunctionIdentifier =
            AutoDiffDerivativeFunctionIdentifier::get(
                dfi->getKind(), dfi->getParameterIndices(),
                attr->getDerivativeGenericSignature(),
                getDecl()->getASTContext());
        return overridden;
      }
      return SILDeclRef();
    }
    // SWIFT_ENABLE_TENSORFLOW END
    return overridden;
  }
  return SILDeclRef();
}

SILDeclRef SILDeclRef::getOverriddenWitnessTableEntry() const {
  auto bestOverridden =
    getOverriddenWitnessTableEntry(cast<AbstractFunctionDecl>(getDecl()));
<<<<<<< HEAD
  // SWIFT_ENABLE_TENSORFLOW
  return SILDeclRef(bestOverridden, kind, isCurried, isForeign,
                    autoDiffDerivativeFunctionIdentifier);
=======
  return SILDeclRef(bestOverridden, kind);
>>>>>>> faec5866
}

AbstractFunctionDecl *SILDeclRef::getOverriddenWitnessTableEntry(
                                                 AbstractFunctionDecl *func) {
  if (!isa<ProtocolDecl>(func->getDeclContext()))
    return func;

  AbstractFunctionDecl *bestOverridden = nullptr;

  SmallVector<AbstractFunctionDecl *, 4> stack;
  SmallPtrSet<AbstractFunctionDecl *, 4> visited;
  stack.push_back(func);
  visited.insert(func);

  while (!stack.empty()) {
    auto current = stack.back();
    stack.pop_back();

    auto overriddenDecls = current->getOverriddenDecls();
    if (overriddenDecls.empty()) {
      // This entry introduced a witness table entry. Determine whether it is
      // better than the best entry we've seen thus far.
      if (!bestOverridden ||
          ProtocolDecl::compare(
                        cast<ProtocolDecl>(current->getDeclContext()),
                        cast<ProtocolDecl>(bestOverridden->getDeclContext()))
            < 0) {
        bestOverridden = cast<AbstractFunctionDecl>(current);
      }

      continue;
    }

    // Add overridden declarations to the stack.
    for (auto overridden : overriddenDecls) {
      auto overriddenFunc = cast<AbstractFunctionDecl>(overridden);
      if (visited.insert(overriddenFunc).second)
        stack.push_back(overriddenFunc);
    }
  }

  return bestOverridden;
}

SILDeclRef SILDeclRef::getOverriddenVTableEntry() const {
  SILDeclRef cur = *this, next = *this;
  do {
    cur = next;
    if (cur.requiresNewVTableEntry())
      return cur;
    next = cur.getNextOverriddenVTableEntry();
  } while (next);

  return cur;
}

SILLocation SILDeclRef::getAsRegularLocation() const {
  if (hasDecl())
    return RegularLocation(getDecl());
  return RegularLocation(getAbstractClosureExpr());
}

SubclassScope SILDeclRef::getSubclassScope() const {
  if (!hasDecl())
    return SubclassScope::NotApplicable;

  auto *decl = getDecl();

  if (!isa<AbstractFunctionDecl>(decl))
    return SubclassScope::NotApplicable;

  DeclContext *context = decl->getDeclContext();

  // Only methods in non-final classes go in the vtable.
  auto *classType = dyn_cast<ClassDecl>(context);
  if (!classType || classType->isFinal())
    return SubclassScope::NotApplicable;

  // If a method appears in the vtable of a class, we must give it's symbol
  // special consideration when computing visibility because the SIL-level
  // linkage does not map to the symbol's visibility in a straightforward
  // way.
  //
  // In particular, the rules are:
  // - If the class metadata is not resilient, then all method symbols must
  //   be visible from any translation unit where a subclass might be defined,
  //   because the subclass metadata will re-emit all vtable entries.
  //
  // - For resilient classes, we do the opposite: generally, a method's symbol
  //   can be hidden from other translation units, because we want to enforce
  //   that resilient access patterns are used for method calls and overrides.
  //
  //   Constructors and final methods are the exception here, because they can
  //   be called directly.

  // FIXME: This is too narrow. Any class with resilient metadata should
  // probably have this, at least for method overrides that don't add new
  // vtable entries.
  bool isResilientClass = classType->isResilient();

  if (auto *CD = dyn_cast<ConstructorDecl>(decl)) {
    if (isResilientClass)
      return SubclassScope::NotApplicable;
    // Initializing entry points do not appear in the vtable.
    if (kind == SILDeclRef::Kind::Initializer)
      return SubclassScope::NotApplicable;
    // Non-required convenience inits do not appear in the vtable.
    if (!CD->isRequired() && !CD->isDesignatedInit())
      return SubclassScope::NotApplicable;
  } else if (isa<DestructorDecl>(decl)) {
    // Destructors do not appear in the vtable.
    return SubclassScope::NotApplicable;
  } else {
    assert(isa<FuncDecl>(decl));
  }

  // Various forms of thunks don't go in the vtable.
  if (isThunk() || isForeign)
    return SubclassScope::NotApplicable;

  // Default arg generators don't go in the vtable.
  if (isDefaultArgGenerator())
    return SubclassScope::NotApplicable;

  if (decl->isFinal()) {
    // Final methods only go in the vtable if they override something.
    if (!decl->getOverriddenDecl())
      return SubclassScope::NotApplicable;

    // In the resilient case, we're going to be making symbols _less_
    // visible, so make sure we stop now; final methods can always be
    // called directly.
    if (isResilientClass)
      return SubclassScope::Internal;
  }

  assert(decl->getEffectiveAccess() <= classType->getEffectiveAccess() &&
         "class must be as visible as its members");

  if (isResilientClass) {
    // The symbol should _only_ be reached via the vtable, so we're
    // going to make it hidden.
    return SubclassScope::Resilient;
  }

  switch (classType->getEffectiveAccess()) {
  case AccessLevel::Private:
  case AccessLevel::FilePrivate:
    // If the class is private, it can only be subclassed from the same
    // SILModule, so we don't need to do anything.
    return SubclassScope::NotApplicable;
  case AccessLevel::Internal:
  case AccessLevel::Public:
    // If the class is internal or public, it can only be subclassed from
    // the same AST Module, but possibly a different SILModule.
    return SubclassScope::Internal;
  case AccessLevel::Open:
    // If the class is open, it can be subclassed from a different
    // AST Module. All method symbols are public.
    return SubclassScope::External;
  }

  llvm_unreachable("Unhandled access level in switch.");
}

unsigned SILDeclRef::getParameterListCount() const {
  if (!hasDecl() || kind == Kind::DefaultArgGenerator)
    return 1;

  auto *vd = getDecl();

  if (isa<AbstractFunctionDecl>(vd) || isa<EnumElementDecl>(vd)) {
    // For functions and enum elements, the number of parameter lists is the
    // same as in their interface type.
    return vd->getNumCurryLevels();
  } else if (isa<ClassDecl>(vd)) {
    return 2;
  } else if (isa<VarDecl>(vd)) {
    return 1;
  } else {
    llvm_unreachable("Unhandled ValueDecl for SILDeclRef");
  }
}

static bool isDesignatedConstructorForClass(ValueDecl *decl) {
  if (auto *ctor = dyn_cast_or_null<ConstructorDecl>(decl))
    if (ctor->getDeclContext()->getSelfClassDecl())
      return ctor->isDesignatedInit();
  return false;
}

bool SILDeclRef::canBeDynamicReplacement() const {
  if (kind == SILDeclRef::Kind::Destroyer ||
      kind == SILDeclRef::Kind::DefaultArgGenerator)
    return false;
  if (kind == SILDeclRef::Kind::Initializer)
    return isDesignatedConstructorForClass(getDecl());
  if (kind == SILDeclRef::Kind::Allocator)
    return !isDesignatedConstructorForClass(getDecl());
  return true;
}

bool SILDeclRef::isDynamicallyReplaceable() const {
  if (kind == SILDeclRef::Kind::DefaultArgGenerator)
    return false;
  if (isStoredPropertyInitializer() ||
      kind == SILDeclRef::Kind::PropertyWrapperBackingInitializer)
    return false;

  // Class allocators are not dynamic replaceable.
  if (kind == SILDeclRef::Kind::Allocator &&
      isDesignatedConstructorForClass(getDecl()))
    return false;

  if (kind == SILDeclRef::Kind::Destroyer ||
      (kind == SILDeclRef::Kind::Initializer &&
       !isDesignatedConstructorForClass(getDecl())) ||
      kind == SILDeclRef::Kind::GlobalAccessor) {
    return false;
  }

  if (!hasDecl())
    return false;

  auto decl = getDecl();
  return decl->isNativeDynamic();
}<|MERGE_RESOLUTION|>--- conflicted
+++ resolved
@@ -114,30 +114,21 @@
 }
 
 SILDeclRef::SILDeclRef(ValueDecl *vd, SILDeclRef::Kind kind,
-<<<<<<< HEAD
+                       bool isForeign,
                        // SWIFT_ENABLE_TENSORFLOW
-                       bool isCurried, bool isForeign,
                        AutoDiffDerivativeFunctionIdentifier *autoDiffFuncId)
-  : loc(vd), kind(kind),
-    isCurried(isCurried), isForeign(isForeign),
+                       // SWIFT_ENABLE_TENSORFLOW END
+  : loc(vd), kind(kind), isForeign(isForeign), defaultArgIndex(0),
     // SWIFT_ENABLE_TENSORFLOW
-    isDirectReference(0), defaultArgIndex(0),
     autoDiffDerivativeFunctionIdentifier(autoDiffFuncId)
+    // SWIFT_ENABLE_TENSORFLOW END
 {}
 
-SILDeclRef::SILDeclRef(SILDeclRef::Loc baseLoc,
-                       bool isCurried, bool asForeign)
-  // SWIFT_ENABLE_TENSORFLOW
-  : isCurried(isCurried), isDirectReference(0), defaultArgIndex(0),
+SILDeclRef::SILDeclRef(SILDeclRef::Loc baseLoc, bool asForeign) 
+  : defaultArgIndex(0),
+    // SWIFT_ENABLE_TENSORFLOW
     autoDiffDerivativeFunctionIdentifier(nullptr)
-=======
-                       bool isForeign)
-  : loc(vd), kind(kind), isForeign(isForeign), defaultArgIndex(0)
-{}
-
-SILDeclRef::SILDeclRef(SILDeclRef::Loc baseLoc, bool asForeign) 
-  : defaultArgIndex(0)
->>>>>>> faec5866
+    // SWIFT_ENABLE_TENSORFLOW END
 {
   if (auto *vd = baseLoc.dyn_cast<ValueDecl*>()) {
     if (auto *fd = dyn_cast<FuncDecl>(vd)) {
@@ -860,13 +851,9 @@
   if (!overridden)
     return SILDeclRef();
 
-<<<<<<< HEAD
   // SWIFT_ENABLE_TENSORFLOW
-  return SILDeclRef(overridden, kind, isCurried, isForeign,
-                    autoDiffDerivativeFunctionIdentifier);
-=======
-  return SILDeclRef(overridden, kind);
->>>>>>> faec5866
+  return SILDeclRef(overridden, kind, autoDiffDerivativeFunctionIdentifier);
+  // SWIFT_ENABLE_TENSORFLOW END
 }
 
 SILDeclRef SILDeclRef::getNextOverriddenVTableEntry() const {
@@ -950,13 +937,9 @@
 SILDeclRef SILDeclRef::getOverriddenWitnessTableEntry() const {
   auto bestOverridden =
     getOverriddenWitnessTableEntry(cast<AbstractFunctionDecl>(getDecl()));
-<<<<<<< HEAD
   // SWIFT_ENABLE_TENSORFLOW
-  return SILDeclRef(bestOverridden, kind, isCurried, isForeign,
-                    autoDiffDerivativeFunctionIdentifier);
-=======
-  return SILDeclRef(bestOverridden, kind);
->>>>>>> faec5866
+  return SILDeclRef(bestOverridden, kind, autoDiffDerivativeFunctionIdentifier);
+  // SWIFT_ENABLE_TENSORFLOW END
 }
 
 AbstractFunctionDecl *SILDeclRef::getOverriddenWitnessTableEntry(
