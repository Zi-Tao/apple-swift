--- conflicted
+++ resolved
@@ -455,17 +455,11 @@
         worklistInsert(SVI->getOperand(0));
         continue;
       }
-<<<<<<< HEAD
-      // SWIFT_ENABLE_TENSORFLOW
-      if (auto *DFI = dyn_cast<DifferentiableFunctionInst>(I)) {
-        worklistInsert(DFI->getOperand(0));
-=======
       // Look through `differentiable_function` operands, which are all
       // function-typed.
       if (auto *DFI = dyn_cast<DifferentiableFunctionInst>(I)) {
         for (auto &fn : DFI->getAllOperands())
           worklistInsert(fn.get());
->>>>>>> 62f6686d
         continue;
       }
     }
