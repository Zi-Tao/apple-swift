--- conflicted
+++ resolved
@@ -346,16 +346,6 @@
       differentialParams.push_back(
           {paramTan->getCanonicalType(), param.getConvention()});
     }
-<<<<<<< HEAD
-    SmallVector<SILResultInfo, 8> differentialResults;
-    auto &result = getResults()[resultIndex];
-    auto resultTan =
-        result.getInterfaceType()->getAutoDiffTangentSpace(
-            lookupConformance);
-    assert(resultTan && "Result type does not have a tangent space?");
-    differentialResults.push_back(
-        {resultTan->getCanonicalType(), result.getConvention()});
-=======
     SmallVector<SILResultInfo, 1> differentialResults;
     if (!inoutParam || !isWrtInoutParameter) {
       auto &result = originalResults[resultIndex];
@@ -365,7 +355,6 @@
       differentialResults.push_back(
           {resultTan->getCanonicalType(), result.getConvention()});
     }
->>>>>>> 9f09add0
     closureType = SILFunctionType::get(
         /*genericSignature*/ nullptr, ExtInfo(), SILCoroutineKind::None,
         ParameterConvention::Direct_Guaranteed, differentialParams, {},
@@ -374,17 +363,6 @@
     break;
   }
   case AutoDiffDerivativeFunctionKind::VJP: {
-<<<<<<< HEAD
-    SmallVector<SILParameterInfo, 8> pullbackParams;
-    auto &origRes = getResults()[resultIndex];
-    auto resultTan =
-        origRes.getInterfaceType()->getAutoDiffTangentSpace(
-            lookupConformance);
-    assert(resultTan && "Result type does not have a tangent space?");
-    pullbackParams.push_back(
-        getTangentParameterInfoForOriginalResult(resultTan->getCanonicalType(),
-                                                 origRes.getConvention()));
-=======
     SmallVector<SILParameterInfo, 1> pullbackParams;
     if (inoutParam) {
       auto paramTan = inoutParam->getInterfaceType()->getAutoDiffTangentSpace(
@@ -403,7 +381,6 @@
       pullbackParams.push_back(getTangentParameterInfoForOriginalResult(
           resultTan->getCanonicalType(), origRes.getConvention()));
     }
->>>>>>> 9f09add0
     SmallVector<SILResultInfo, 8> pullbackResults;
     for (auto &param : diffParams) {
       if (param.isIndirectInOut())
