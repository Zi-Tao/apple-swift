--- conflicted
+++ resolved
@@ -334,15 +334,8 @@
 
     RetTy visitAbstractTypeParamType(CanType type,
                                      AbstractionPattern origType) {
-<<<<<<< HEAD
-      // SWIFT_ENABLE_TENSORFLOW
       if (origType.isTypeParameterOrOpaqueArchetype() ||
           origType.isOpaqueFunctionOrOpaqueDerivativeFunction()) {
-      // SWIFT_ENABLE_TENSORFLOW END
-=======
-      if (origType.isTypeParameterOrOpaqueArchetype() ||
-          origType.isOpaqueFunctionOrOpaqueDerivativeFunction()) {
->>>>>>> 3d26b078
         if (origType.requiresClass()) {
           return asImpl().handleReference(type);
         } else {
