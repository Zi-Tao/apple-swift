--- conflicted
+++ resolved
@@ -360,12 +360,7 @@
 }
 
 // Returns the differentiation parameters clause string for the given function,
-<<<<<<< HEAD
-// parameter indices, and parsed parameters. Use the parameter indices if
-// specified; otherwise, use the parsed parameters.
-=======
 // parameter indices, and parsed parameters.
->>>>>>> 45df041c
 static std::string getDifferentiationParametersClauseString(
     const AbstractFunctionDecl *function, IndexSubset *paramIndices,
     ArrayRef<ParsedAutoDiffParameter> parsedParams) {
@@ -432,7 +427,7 @@
     ArrayRef<ParsedAutoDiffParameter> parsedParams) {
   assert(function);
   bool isInstanceMethod = function->isInstanceMember();
-  
+
   std::string result;
   llvm::raw_string_ostream printer(result);
 
@@ -1120,7 +1115,8 @@
     return "_projectedValueProperty";
   case DAK_Differentiable:
     return "differentiable";
-<<<<<<< HEAD
+  case DAK_OriginallyDefinedIn:
+    return "_originallyDefinedIn";
   // SWIFT_ENABLE_TENSORFLOW
   case DAK_Derivative:
     return "derivative";
@@ -1131,10 +1127,6 @@
   case DAK_Quoted:
     return "quoted";
   // SWIFT_ENABLE_TENSORFLOW END
-=======
-  case DAK_OriginallyDefinedIn:
-    return "_originallyDefinedIn";
->>>>>>> 45df041c
   }
   llvm_unreachable("bad DeclAttrKind");
 }
