//===--- Builtins.cpp - Swift Language Builtin ASTs -----------------------===//
//
// This source file is part of the Swift.org open source project
//
// Copyright (c) 2014 - 2017 Apple Inc. and the Swift project authors
// Licensed under Apache License v2.0 with Runtime Library Exception
//
// See https://swift.org/LICENSE.txt for license information
// See https://swift.org/CONTRIBUTORS.txt for the list of Swift project authors
//
//===----------------------------------------------------------------------===//
//
//  This file implements the interface to the Builtin APIs.
//
//===----------------------------------------------------------------------===//

#include "swift/AST/Builtins.h"
#include "swift/AST/ASTContext.h"
#include "swift/AST/FileUnit.h"
<<<<<<< HEAD
#include "swift/AST/GenericEnvironment.h"
#include "swift/AST/GenericSignatureBuilder.h"
=======
>>>>>>> ce6a1cbd
#include "swift/AST/Module.h"
#include "swift/AST/ParameterList.h"
#include "swift/Basic/LLVMContext.h"
#include "swift/Strings.h"
#include "llvm/ADT/SmallString.h"
#include "llvm/ADT/StringSwitch.h"
#include "llvm/IR/Attributes.h"
#include "llvm/IR/Instructions.h"
#include "llvm/IR/Intrinsics.h"
#include "llvm/IR/LLVMContext.h"
#include <tuple>
using namespace swift;

struct BuiltinExtraInfoTy {
  const char *Attributes;
};

static const BuiltinExtraInfoTy BuiltinExtraInfo[] = {
    {nullptr},
#define BUILTIN(Id, Name, Attrs) {Attrs},
#include "swift/AST/Builtins.def"
};

bool BuiltinInfo::isReadNone() const {
  return strchr(BuiltinExtraInfo[(unsigned)ID].Attributes, 'n') != nullptr;
}

bool IntrinsicInfo::hasAttribute(llvm::Attribute::AttrKind Kind) const {
  using DenseMapInfo = llvm::DenseMapInfo<llvm::AttributeList>;
  if (DenseMapInfo::isEqual(Attrs, DenseMapInfo::getEmptyKey())) {
    // FIXME: We should not be relying on the global LLVM context.
    Attrs = llvm::Intrinsic::getAttributes(getGlobalLLVMContext(), ID);
  }
  return Attrs.hasFnAttribute(Kind);
}

Type swift::getBuiltinType(ASTContext &Context, StringRef Name) {
  // Vectors are VecNxT, where "N" is the number of elements and
  // T is the element type.
  if (Name.startswith("Vec")) {
    Name = Name.substr(3);
    StringRef::size_type xPos = Name.find('x');
    if (xPos == StringRef::npos)
      return Type();

    unsigned numElements;
    if (Name.substr(0, xPos).getAsInteger(10, numElements) ||
        numElements == 0 || numElements > 1024)
      return Type();

    Type elementType = getBuiltinType(Context, Name.substr(xPos + 1));
    if (!elementType)
      return Type();

    return BuiltinVectorType::get(Context, elementType, numElements);
  }

  if (Name == "RawPointer")
    return Context.TheRawPointerType;
  if (Name == "NativeObject")
    return Context.TheNativeObjectType;
  if (Name == "BridgeObject")
    return Context.TheBridgeObjectType;
  if (Name == "SILToken")
    return Context.TheSILTokenType;
  if (Name == "UnsafeValueBuffer")
    return Context.TheUnsafeValueBufferType;
  
  if (Name == "FPIEEE32")
    return Context.TheIEEE32Type;
  if (Name == "FPIEEE64")
    return Context.TheIEEE64Type;

  if (Name == "Word")
    return BuiltinIntegerType::getWordType(Context);

  if (Name == "IntLiteral")
    return Context.TheIntegerLiteralType;

  // Handle 'int8' and friends.
  if (Name.substr(0, 3) == "Int") {
    unsigned BitWidth;
    if (!Name.substr(3).getAsInteger(10, BitWidth) &&
        BitWidth <= 2048 && BitWidth != 0)  // Cap to prevent insane things.
      return BuiltinIntegerType::get(BitWidth, Context);
  }
  
  // Target specific FP types.
  if (Name == "FPIEEE16")
    return Context.TheIEEE16Type;
  if (Name == "FPIEEE80")
    return Context.TheIEEE80Type;
  if (Name == "FPIEEE128")
    return Context.TheIEEE128Type;
  if (Name == "FPPPC128")
    return Context.ThePPC128Type;

  // AnyObject is the empty class-constrained existential.
  if (Name == "AnyObject")
    return CanType(
      ProtocolCompositionType::get(Context, {},
                                   /*HasExplicitAnyObject=*/true));

  return Type();
}

/// getBuiltinBaseName - Decode the type list of a builtin (e.g. mul_Int32) and
/// return the base name (e.g. "mul").
StringRef swift::getBuiltinBaseName(ASTContext &C, StringRef Name,
                                    SmallVectorImpl<Type> &Types) {
  // builtin-id ::= operation-id ('_' type-id)*
  for (StringRef::size_type Underscore = Name.find_last_of('_');
       Underscore != StringRef::npos; Underscore = Name.find_last_of('_')) {
    
    // Check that the type parameter is well-formed and set it up for returning.
    // This allows operations with underscores in them, like "icmp_eq".
    Type Ty = getBuiltinType(C, Name.substr(Underscore + 1));
    if (Ty.isNull()) break;
    
    Types.push_back(Ty);
    
    Name = Name.substr(0, Underscore);
  }
  
  std::reverse(Types.begin(), Types.end());
  return Name;
}

/// Build a builtin function declaration.
static FuncDecl *
getBuiltinFunction(Identifier Id, ArrayRef<Type> argTypes, Type ResType) {
  auto &Context = ResType->getASTContext();
  
  ModuleDecl *M = Context.TheBuiltinModule;
  DeclContext *DC = &M->getMainFile(FileUnitKind::Builtin);

  SmallVector<ParamDecl*, 4> params;
  for (Type argType : argTypes) {
    auto PD = new (Context) ParamDecl(SourceLoc(), SourceLoc(),
                                      Identifier(), SourceLoc(), Identifier(), DC);
    PD->setSpecifier(ParamSpecifier::Default);
    PD->setInterfaceType(argType);
    PD->setImplicit();
    params.push_back(PD);
  }

  auto *paramList = ParameterList::create(Context, params);
  
  DeclName Name(Context, Id, paramList);
  auto FD = FuncDecl::create(Context, /*StaticLoc=*/SourceLoc(),
                             StaticSpellingKind::None,
                             /*FuncLoc=*/SourceLoc(),
                             Name, /*NameLoc=*/SourceLoc(),
                             /*Throws=*/false, /*ThrowsLoc=*/SourceLoc(),
                             /*GenericParams=*/nullptr,
                             paramList,
                             TypeLoc::withoutLoc(ResType), DC);
  FD->setImplicit();
  FD->setAccess(AccessLevel::Public);
  return FD;
}

/// Build a builtin function declaration.
static FuncDecl *
getBuiltinGenericFunction(Identifier Id,
                          ArrayRef<AnyFunctionType::Param> ArgParamTypes,
                          Type ResType,
<<<<<<< HEAD
                          GenericParamList *GenericParams,
                          GenericSignature Sig,
                          // SWIFT_ENABLE_TENSORFLOW
                          bool Rethrows = false) {
=======
                          GenericParamList *GenericParams) {
>>>>>>> ce6a1cbd
  assert(GenericParams && "Missing generic parameters");
  auto &Context = ResType->getASTContext();

  ModuleDecl *M = Context.TheBuiltinModule;
  DeclContext *DC = &M->getMainFile(FileUnitKind::Builtin);

  SmallVector<ParamDecl*, 4> params;
  for (unsigned i = 0, e = ArgParamTypes.size(); i < e; i++) {
    auto paramIfaceType = ArgParamTypes[i].getPlainType();
    auto specifier =
      ParamDecl::getParameterSpecifierForValueOwnership(
        ArgParamTypes[i].getParameterFlags().getValueOwnership());
    auto PD = new (Context) ParamDecl(SourceLoc(), SourceLoc(),
                                      Identifier(), SourceLoc(),
                                      Identifier(), DC);
    PD->setSpecifier(specifier);
    PD->setInterfaceType(paramIfaceType);
    PD->setImplicit();
    params.push_back(PD);
  }

  auto *paramList = ParameterList::create(Context, params);

  DeclName Name(Context, Id, paramList);
  auto func = FuncDecl::create(Context, /*StaticLoc=*/SourceLoc(),
                               StaticSpellingKind::None,
                               /*FuncLoc=*/SourceLoc(),
                               Name, /*NameLoc=*/SourceLoc(),
                               // SWIFT_ENABLE_TENSORFLOW
                               /*Throws=*/ Rethrows, /*ThrowsLoc=*/SourceLoc(),
                               GenericParams,
                               paramList,
                               TypeLoc::withoutLoc(ResType), DC);

  func->setImplicit();
  func->setAccess(AccessLevel::Public);
  // SWIFT_ENABLE_TENSORFLOW
  if (Rethrows)
    func->getAttrs().add(new (Context) RethrowsAttr(/*ThrowsLoc*/ SourceLoc()));

  return func;
}

/// Build a getelementptr operation declaration.
static ValueDecl *getGepRawOperation(Identifier Id, Type ArgType) {
  auto &Context = ArgType->getASTContext();
  
  // This is always "(i8*, IntTy) -> i8*"
  Type ArgElts[] = { Context.TheRawPointerType, ArgType };
  Type ResultTy = Context.TheRawPointerType;
  return getBuiltinFunction(Id, ArgElts, ResultTy);
}

static ValueDecl *getStringObjectOrOperation(Identifier Id, Type ArgType) {
  return getBuiltinFunction(Id, {ArgType, ArgType}, ArgType);
}

/// Build a binary operation declaration.
static ValueDecl *getBinaryOperation(Identifier Id, Type ArgType) {
  return getBuiltinFunction(Id, { ArgType, ArgType }, ArgType);
}

/// Build a declaration for a binary operation with overflow.
static ValueDecl *getBinaryOperationWithOverflow(Identifier Id,
                                                 Type ArgType) {
  auto &Context = ArgType->getASTContext();
  Type ShouldCheckForOverflowTy = BuiltinIntegerType::get(1, Context);
  Type ArgElts[] = { ArgType, ArgType, ShouldCheckForOverflowTy };
  Type OverflowBitTy = BuiltinIntegerType::get(1, Context);
  TupleTypeElt ResultElts[] = { ArgType, OverflowBitTy };
  Type ResultTy = TupleType::get(ResultElts, Context);
  return getBuiltinFunction(Id, ArgElts, ResultTy);
}

static ValueDecl *getUnaryOperation(Identifier Id, Type ArgType) {
  return getBuiltinFunction(Id, { ArgType }, ArgType);
}

/// Build a binary predicate declaration.
static ValueDecl *getBinaryPredicate(Identifier Id, Type ArgType) {
  auto &Context = ArgType->getASTContext();

  Type ArgElts[] = { ArgType, ArgType };
  Type ResultTy = BuiltinIntegerType::get(1, Context);
  if (auto VecTy = ArgType->getAs<BuiltinVectorType>()) {
    ResultTy = BuiltinVectorType::get(Context, ResultTy,
                                      VecTy->getNumElements());
  }
  return getBuiltinFunction(Id, ArgElts, ResultTy);
}

/// Build a cast.  There is some custom type checking here.
static ValueDecl *getCastOperation(ASTContext &Context, Identifier Id,
                                   BuiltinValueKind VK,
                                   ArrayRef<Type> Types) {
  if (Types.empty() || Types.size() > 2) return nullptr;
  Type Input = Types[0];
  Type Output = Types.size() == 2 ? Types[1] : Type();

  // If both types are vectors, look through the vectors.
  Type CheckInput = Input;
  Type CheckOutput = Output;
  bool UnwrappedVector = false;
  auto InputVec = Input->getAs<BuiltinVectorType>();
  auto OutputVec = Output.isNull()? nullptr :Output->getAs<BuiltinVectorType>();
  if (InputVec && OutputVec &&
      InputVec->getNumElements() == OutputVec->getNumElements()) {
    UnwrappedVector = true;
    CheckInput = InputVec->getElementType();
    CheckOutput = OutputVec->getElementType();
  }

  // Custom type checking.  We know the one or two types have been subjected to
  // the "isBuiltinTypeOverloaded" predicate successfully.
  switch (VK) {
  default: llvm_unreachable("Not a cast operation");

  case BuiltinValueKind::Trunc:
    if (CheckOutput.isNull() ||
        !CheckInput->is<BuiltinIntegerType>() ||
        !CheckOutput->is<BuiltinIntegerType>() ||
        CheckInput->castTo<BuiltinIntegerType>()->getLeastWidth() <=
          CheckOutput->castTo<BuiltinIntegerType>()->getGreatestWidth())
      return nullptr;
    break;
  case BuiltinValueKind::TruncOrBitCast:
    if (CheckOutput.isNull() ||
        !CheckInput->is<BuiltinIntegerType>() ||
        !CheckOutput->is<BuiltinIntegerType>() ||
        CheckInput->castTo<BuiltinIntegerType>()->getLeastWidth() <
          CheckOutput->castTo<BuiltinIntegerType>()->getGreatestWidth())
      return nullptr;
    break;
      
  case BuiltinValueKind::ZExt:
  case BuiltinValueKind::SExt: {
    if (CheckOutput.isNull() ||
        !CheckInput->is<BuiltinIntegerType>() ||
        !CheckOutput->is<BuiltinIntegerType>() ||
        CheckInput->castTo<BuiltinIntegerType>()->getGreatestWidth() >=
          CheckOutput->castTo<BuiltinIntegerType>()->getLeastWidth())
      return nullptr;
    break;
  }
  case BuiltinValueKind::ZExtOrBitCast:
  case BuiltinValueKind::SExtOrBitCast: {
    if (CheckOutput.isNull() ||
        !CheckInput->is<BuiltinIntegerType>() ||
        !CheckOutput->is<BuiltinIntegerType>() ||
        CheckInput->castTo<BuiltinIntegerType>()->getGreatestWidth() >
          CheckOutput->castTo<BuiltinIntegerType>()->getLeastWidth())
      return nullptr;
    break;
  }

  case BuiltinValueKind::FPToUI:
  case BuiltinValueKind::FPToSI:
    if (CheckOutput.isNull() || !CheckInput->is<BuiltinFloatType>() ||
        !CheckOutput->is<BuiltinIntegerType>())
      return nullptr;
    break;

  case BuiltinValueKind::UIToFP:
  case BuiltinValueKind::SIToFP:
    if (CheckOutput.isNull() || !CheckInput->is<BuiltinIntegerType>() ||
        !CheckOutput->is<BuiltinFloatType>())
      return nullptr;
    break;

  case BuiltinValueKind::FPTrunc:
    if (CheckOutput.isNull() ||
        !CheckInput->is<BuiltinFloatType>() ||
        !CheckOutput->is<BuiltinFloatType>() ||
        CheckInput->castTo<BuiltinFloatType>()->getFPKind() <=
        CheckOutput->castTo<BuiltinFloatType>()->getFPKind())
      return nullptr;
    break;
  case BuiltinValueKind::FPExt:
    if (CheckOutput.isNull() ||
        !CheckInput->is<BuiltinFloatType>() ||
        !CheckOutput->is<BuiltinFloatType>() ||
        CheckInput->castTo<BuiltinFloatType>()->getFPKind() >=
        CheckOutput->castTo<BuiltinFloatType>()->getFPKind())
      return nullptr;
    break;

  case BuiltinValueKind::PtrToInt:
    // FIXME: Do we care about vectors of pointers?
    if (!CheckOutput.isNull() || !CheckInput->is<BuiltinIntegerType>() ||
        UnwrappedVector)
      return nullptr;
    Output = Input;
    Input = Context.TheRawPointerType;
    break;
  case BuiltinValueKind::IntToPtr:
    // FIXME: Do we care about vectors of pointers?
    if (!CheckOutput.isNull() || !CheckInput->is<BuiltinIntegerType>() ||
        UnwrappedVector)
      return nullptr;
    Output = Context.TheRawPointerType;
    break;
  case BuiltinValueKind::BitCast:
    if (CheckOutput.isNull()) return nullptr;

    // Support float <-> int bitcast where the types are the same widths.
    if (auto *BIT = CheckInput->getAs<BuiltinIntegerType>())
      if (auto *BFT = CheckOutput->getAs<BuiltinFloatType>())
        if (BIT->isFixedWidth() && BIT->getFixedWidth() == BFT->getBitWidth())
            break;
    if (auto *BFT = CheckInput->getAs<BuiltinFloatType>())
      if (auto *BIT = CheckOutput->getAs<BuiltinIntegerType>())
        if (BIT->isFixedWidth() && BIT->getFixedWidth() == BFT->getBitWidth())
          break;

    // FIXME: Implement bitcast typechecking.
    llvm_unreachable("Bitcast not supported yet!");
    return nullptr;
  }

  return getBuiltinFunction(Id, { Input }, Output);
}

static const char * const GenericParamNames[] = {
  "T",
  "U",
  "V",
  "W",
  "X",
  "Y",
  "Z"
};

static GenericTypeParamDecl*
createGenericParam(ASTContext &ctx, const char *name, unsigned index) {
  ModuleDecl *M = ctx.TheBuiltinModule;
  Identifier ident = ctx.getIdentifier(name);
  auto genericParam =
    new (ctx) GenericTypeParamDecl(&M->getMainFile(FileUnitKind::Builtin),
                                   ident, SourceLoc(), 0, index);
  return genericParam;
}

/// Create a generic parameter list with multiple generic parameters.
static GenericParamList *getGenericParams(ASTContext &ctx,
                                          unsigned numParameters) {
  assert(numParameters <= llvm::array_lengthof(GenericParamNames));

  SmallVector<GenericTypeParamDecl*, 2> genericParams;
  for (unsigned i = 0; i != numParameters; ++i)
    genericParams.push_back(createGenericParam(ctx, GenericParamNames[i], i));

  auto paramList = GenericParamList::create(ctx, SourceLoc(), genericParams,
                                            SourceLoc());
  return paramList;
}

namespace {
  class BuiltinFunctionBuilder {
  public:
    ASTContext &Context;

  private:
    GenericParamList *TheGenericParamList;
<<<<<<< HEAD
    SmallVector<GenericTypeParamDecl*, 2> GenericTypeParams;
    // SWIFT_ENABLE_TENSORFLOW
    // Deleted `GenericSig` because we make that later, when `build()` is
    // called.
    // SWIFT_ENABLE_TENSORFLOW END
=======
>>>>>>> ce6a1cbd
    SmallVector<AnyFunctionType::Param, 4> InterfaceParams;
    Type InterfaceResult;

    // SWIFT_ENABLE_TENSORFLOW
    // Accumulate params and requirements here, so that we can make the
    // appropriate `AbstractGenericSignatureRequest` when `build()` is called.
    bool Rethrows = false;
    SmallVector<GenericTypeParamType *, 2> genericParamTypes;
    SmallVector<Requirement, 2> addedRequirements;
    // SWIFT_ENABLE_TENSORFLOW END

  public:
    BuiltinFunctionBuilder(ASTContext &ctx, unsigned numGenericParams = 1)
        : Context(ctx) {
<<<<<<< HEAD
      TheGenericParamList = getGenericParams(ctx, numGenericParams,
                                             GenericTypeParams);

      // SWIFT_ENABLE_TENSORFLOW
      for (auto gp : GenericTypeParams) {
        genericParamTypes.push_back(
            gp->getDeclaredInterfaceType()->castTo<GenericTypeParamType>());
      }
=======
      TheGenericParamList = getGenericParams(ctx, numGenericParams);
>>>>>>> ce6a1cbd
    }

    template <class G>
    void addParameter(const G &generator,
                      ValueOwnership ownership = ValueOwnership::Default) {
      Type gTyIface = generator.build(*this);
      auto flags = ParameterTypeFlags().withValueOwnership(ownership);
      InterfaceParams.emplace_back(gTyIface, Identifier(), flags);
    }

    template <class G>
    void setResult(const G &generator) {
      InterfaceResult = generator.build(*this);
    }

<<<<<<< HEAD
    // SWIFT_ENABLE_TENSORFLOW
    template <class G>
    void addConformanceRequirement(const G &generator, ProtocolDecl *proto) {
      Requirement req(RequirementKind::Conformance,
                      generator.build(*this),
                      proto->getDeclaredType());
      addedRequirements.push_back(req);
    }

    void setRethrows(bool rethrows = true) {
      Rethrows = rethrows;
    }
    // SWIFT_ENABLE_TENSORFLOW END

    ValueDecl *build(Identifier name) {
      auto GenericSig = evaluateOrDefault(
          Context.evaluator,
          AbstractGenericSignatureRequest{
            nullptr, std::move(genericParamTypes), std::move(addedRequirements)},
          nullptr);
      return getBuiltinGenericFunction(name, InterfaceParams,
                                       InterfaceResult,
                                       TheGenericParamList,
                                       // SWIFT_ENABLE_TENSORFLOW
                                       GenericSig,
                                       /*Rethrows*/ Rethrows);
=======
    FuncDecl *build(Identifier name) {
      return getBuiltinGenericFunction(name, InterfaceParams,
                                       InterfaceResult,
                                       TheGenericParamList);
>>>>>>> ce6a1cbd
    }

    // Don't use these generator classes directly; call the make{...}
    // functions which follow this class.

    struct ConcreteGenerator {
      Type TheType;
      Type build(BuiltinFunctionBuilder &builder) const {
        return TheType;
      }
    };
    struct ParameterGenerator {
      unsigned Index;
      Type build(BuiltinFunctionBuilder &builder) const {
        return builder.TheGenericParamList->getParams()[Index]
            ->getDeclaredInterfaceType();
      }
    };
    struct LambdaGenerator {
      std::function<Type(BuiltinFunctionBuilder &)> TheFunction;
      Type build(BuiltinFunctionBuilder &builder) const {
        return TheFunction(builder);
      }
    };
    template <class T>
    struct MetatypeGenerator {
      T Object;
      Optional<MetatypeRepresentation> Repr;
      Type build(BuiltinFunctionBuilder &builder) const {
        return MetatypeType::get(Object.build(builder), Repr);
      }
    };
  };
} // end anonymous namespace

static BuiltinFunctionBuilder::ConcreteGenerator
makeConcrete(Type type) {
  return { type };
}

static BuiltinFunctionBuilder::ParameterGenerator
makeGenericParam(unsigned index = 0) {
  return { index };
}

template <class... Gs>
static BuiltinFunctionBuilder::LambdaGenerator
makeTuple(const Gs & ...elementGenerators) {
  return {
    [=](BuiltinFunctionBuilder &builder) -> Type {
      TupleTypeElt elts[] = {
        elementGenerators.build(builder)...
      };
      return TupleType::get(elts, builder.Context);
    }
  };
}

template <class... Gs>
static BuiltinFunctionBuilder::LambdaGenerator
makeBoundGenericType(NominalTypeDecl *decl,
                     const Gs & ...argumentGenerators) {
  return {
    [=](BuiltinFunctionBuilder &builder) -> Type {
      Type args[] = {
        argumentGenerators.build(builder)...
      };
      return BoundGenericType::get(decl, Type(), args);
    }
  };
}

template <class T>
static BuiltinFunctionBuilder::MetatypeGenerator<T>
makeMetatype(const T &object, Optional<MetatypeRepresentation> repr = None) {
  return { object, repr };
}

/// Create a function with type <T> T -> ().
static ValueDecl *getRefCountingOperation(ASTContext &Context, Identifier Id) {
  BuiltinFunctionBuilder builder(Context);
  builder.addParameter(makeGenericParam());
  builder.setResult(makeConcrete(TupleType::getEmpty(Context)));
  return builder.build(Id);
}

static ValueDecl *getLoadOperation(ASTContext &Context, Identifier Id) {
  BuiltinFunctionBuilder builder(Context);
  builder.addParameter(makeConcrete(Context.TheRawPointerType));
  builder.setResult(makeGenericParam());
  return builder.build(Id);
}

static ValueDecl *getStoreOperation(ASTContext &Context, Identifier Id) {
  BuiltinFunctionBuilder builder(Context);
  builder.addParameter(makeGenericParam(), ValueOwnership::Owned);
  builder.addParameter(makeConcrete(Context.TheRawPointerType));
  builder.setResult(makeConcrete(TupleType::getEmpty(Context)));
  return builder.build(Id);
}

static ValueDecl *getDestroyOperation(ASTContext &Context, Identifier Id) {
  BuiltinFunctionBuilder builder(Context);
  builder.addParameter(makeMetatype(makeGenericParam()));
  builder.addParameter(makeConcrete(Context.TheRawPointerType));
  builder.setResult(makeConcrete(TupleType::getEmpty(Context)));
  return builder.build(Id);
}

static ValueDecl *getDestroyArrayOperation(ASTContext &Context, Identifier Id) {
  auto wordType = BuiltinIntegerType::get(BuiltinIntegerWidth::pointer(),
                                          Context);
  BuiltinFunctionBuilder builder(Context);
  builder.addParameter(makeMetatype(makeGenericParam()));
  builder.addParameter(makeConcrete(Context.TheRawPointerType));
  builder.addParameter(makeConcrete(wordType));
  builder.setResult(makeConcrete(TupleType::getEmpty(Context)));
  return builder.build(Id);
}

static ValueDecl *getTransferArrayOperation(ASTContext &Context, Identifier Id){
  auto wordType = BuiltinIntegerType::get(BuiltinIntegerWidth::pointer(),
                                          Context);
  BuiltinFunctionBuilder builder(Context);
  builder.addParameter(makeMetatype(makeGenericParam()));
  builder.addParameter(makeConcrete(Context.TheRawPointerType));
  builder.addParameter(makeConcrete(Context.TheRawPointerType));
  builder.addParameter(makeConcrete(wordType));
  builder.setResult(makeConcrete(TupleType::getEmpty(Context)));
  return builder.build(Id);
}

static ValueDecl *getIsUniqueOperation(ASTContext &Context, Identifier Id) {
  // <T> (@inout T) -> Int1
  Type Int1Ty = BuiltinIntegerType::get(1, Context);

  BuiltinFunctionBuilder builder(Context);
  builder.addParameter(makeGenericParam(), ValueOwnership::InOut);
  builder.setResult(makeConcrete(Int1Ty));
  return builder.build(Id);
}

static ValueDecl *getBindMemoryOperation(ASTContext &Context, Identifier Id) {
  BuiltinFunctionBuilder builder(Context);
  builder.addParameter(makeConcrete(Context.TheRawPointerType));
  builder.addParameter(makeConcrete(BuiltinIntegerType::getWordType(Context)));
  builder.addParameter(makeMetatype(makeGenericParam()));
  builder.setResult(makeConcrete(TupleType::getEmpty(Context)));
  return builder.build(Id);
}

static ValueDecl *getAllocWithTailElemsOperation(ASTContext &Context,
                                                 Identifier Id,
                                                 int NumTailTypes) {
  if (NumTailTypes < 1 ||
      1 + NumTailTypes > (int)llvm::array_lengthof(GenericParamNames))
    return nullptr;
  BuiltinFunctionBuilder builder(Context, 1 + NumTailTypes);
  builder.addParameter(makeMetatype(makeGenericParam(0)));
  for (int Idx = 0; Idx < NumTailTypes; ++Idx) {
    builder.addParameter(makeConcrete(BuiltinIntegerType::getWordType(Context)));
    builder.addParameter(makeMetatype(makeGenericParam(Idx + 1)));
  }
  builder.setResult(makeGenericParam(0));
  return builder.build(Id);
}

static ValueDecl *getProjectTailElemsOperation(ASTContext &Context,
                                               Identifier Id) {
  BuiltinFunctionBuilder builder(Context, 2);
  builder.addParameter(makeGenericParam(0));
  builder.addParameter(makeMetatype(makeGenericParam(1)));
  builder.setResult(makeConcrete(Context.TheRawPointerType));
  return builder.build(Id);
}

/// Build a getelementptr operation declaration.
static ValueDecl *getGepOperation(ASTContext &Context, Identifier Id,
                                  Type ArgType) {
  BuiltinFunctionBuilder builder(Context, 1);
  builder.addParameter(makeConcrete(Context.TheRawPointerType));
  builder.addParameter(makeConcrete(ArgType));
  builder.addParameter(makeMetatype(makeGenericParam(0)));
  builder.setResult(makeConcrete(Context.TheRawPointerType));
  return builder.build(Id);
}

static ValueDecl *getGetTailAddrOperation(ASTContext &Context, Identifier Id,
                                          Type ArgType) {
  BuiltinFunctionBuilder builder(Context, 2);
  builder.addParameter(makeConcrete(Context.TheRawPointerType));
  builder.addParameter(makeConcrete(ArgType));
  builder.addParameter(makeMetatype(makeGenericParam(0)));
  builder.addParameter(makeMetatype(makeGenericParam(1)));
  builder.setResult(makeConcrete(Context.TheRawPointerType));
  return builder.build(Id);
}

static ValueDecl *getBeginUnpairedAccessOperation(ASTContext &Context,
                                                  Identifier Id) {
  BuiltinFunctionBuilder builder(Context);
  builder.addParameter(makeConcrete(Context.TheRawPointerType));
  builder.addParameter(makeConcrete(Context.TheRawPointerType));
  builder.addParameter(makeMetatype(makeGenericParam(0)));
  builder.setResult(makeConcrete(Context.TheEmptyTupleType));
  return builder.build(Id);
}

static ValueDecl *
getPerformInstantaneousReadAccessOperation(ASTContext &Context,
                                           Identifier Id) {
  BuiltinFunctionBuilder builder(Context);
  builder.addParameter(makeConcrete(Context.TheRawPointerType));
  builder.addParameter(makeMetatype(makeGenericParam(0)));
  builder.setResult(makeConcrete(Context.TheEmptyTupleType));
  return builder.build(Id);
}

static ValueDecl *getEndUnpairedAccessOperation(ASTContext &Context,
                                                Identifier Id) {
  return getBuiltinFunction(Id, { Context.TheRawPointerType },
                                Context.TheEmptyTupleType);
}
static ValueDecl *getSizeOrAlignOfOperation(ASTContext &Context,
                                            Identifier Id) {
  BuiltinFunctionBuilder builder(Context);
  builder.addParameter(makeMetatype(makeGenericParam()));
  builder.setResult(makeConcrete(BuiltinIntegerType::getWordType(Context)));
  return builder.build(Id);
}

static ValueDecl *getIsPODOperation(ASTContext &Context, Identifier Id) {
  BuiltinFunctionBuilder builder(Context);
  builder.addParameter(makeMetatype(makeGenericParam()));
  builder.setResult(makeConcrete(BuiltinIntegerType::get(1,Context)));
  return builder.build(Id);
}

static ValueDecl *getIsConcrete(ASTContext &Context, Identifier Id) {
  BuiltinFunctionBuilder builder(Context);
  builder.addParameter(makeMetatype(makeGenericParam()));
  builder.setResult(makeConcrete(BuiltinIntegerType::get(1,Context)));
  return builder.build(Id);
}

static ValueDecl *getIsBitwiseTakable(ASTContext &Context, Identifier Id) {
  BuiltinFunctionBuilder builder(Context);
  builder.addParameter(makeMetatype(makeGenericParam()));
  builder.setResult(makeConcrete(BuiltinIntegerType::get(1,Context)));
  return builder.build(Id);
}

static ValueDecl *getIsOptionalOperation(ASTContext &Context, Identifier Id) {
  BuiltinFunctionBuilder builder(Context);
  builder.addParameter(makeMetatype(makeGenericParam()));
  builder.setResult(makeConcrete(BuiltinIntegerType::get(1,Context)));
  return builder.build(Id);
}

static ValueDecl *getIsSameMetatypeOperation(ASTContext &Context, Identifier Id) {
  CanType anyMetatype = CanExistentialMetatypeType::get(Context.TheAnyType);
  auto ResultTy = BuiltinIntegerType::get(1,Context);
  return getBuiltinFunction(Id, {anyMetatype, anyMetatype}, ResultTy);
}

static ValueDecl *getAllocOperation(ASTContext &Context, Identifier Id) {
  Type PtrSizeTy = BuiltinIntegerType::getWordType(Context);
  Type ResultTy = Context.TheRawPointerType;
  return getBuiltinFunction(Id, { PtrSizeTy, PtrSizeTy }, ResultTy);
}

static ValueDecl *getDeallocOperation(ASTContext &Context, Identifier Id) {
  auto PtrSizeTy = BuiltinIntegerType::getWordType(Context);
  Type ArgElts[] = { Context.TheRawPointerType, PtrSizeTy, PtrSizeTy };
  Type ResultTy = TupleType::getEmpty(Context);
  return getBuiltinFunction(Id, ArgElts, ResultTy);
}

static ValueDecl *getFenceOperation(ASTContext &Context, Identifier Id) {
  return getBuiltinFunction(Id, {}, TupleType::getEmpty(Context));
}

static ValueDecl *getVoidErrorOperation(ASTContext &Context, Identifier Id) {
  return getBuiltinFunction(Id, {Context.getExceptionType()},
                            TupleType::getEmpty(Context));
}

static ValueDecl *getUnexpectedErrorOperation(ASTContext &Context,
                                              Identifier Id) {
  return getBuiltinFunction(Id, {Context.getExceptionType()},
                            Context.getNeverType());
}

static ValueDecl *getCmpXChgOperation(ASTContext &Context, Identifier Id,
                                      Type T) {
  Type ArgElts[] = { Context.TheRawPointerType, T, T };
  Type BoolTy = BuiltinIntegerType::get(1, Context);
  Type ResultTy = TupleType::get({ T, BoolTy }, Context);
  return getBuiltinFunction(Id, ArgElts, ResultTy);
}

static ValueDecl *getAtomicRMWOperation(ASTContext &Context, Identifier Id,
                                        Type T) {
  return getBuiltinFunction(Id, { Context.TheRawPointerType, T }, T);
}

static ValueDecl *getAtomicLoadOperation(ASTContext &Context, Identifier Id,
                                         Type T) {
  return getBuiltinFunction(Id, { Type(Context.TheRawPointerType) }, T);
}

static ValueDecl *getAtomicStoreOperation(ASTContext &Context, Identifier Id,
                                          Type T) {
  return getBuiltinFunction(Id, { Context.TheRawPointerType, T },
                            Context.TheEmptyTupleType);
}

static ValueDecl *getNativeObjectCast(ASTContext &Context, Identifier Id,
                                      BuiltinValueKind BV) {

  ValueOwnership ownership;
  Type builtinTy;
  switch (BV) {
  case BuiltinValueKind::CastToNativeObject:
  case BuiltinValueKind::UnsafeCastToNativeObject:
  case BuiltinValueKind::CastFromNativeObject:
    builtinTy = Context.TheNativeObjectType;
    ownership = ValueOwnership::Owned;
    break;

  case BuiltinValueKind::BridgeToRawPointer:
  case BuiltinValueKind::BridgeFromRawPointer:
    builtinTy = Context.TheRawPointerType;
    ownership = ValueOwnership::Default;
    break;

  default:
    llvm_unreachable("unexpected kind");
  }

  BuiltinFunctionBuilder builder(Context);
  if (BV == BuiltinValueKind::CastToNativeObject ||
      BV == BuiltinValueKind::UnsafeCastToNativeObject ||
      BV == BuiltinValueKind::BridgeToRawPointer) {
    builder.addParameter(makeGenericParam(), ownership);
    builder.setResult(makeConcrete(builtinTy));
  } else {
    builder.addParameter(makeConcrete(builtinTy), ownership);
    builder.setResult(makeGenericParam());
  }
  return builder.build(Id);
}

static ValueDecl *getCastToBridgeObjectOperation(ASTContext &C,
                                                 Identifier Id) {
  auto wordType = BuiltinIntegerType::get(BuiltinIntegerWidth::pointer(),
                                          C);
  BuiltinFunctionBuilder builder(C);
  builder.addParameter(makeGenericParam(), ValueOwnership::Owned);
  builder.addParameter(makeConcrete(wordType));
  builder.setResult(makeConcrete(C.TheBridgeObjectType));
  return builder.build(Id);
}

static ValueDecl *getCastFromBridgeObjectOperation(ASTContext &C,
                                                   Identifier Id,
                                                   BuiltinValueKind BV) {
  Type BridgeTy = C.TheBridgeObjectType;
  switch (BV) {
  case BuiltinValueKind::CastReferenceFromBridgeObject: {
    BuiltinFunctionBuilder builder(C);
    builder.addParameter(makeConcrete(BridgeTy), ValueOwnership::Owned);
    builder.setResult(makeGenericParam());
    return builder.build(Id);
  }

  case BuiltinValueKind::CastBitPatternFromBridgeObject: {
    Type WordTy = BuiltinIntegerType::get(BuiltinIntegerWidth::pointer(), C);
    return getBuiltinFunction(Id, { BridgeTy }, WordTy);
  }

  default:
    llvm_unreachable("not a cast from bridge object op");
  }
}

/// ClassifyBridgeObject has type:
///      (Builtin.BridgeObject) -> (Builtin.Int1, Builtin.Int1).
static ValueDecl *getClassifyBridgeObject(ASTContext &C, Identifier Id) {
  Type int1Ty = BuiltinIntegerType::get(1, C);
  Type resultTy = TupleType::get({
    TupleTypeElt(int1Ty, C.getIdentifier("isObjCObject")),
    TupleTypeElt(int1Ty, C.getIdentifier("isObjCTaggedPointer"))
  }, C);

  return getBuiltinFunction(Id, { C.TheBridgeObjectType }, resultTy);
}

static ValueDecl *getValueToBridgeObject(ASTContext &C, Identifier Id) {
  BuiltinFunctionBuilder builder(C);
  builder.addParameter(makeGenericParam(0));
  builder.setResult(makeConcrete(C.TheBridgeObjectType));
  return builder.build(Id);
}

static ValueDecl *getUnsafeGuaranteed(ASTContext &C, Identifier Id) {
  // <T : AnyObject> T -> (T, Int8Ty)
  //
  BuiltinFunctionBuilder builder(C);
  auto T = makeGenericParam();
  builder.addParameter(T);
  Type Int8Ty = BuiltinIntegerType::get(8, C);
  builder.setResult(makeTuple(T, makeConcrete(Int8Ty)));
  return builder.build(Id);
}

static ValueDecl *getUnsafeGuaranteedEnd(ASTContext &C, Identifier Id) {
  // Int8Ty -> ()
  Type Int8Ty = BuiltinIntegerType::get(8, C);
  return getBuiltinFunction(Id, { Int8Ty }, TupleType::getEmpty(C));
}

static ValueDecl *getOnFastPath(ASTContext &Context, Identifier Id) {
  return getBuiltinFunction(Id, {}, TupleType::getEmpty(Context));
}

static ValueDecl *getCastReferenceOperation(ASTContext &ctx,
                                            Identifier name) {
  // <T, U> T -> U
  // SILGen and IRGen check additional constraints during lowering.
  BuiltinFunctionBuilder builder(ctx, 2);
  builder.addParameter(makeGenericParam(0), ValueOwnership::Owned);
  builder.setResult(makeGenericParam(1));
  return builder.build(name);
}

static ValueDecl *getReinterpretCastOperation(ASTContext &ctx,
                                              Identifier name) {
  // <T, U> T -> U
  // SILGen and IRGen check additional constraints during lowering.
  BuiltinFunctionBuilder builder(ctx, 2);
  builder.addParameter(makeGenericParam(0), ValueOwnership::Owned);
  builder.setResult(makeGenericParam(1));
  return builder.build(name);
}

static ValueDecl *getZeroInitializerOperation(ASTContext &Context,
                                             Identifier Id) {
  // <T> () -> T
  BuiltinFunctionBuilder builder(Context);
  builder.setResult(makeGenericParam());
  return builder.build(Id);
}

static ValueDecl *getGetObjCTypeEncodingOperation(ASTContext &Context,
                                                  Identifier Id) {
  // <T> T.Type -> RawPointer
  BuiltinFunctionBuilder builder(Context);
  builder.addParameter(makeMetatype(makeGenericParam()));
  builder.setResult(makeConcrete(Context.TheRawPointerType));
  return builder.build(Id);
}

// SWIFT_ENABLE_TENSORFLOW
static ValueDecl *getAutoDiffApplyDerivativeFunction(
    ASTContext &Context, Identifier Id, AutoDiffDerivativeFunctionKind kind,
    unsigned arity, bool rethrows) {
  assert(arity >= 1);
  // JVP:
  //   <...T...(arity), R> (@differentiable (...T) throws -> R, ...T)
  //       rethrows -> (R, (...T.TangentVector) -> R.TangentVector)
  // VJP:
  //   <...T...(arity), R> (@differentiable (...T) throws -> R, ...T)
  //       rethrows -> (R, (R.TangentVector) -> ...T.TangentVector)
  unsigned numGenericParams = 1 + arity;
  BuiltinGenericSignatureBuilder builder(Context, numGenericParams);
  // Get the `Differentiable` protocol.
  auto *diffableProto = Context.getProtocol(KnownProtocolKind::Differentiable);
  // Create type parameters and add conformance constraints.
  auto fnResultGen = makeGenericParam(arity);
  builder.addConformanceRequirement(fnResultGen, diffableProto);
  SmallVector<decltype(fnResultGen), 2> fnArgGens;
  for (auto i : range(arity)) {
    auto T = makeGenericParam(i);
    builder.addConformanceRequirement(T, diffableProto);
    fnArgGens.push_back(T);
  }
  // Generator for the first argument, i.e. the @differentiable function.
  BuiltinGenericSignatureBuilder::LambdaGenerator firstArgGen {
    // Generator for the function type at the argument position, i.e. the
    // function being differentiated.
    [=, &fnArgGens](BuiltinGenericSignatureBuilder &builder) -> Type {
      FunctionType::ExtInfo ext;
      auto extInfo = FunctionType::ExtInfo()
          .withDifferentiabilityKind(DifferentiabilityKind::Normal)
          .withNoEscape().withThrows(rethrows);
      SmallVector<FunctionType::Param, 2> params;
      for (auto &paramGen : fnArgGens)
        params.push_back(FunctionType::Param(paramGen.build(builder)));
      auto innerFunction = FunctionType::get(params,
                                             fnResultGen.build(builder));
      return innerFunction->withExtInfo(extInfo);
    }
  };
  // Eagerly build the type of the first arg, then use that to compute the type
  // of the derivative function type.
  auto *origFnTy =
      firstArgGen.build(builder)->castTo<AnyFunctionType>();
  origFnTy = origFnTy->getWithoutDifferentiability()->withExtInfo(
      origFnTy->getExtInfo().withNoEscape(false));
  auto *paramIndices = IndexSubset::get(
      Context, SmallBitVector(origFnTy->getNumParams(), true));
  // Generator for the resultant function type, i.e. the AD derivative function.
  BuiltinGenericSignatureBuilder::LambdaGenerator resultGen{
      [=, &Context](BuiltinGenericSignatureBuilder &builder) -> Type {
        auto derivativeFnTy = origFnTy->getAutoDiffDerivativeFunctionType(
            paramIndices, /*resultIndex*/ 0, kind,
            LookUpConformanceInModule(Context.TheBuiltinModule));
        return derivativeFnTy->getResult();
      }};
  builder.addParameter(firstArgGen);
  for (auto argGen : fnArgGens)
    builder.addParameter(argGen);
  if (rethrows)
    builder.setRethrows();
  builder.setResult(resultGen);
  return builder.build(Id);
}

static ValueDecl *getGlobalStringTablePointer(ASTContext &Context,
                                              Identifier Id) {
  // String -> Builtin.RawPointer
  auto stringType = NominalType::get(Context.getStringDecl(), Type(), Context);
  return getBuiltinFunction(Id, {stringType}, Context.TheRawPointerType);
}

static ValueDecl *getPoundAssert(ASTContext &Context, Identifier Id) {
  auto int1Type = BuiltinIntegerType::get(1, Context);
  auto optionalRawPointerType = BoundGenericEnumType::get(
      Context.getOptionalDecl(), Type(), {Context.TheRawPointerType});
  return getBuiltinFunction(Id, {int1Type, optionalRawPointerType},
                            Context.TheEmptyTupleType);
}

static ValueDecl *getTSanInoutAccess(ASTContext &Context, Identifier Id) {
  // <T> T -> ()
  BuiltinFunctionBuilder builder(Context);
  builder.addParameter(makeGenericParam());
  builder.setResult(makeConcrete(Context.TheEmptyTupleType));
  return builder.build(Id);
}

static ValueDecl *getAddressOfOperation(ASTContext &Context, Identifier Id) {
  // <T> (@inout T) -> RawPointer
  BuiltinFunctionBuilder builder(Context);
  builder.addParameter(makeGenericParam(), ValueOwnership::InOut);
  builder.setResult(makeConcrete(Context.TheRawPointerType));
  return builder.build(Id);
}

static ValueDecl *getAddressOfBorrowOperation(ASTContext &Context,
                                              Identifier Id) {
  // <T> (T) -> RawPointer
  BuiltinFunctionBuilder builder(Context);
  builder.addParameter(makeGenericParam());
  builder.setResult(makeConcrete(Context.TheRawPointerType));
  return builder.build(Id);
}

static ValueDecl *getTypeJoinOperation(ASTContext &Context, Identifier Id) {
  // <T,U,V> (T.Type, U.Type) -> V.Type
  BuiltinFunctionBuilder builder(Context, 3);
  builder.addParameter(makeMetatype(makeGenericParam(0)));
  builder.addParameter(makeMetatype(makeGenericParam(1)));
  builder.setResult(makeMetatype(makeGenericParam(2)));
  return builder.build(Id);
}

static ValueDecl *getTypeJoinInoutOperation(ASTContext &Context,
                                            Identifier Id) {
  // <T,U,V> (inout T, U.Type) -> V.Type
  BuiltinFunctionBuilder builder(Context, 3);
  builder.addParameter(makeGenericParam(0), ValueOwnership::InOut);
  builder.addParameter(makeMetatype(makeGenericParam(1)));
  builder.setResult(makeMetatype(makeGenericParam(2)));
  return builder.build(Id);
}

static ValueDecl *getTypeJoinMetaOperation(ASTContext &Context, Identifier Id) {
  // <T,U,V> (T.Type, U.Type) -> V.Type
  BuiltinFunctionBuilder builder(Context, 3);
  builder.addParameter(makeMetatype(makeGenericParam(0)));
  builder.addParameter(makeMetatype(makeGenericParam(1)));
  builder.setResult(makeMetatype(makeGenericParam(2)));
  return builder.build(Id);
}

static ValueDecl *getTriggerFallbackDiagnosticOperation(ASTContext &Context,
                                                        Identifier Id) {
  // () -> Void
  return getBuiltinFunction(Id, {}, Context.TheEmptyTupleType);
}

static ValueDecl *getCanBeObjCClassOperation(ASTContext &Context,
                                             Identifier Id) {
  // <T> T.Type -> Builtin.Int8
  BuiltinFunctionBuilder builder(Context);
  builder.addParameter(makeMetatype(makeGenericParam()));
  builder.setResult(makeConcrete(BuiltinIntegerType::get(8, Context)));
  return builder.build(Id);
}

static ValueDecl *getLegacyCondFailOperation(ASTContext &C, Identifier Id) {
  // Int1 -> ()
  auto CondTy = BuiltinIntegerType::get(1, C);
  auto VoidTy = TupleType::getEmpty(C);
  return getBuiltinFunction(Id, {CondTy}, VoidTy);
}

static ValueDecl *getCondFailOperation(ASTContext &C, Identifier Id) {
  // Int1 -> ()
  auto CondTy = BuiltinIntegerType::get(1, C);
  auto MsgTy = C.TheRawPointerType;
  auto VoidTy = TupleType::getEmpty(C);
  return getBuiltinFunction(Id, {CondTy, MsgTy}, VoidTy);
}

static ValueDecl *getAssertConfOperation(ASTContext &C, Identifier Id) {
  // () -> Int32
  auto Int32Ty = BuiltinIntegerType::get(32, C);
  return getBuiltinFunction(Id, {}, Int32Ty);
}

static ValueDecl *getFixLifetimeOperation(ASTContext &C, Identifier Id) {
  // <T> T -> ()
  BuiltinFunctionBuilder builder(C);
  builder.addParameter(makeGenericParam());
  builder.setResult(makeConcrete(TupleType::getEmpty(C)));
  return builder.build(Id);
}

static ValueDecl *getExtractElementOperation(ASTContext &Context, Identifier Id,
                                             Type FirstTy, Type SecondTy) {
  // (Vector<N, T>, Int32) -> T
  auto VecTy = FirstTy->getAs<BuiltinVectorType>();
  if (!VecTy)
    return nullptr;

  auto IndexTy = SecondTy->getAs<BuiltinIntegerType>();
  if (!IndexTy || !IndexTy->isFixedWidth() || IndexTy->getFixedWidth() != 32)
    return nullptr;

  Type ResultTy = VecTy->getElementType();
  return getBuiltinFunction(Id, { VecTy, IndexTy }, ResultTy);
}

static ValueDecl *getInsertElementOperation(ASTContext &Context, Identifier Id,
                                            Type FirstTy, Type SecondTy,
                                            Type ThirdTy) {
  // (Vector<N, T>, T, Int32) -> Vector<N, T>
  auto VecTy = FirstTy->getAs<BuiltinVectorType>();
  if (!VecTy)
    return nullptr;
  auto ElementTy = VecTy->getElementType();

  if (!SecondTy->isEqual(ElementTy))
    return nullptr;

  auto IndexTy = ThirdTy->getAs<BuiltinIntegerType>();
  if (!IndexTy || !IndexTy->isFixedWidth() || IndexTy->getFixedWidth() != 32)
    return nullptr;

  Type ArgElts[] = { VecTy, ElementTy, IndexTy };
  return getBuiltinFunction(Id, ArgElts, VecTy);
}

static ValueDecl *getStaticReportOperation(ASTContext &Context, Identifier Id) {
  auto BoolTy = BuiltinIntegerType::get(1, Context);
  auto MessageTy = Context.TheRawPointerType;

  Type ArgElts[] = { BoolTy, BoolTy, MessageTy };
  Type ResultTy = TupleType::getEmpty(Context);
  
  return getBuiltinFunction(Id, ArgElts, ResultTy);
}

static ValueDecl *getCheckedTruncOperation(ASTContext &Context, Identifier Id,
                                           Type InputTy, Type OutputTy,
                                           bool AllowLiteral) {
  auto InTy = InputTy->getAs<AnyBuiltinIntegerType>();
  auto OutTy = OutputTy->getAs<BuiltinIntegerType>();
  if (!InTy || !OutTy)
    return nullptr;
  if (isa<BuiltinIntegerLiteralType>(InTy)) {
    if (!AllowLiteral)
      return nullptr;
  } else if (cast<BuiltinIntegerType>(InTy)->getLeastWidth()
               < OutTy->getGreatestWidth()) {
    return nullptr;
  }

  Type OverflowBitTy = BuiltinIntegerType::get(1, Context);
  TupleTypeElt ResultElts[] = { Type(OutTy), OverflowBitTy };
  Type ResultTy = TupleType::get(ResultElts, Context);
  return getBuiltinFunction(Id, { InTy }, ResultTy);
}

static ValueDecl *getIntToFPWithOverflowOperation(ASTContext &Context,
                                                  Identifier Id, Type InputTy,
                                                  Type OutputTy) {
  auto InTy = InputTy->getAs<BuiltinIntegerLiteralType>();
  auto OutTy = OutputTy->getAs<BuiltinFloatType>();
  if (!InTy || !OutTy)
    return nullptr;

  return getBuiltinFunction(Id, { InTy }, OutTy);
}

static ValueDecl *getUnreachableOperation(ASTContext &Context,
                                          Identifier Id) {
  auto NeverTy = Context.getNeverType();
  if (!NeverTy)
    return nullptr;

  // () -> Never
  return getBuiltinFunction(Id, {}, NeverTy);
}

static ValueDecl *getOnceOperation(ASTContext &Context,
                                   Identifier Id,
                                   bool withContext) {
  // (RawPointer, @convention(c) ([Context]) -> ()[, Context]) -> ()
  
  auto HandleTy = Context.TheRawPointerType;
  auto VoidTy = Context.TheEmptyTupleType;
  auto Thin = FunctionType::ExtInfo(FunctionTypeRepresentation::CFunctionPointer,
                                    /*throws*/ false);
  if (withContext) {
    auto ContextTy = Context.TheRawPointerType;
    auto ContextArg = FunctionType::Param(ContextTy);
    auto BlockTy = FunctionType::get({ContextArg}, VoidTy, Thin);
    return getBuiltinFunction(Id, {HandleTy, BlockTy, ContextTy}, VoidTy);
  } else {
    auto BlockTy = FunctionType::get({}, VoidTy, Thin);
    return getBuiltinFunction(Id, {HandleTy, BlockTy}, VoidTy);
  }
}

static ValueDecl *getPolymorphicBinaryOperation(ASTContext &ctx,
                                                Identifier id) {
  BuiltinFunctionBuilder builder(ctx);
  builder.addParameter(makeGenericParam());
  builder.addParameter(makeGenericParam());
  builder.setResult(makeGenericParam());
  return builder.build(id);
}

/// An array of the overloaded builtin kinds.
static const OverloadedBuiltinKind OverloadedBuiltinKinds[] = {
  OverloadedBuiltinKind::None,

// There's deliberately no BUILTIN clause here so that we'll blow up
// if new builtin categories are added there and not here.
#define BUILTIN_CAST_OPERATION(id, attrs, name) \
   OverloadedBuiltinKind::Special,
#define BUILTIN_CAST_OR_BITCAST_OPERATION(id, attrs, name) \
   OverloadedBuiltinKind::Special,
#define BUILTIN_BINARY_OPERATION_OVERLOADED_STATIC(id, name, attrs, overload)  \
  OverloadedBuiltinKind::overload,
#define BUILTIN_BINARY_OPERATION_POLYMORPHIC(id, name, attrs)                  \
  OverloadedBuiltinKind::Special,
#define BUILTIN_BINARY_OPERATION_WITH_OVERFLOW(id, name, _, attrs, overload) \
   OverloadedBuiltinKind::overload,
#define BUILTIN_BINARY_PREDICATE(id, name, attrs, overload) \
   OverloadedBuiltinKind::overload,
#define BUILTIN_UNARY_OPERATION(id, name, attrs, overload) \
   OverloadedBuiltinKind::overload,
#define BUILTIN_SIL_OPERATION(id, name, overload) \
   OverloadedBuiltinKind::overload,
#define BUILTIN_MISC_OPERATION(id, name, attrs, overload) \
   OverloadedBuiltinKind::overload,
#define BUILTIN_SANITIZER_OPERATION(id, name, attrs) \
  OverloadedBuiltinKind::None,
#define BUILTIN_TYPE_CHECKER_OPERATION(id, name) OverloadedBuiltinKind::Special,
#define BUILTIN_TYPE_TRAIT_OPERATION(id, name) \
   OverloadedBuiltinKind::Special,
#define BUILTIN_RUNTIME_CALL(id, attrs, name) \
  OverloadedBuiltinKind::Special,
#include "swift/AST/Builtins.def"
};

/// Determines if a builtin type falls within the given category.
inline bool isBuiltinTypeOverloaded(Type T, OverloadedBuiltinKind OK) {
  switch (OK) {
  case OverloadedBuiltinKind::None:
    return false;  // always fail. 
  case OverloadedBuiltinKind::Integer:
    return T->is<BuiltinIntegerType>();
  case OverloadedBuiltinKind::IntegerOrVector:
    return T->is<BuiltinIntegerType>() ||
           (T->is<BuiltinVectorType>() &&
            T->castTo<BuiltinVectorType>()->getElementType()
              ->is<BuiltinIntegerType>());
  case OverloadedBuiltinKind::IntegerOrRawPointer:
    return T->is<BuiltinIntegerType>() || T->is<BuiltinRawPointerType>();
  case OverloadedBuiltinKind::IntegerOrRawPointerOrVector:
    return T->is<BuiltinIntegerType>() || T->is<BuiltinRawPointerType>() ||
           (T->is<BuiltinVectorType>() &&
            T->castTo<BuiltinVectorType>()->getElementType()
              ->is<BuiltinIntegerType>());
  case OverloadedBuiltinKind::Float:
    return T->is<BuiltinFloatType>();
  case OverloadedBuiltinKind::FloatOrVector:
    return T->is<BuiltinFloatType>() ||
           (T->is<BuiltinVectorType>() &&
            T->castTo<BuiltinVectorType>()->getElementType()
              ->is<BuiltinFloatType>());
  case OverloadedBuiltinKind::Special:
    return true;
  }
  llvm_unreachable("bad overloaded builtin kind");
}

bool swift::canBuiltinBeOverloadedForType(BuiltinValueKind ID, Type Ty) {
  if (ID == BuiltinValueKind::None)
    return false;

  return isBuiltinTypeOverloaded(Ty, OverloadedBuiltinKinds[unsigned(ID)]);
}

/// Table of string intrinsic names indexed by enum value.
static const char *const IntrinsicNameTable[] = {
    "not_intrinsic",
#define GET_INTRINSIC_NAME_TABLE
#include "llvm/IR/IntrinsicImpl.inc"
#undef GET_INTRINSIC_NAME_TABLE
};

#define GET_INTRINSIC_TARGET_DATA
#include "llvm/IR/IntrinsicImpl.inc"
#undef GET_INTRINSIC_TARGET_DATA

llvm::Intrinsic::ID swift::getLLVMIntrinsicID(StringRef InName) {
  using namespace llvm;

  // Swift intrinsic names start with int_.
  if (!InName.startswith("int_"))
    return llvm::Intrinsic::not_intrinsic;
  InName = InName.drop_front(strlen("int_"));
  
  // Prepend "llvm." and change _ to . in name.
  SmallString<128> NameS;
  NameS.append("llvm.");
  for (char C : InName)
    NameS.push_back(C == '_' ? '.' : C);

  const char *Name = NameS.c_str();
  ArrayRef<const char *> NameTable(&IntrinsicNameTable[1],
                                   TargetInfos[1].Offset);
  int Idx = Intrinsic::lookupLLVMIntrinsicByName(NameTable, Name);
  return static_cast<Intrinsic::ID>(Idx + 1);
}

llvm::Intrinsic::ID
swift::getLLVMIntrinsicIDForBuiltinWithOverflow(BuiltinValueKind ID) {
  switch (ID) {
    default: break;
    case BuiltinValueKind::SAddOver:
      return llvm::Intrinsic::sadd_with_overflow;
    case BuiltinValueKind::UAddOver:
      return llvm::Intrinsic::uadd_with_overflow;
    case BuiltinValueKind::SSubOver:
      return llvm::Intrinsic::ssub_with_overflow;
    case BuiltinValueKind::USubOver:
      return llvm::Intrinsic::usub_with_overflow;
    case BuiltinValueKind::SMulOver:
      return llvm::Intrinsic::smul_with_overflow;
    case BuiltinValueKind::UMulOver:
      return llvm::Intrinsic::umul_with_overflow;
  }
  llvm_unreachable("Cannot convert the overflow builtin to llvm intrinsic.");
}

namespace {

class IntrinsicTypeDecoder {
  ArrayRef<llvm::Intrinsic::IITDescriptor> &Table;
  ArrayRef<Type> TypeArguments;
  ASTContext &Context;
public:
  IntrinsicTypeDecoder(ArrayRef<llvm::Intrinsic::IITDescriptor> &table,
                       ArrayRef<Type> typeArguments, ASTContext &ctx)
    : Table(table), TypeArguments(typeArguments), Context(ctx) {}

  Type decodeImmediate();

  /// Return the type argument at the given index.
  Type getTypeArgument(unsigned index) {
    if (index >= TypeArguments.size())
      return Type();
    return TypeArguments[index];
  }

  /// Create a pointer type.
  Type makePointer(Type eltType, unsigned addrspace) {
    // Reject non-default address space pointers.
    if (addrspace)
      return Type();

    // For now, always ignore the element type and use RawPointer.
    return Context.TheRawPointerType;
  }

  /// Create a vector type.
  Type makeVector(Type eltType, unsigned width) {
    return BuiltinVectorType::get(Context, eltType, width);
  }

  /// Return the first type or, if the second type is a vector type, a vector
  /// of the first type of the same length as the second type.
  Type maybeMakeVectorized(Type eltType, Type maybeVectorType) {
    if (auto vectorType = maybeVectorType->getAs<BuiltinVectorType>()) {
      return makeVector(eltType, vectorType->getNumElements());
    }
    return eltType;
  }
};

} // end anonymous namespace

static Type DecodeIntrinsicType(ArrayRef<llvm::Intrinsic::IITDescriptor> &table,
                                ArrayRef<Type> typeArguments, ASTContext &ctx) {
  return IntrinsicTypeDecoder(table, typeArguments, ctx).decodeImmediate();
}

Type IntrinsicTypeDecoder::decodeImmediate() {
  typedef llvm::Intrinsic::IITDescriptor IITDescriptor;
  IITDescriptor D = Table.front();
  Table = Table.slice(1);
  switch (D.Kind) {
  case IITDescriptor::MMX:
  case IITDescriptor::Metadata:
  case IITDescriptor::ExtendArgument:
  case IITDescriptor::TruncArgument:
  case IITDescriptor::HalfVecArgument:
  case IITDescriptor::VarArg:
  case IITDescriptor::Token:
  case IITDescriptor::VecElementArgument:
  case IITDescriptor::VecOfAnyPtrsToElt:
    // These types cannot be expressed in swift yet.
    return Type();

  // Fundamental types.
  case IITDescriptor::Void:
    return TupleType::getEmpty(Context);
  case IITDescriptor::Half:
    return Context.TheIEEE16Type;
  case IITDescriptor::Float:
    return Context.TheIEEE32Type;
  case IITDescriptor::Double:
    return Context.TheIEEE64Type;
  case IITDescriptor::Quad:
    return Context.TheIEEE128Type;
  case IITDescriptor::Integer:
    return BuiltinIntegerType::get(D.Integer_Width, Context);

  // A vector of an immediate type.
  case IITDescriptor::Vector: {
    Type eltType = decodeImmediate();
    if (!eltType) return Type();
    return makeVector(eltType, D.Vector_Width);
  }

  // A pointer to an immediate type.
  case IITDescriptor::Pointer: {
    Type pointeeType = decodeImmediate();
    if (!pointeeType) return Type();
    return makePointer(pointeeType, D.Pointer_AddressSpace);
  }

  // A type argument.
  case IITDescriptor::Argument:
    return getTypeArgument(D.getArgumentNumber());

  // A pointer to a type argument.
  case IITDescriptor::PtrToArgument: {
    Type argType = getTypeArgument(D.getArgumentNumber());
    if (!argType) return Type();
    unsigned addrspace = 0; // An apparent limitation of LLVM.
    return makePointer(argType, addrspace);
  }

  // A vector of the same width as a type argument.
  case IITDescriptor::SameVecWidthArgument: {
    Type maybeVectorType = getTypeArgument(D.getArgumentNumber());
    if (!maybeVectorType) return Type();
    Type eltType = decodeImmediate();
    if (!eltType) return Type();
    return maybeMakeVectorized(eltType, maybeVectorType);
  }

  // A pointer to the element type of a type argument, which must be a vector.
  case IITDescriptor::PtrToElt: {
    Type argType = getTypeArgument(D.getArgumentNumber());
    if (!argType) return Type();
    auto vecType = argType->getAs<BuiltinVectorType>();
    if (!vecType) return Type();
    unsigned addrspace = 0; // An apparent limitation of LLVM.
    return makePointer(vecType->getElementType(), addrspace);
  }

  // A struct, which we translate as a tuple.
  case IITDescriptor::Struct: {
    SmallVector<TupleTypeElt, 5> Elts;
    for (unsigned i = 0; i != D.Struct_NumElements; ++i) {
      Type T = decodeImmediate();
      if (!T) return Type();
      
      Elts.push_back(T);
    }
    return TupleType::get(Elts, Context);
  }
  }
  llvm_unreachable("unhandled");
}

/// \returns true on success, false on failure.
static bool
getSwiftFunctionTypeForIntrinsic(llvm::Intrinsic::ID ID,
                                 ArrayRef<Type> TypeArgs,
                                 ASTContext &Context,
                                 SmallVectorImpl<Type> &ArgElts,
                                 Type &ResultTy) {
  typedef llvm::Intrinsic::IITDescriptor IITDescriptor;
  SmallVector<IITDescriptor, 8> Table;
  getIntrinsicInfoTableEntries(ID, Table);

  ArrayRef<IITDescriptor> TableRef = Table;

  // Decode the intrinsic's LLVM IR type, and map it to swift builtin types.
  ResultTy = DecodeIntrinsicType(TableRef, TypeArgs, Context);
  if (!ResultTy)
    return false;

  while (!TableRef.empty()) {
    Type ArgTy = DecodeIntrinsicType(TableRef, TypeArgs, Context);
    if (!ArgTy)
      return false;
    ArgElts.push_back(ArgTy);
  }
  
  // Translate LLVM function attributes to Swift function attributes.
  llvm::AttributeList attrs =
      llvm::Intrinsic::getAttributes(getGlobalLLVMContext(), ID);
  if (attrs.hasAttribute(llvm::AttributeList::FunctionIndex,
                         llvm::Attribute::NoReturn)) {
    ResultTy = Context.getNeverType();
    if (!ResultTy)
      return false;
  }
  
  return true;
}

static bool isValidFenceOrdering(StringRef Ordering) {
  return Ordering == "acquire" || Ordering == "release" ||
         Ordering == "acqrel" || Ordering == "seqcst";
}

static bool isValidRMWOrdering(StringRef Ordering) {
  return Ordering == "unordered" || Ordering == "monotonic" ||
         Ordering == "acquire" || Ordering == "release" ||
         Ordering == "acqrel" || Ordering == "seqcst";
}

static bool isValidLoadOrdering(StringRef Ordering) {
  return Ordering == "unordered" || Ordering == "monotonic" ||
         Ordering == "acquire" ||
         Ordering == "seqcst";
}

static bool isValidStoreOrdering(StringRef Ordering) {
  return Ordering == "unordered" || Ordering == "monotonic" ||
         Ordering == "release" ||
         Ordering == "seqcst";
}

llvm::AtomicOrdering swift::decodeLLVMAtomicOrdering(StringRef O) {
  using namespace llvm;
  return StringSwitch<AtomicOrdering>(O)
    .Case("unordered", AtomicOrdering::Unordered)
    .Case("monotonic", AtomicOrdering::Monotonic)
    .Case("acquire", AtomicOrdering::Acquire)
    .Case("release", AtomicOrdering::Release)
    .Case("acqrel", AtomicOrdering::AcquireRelease)
    .Case("seqcst", AtomicOrdering::SequentiallyConsistent)
    .Default(AtomicOrdering::NotAtomic);
}

static bool isUnknownOrUnordered(llvm::AtomicOrdering ordering) {
  using namespace llvm;
  switch (ordering) {
  case AtomicOrdering::NotAtomic:
  case AtomicOrdering::Unordered:
    return true;

  case AtomicOrdering::Monotonic:
  case AtomicOrdering::Acquire:
  case AtomicOrdering::Release:
  case AtomicOrdering::AcquireRelease:
  case AtomicOrdering::SequentiallyConsistent:
    return false;
  }

  llvm_unreachable("Unhandled AtomicOrdering in switch.");
}

static bool isValidCmpXChgOrdering(StringRef SuccessString, 
                                   StringRef FailureString) {
  using namespace llvm;
  AtomicOrdering SuccessOrdering = decodeLLVMAtomicOrdering(SuccessString);
  AtomicOrdering FailureOrdering = decodeLLVMAtomicOrdering(FailureString);

  // Unordered and unknown values are not allowed.
  if (isUnknownOrUnordered(SuccessOrdering) ||
      isUnknownOrUnordered(FailureOrdering))
    return false;
  // Success must be at least as strong as failure.
  if (!isAtLeastOrStrongerThan(SuccessOrdering, FailureOrdering))
    return false;
  // Failure may not release because no store occurred.
  if (FailureOrdering == AtomicOrdering::Release ||
      FailureOrdering == AtomicOrdering::AcquireRelease)
    return false;

  return true;
}

ValueDecl *swift::getBuiltinValueDecl(ASTContext &Context, Identifier Id) {
  #if SWIFT_BUILD_ONLY_SYNTAXPARSERLIB
    return nullptr; // not needed for the parser library.
  #endif

  SmallVector<Type, 4> Types;
  StringRef OperationName = getBuiltinBaseName(Context, Id.str(), Types);

  // If this is the name of an LLVM intrinsic, cons up a swift function with a
  // type that matches the IR types.
  if (llvm::Intrinsic::ID ID = getLLVMIntrinsicID(OperationName)) {
    SmallVector<Type, 8> ArgElts;
    Type ResultTy;
    if (getSwiftFunctionTypeForIntrinsic(ID, Types, Context, ArgElts, ResultTy))
      return getBuiltinFunction(Id, ArgElts, ResultTy);
  }
  
  // If this starts with fence, we have special suffixes to handle.
  if (OperationName.startswith("fence_")) {
    OperationName = OperationName.drop_front(strlen("fence_"));
    
    // Verify we have a single integer, floating point, or pointer type.
    if (!Types.empty()) return nullptr;
    
    // Get and validate the ordering argument, which is required.
    auto Underscore = OperationName.find('_');
    if (!isValidFenceOrdering(OperationName.substr(0, Underscore)))
      return nullptr;
    OperationName = OperationName.substr(Underscore);
    
    // Accept singlethread if present.
    if (OperationName.startswith("_singlethread"))
      OperationName = OperationName.drop_front(strlen("_singlethread"));
    // Nothing else is allowed in the name.
    if (!OperationName.empty())
      return nullptr;
    return getFenceOperation(Context, Id);
  }
  
  // If this starts with cmpxchg, we have special suffixes to handle.
  if (OperationName.startswith("cmpxchg_")) {
    OperationName = OperationName.drop_front(strlen("cmpxchg_"));
    
    // Verify we have a single integer, floating point, or pointer type.
    if (Types.size() != 1) return nullptr;
    Type T = Types[0];
    if (!T->is<BuiltinIntegerType>() && !T->is<BuiltinRawPointerType>() &&
        !T->is<BuiltinFloatType>())
      return nullptr;

    // Get and validate the ordering arguments, which are both required.
    SmallVector<StringRef, 4> Parts;
    OperationName.split(Parts, "_");
    if (Parts.size() < 2)
      return nullptr;
    if (!isValidCmpXChgOrdering(Parts[0], Parts[1]))
      return nullptr;
    auto NextPart = Parts.begin() + 2;

    // Accept weak, volatile, and singlethread if present.
    if (NextPart != Parts.end() && *NextPart == "weak")
      NextPart++;
    if (NextPart != Parts.end() && *NextPart == "volatile")
      NextPart++;
    if (NextPart != Parts.end() && *NextPart == "singlethread")
      NextPart++;
    // Nothing else is allowed in the name.
    if (NextPart != Parts.end())
      return nullptr;
    return getCmpXChgOperation(Context, Id, T);
  }

  // If this starts with atomicrmw, we have special suffixes to handle.
  if (OperationName.startswith("atomicrmw_")) {
    OperationName = OperationName.drop_front(strlen("atomicrmw_"));
    
    // Verify we have a single integer or pointer type.
    if (Types.size() != 1) return nullptr;
    Type Ty = Types[0];
    if (!Ty->is<BuiltinIntegerType>() && !Ty->is<BuiltinRawPointerType>())
      return nullptr;
    
    // Get and validate the suboperation name, which is required.
    auto Underscore = OperationName.find('_');
    if (Underscore == StringRef::npos) return nullptr;
    StringRef SubOp = OperationName.substr(0, Underscore);
    if (SubOp != "xchg" && SubOp != "add" && SubOp != "sub" && SubOp != "and" &&
        SubOp != "nand" && SubOp != "or" && SubOp != "xor" && SubOp != "max" &&
        SubOp != "min" && SubOp != "umax" && SubOp != "umin")
      return nullptr;
    OperationName = OperationName.drop_front(Underscore+1);
    
    // Get and validate the ordering argument, which is required.
    Underscore = OperationName.find('_');
    if (!isValidRMWOrdering(OperationName.substr(0, Underscore)))
      return nullptr;
    OperationName = OperationName.substr(Underscore);
    
    // Accept volatile and singlethread if present.
    if (OperationName.startswith("_volatile"))
      OperationName = OperationName.drop_front(strlen("_volatile"));
    if (OperationName.startswith("_singlethread"))
      OperationName = OperationName.drop_front(strlen("_singlethread"));
    // Nothing else is allowed in the name.
    if (!OperationName.empty())
      return nullptr;
    return getAtomicRMWOperation(Context, Id, Ty);
  }

  // If this starts with atomicload or atomicstore, we have special suffixes to
  // handle.
  if (OperationName.startswith("atomicload_")) {
    OperationName = OperationName.drop_front(strlen("atomicload_"));

    // Verify we have a single integer, floating point, or pointer type.
    if (Types.size() != 1) return nullptr;
    Type T = Types[0];
    if (!T->is<BuiltinIntegerType>() && !T->is<BuiltinRawPointerType>() &&
        !T->is<BuiltinFloatType>())
      return nullptr;

    // Get and validate the ordering argument, which is required.
    auto Underscore = OperationName.find('_');
    if (!isValidLoadOrdering(OperationName.substr(0, Underscore)))
      return nullptr;
    OperationName = OperationName.substr(Underscore);

    // Accept volatile and singlethread if present.
    if (OperationName.startswith("_volatile"))
      OperationName = OperationName.drop_front(strlen("_volatile"));
    if (OperationName.startswith("_singlethread"))
      OperationName = OperationName.drop_front(strlen("_singlethread"));
    // Nothing else is allowed in the name.
    if (!OperationName.empty())
      return nullptr;
    return getAtomicLoadOperation(Context, Id, T);
  }
  if (OperationName.startswith("atomicstore_")) {
    OperationName = OperationName.drop_front(strlen("atomicstore_"));

    // Verify we have a single integer, floating point, or pointer type.
    if (Types.size() != 1) return nullptr;
    Type T = Types[0];
    if (!T->is<BuiltinIntegerType>() && !T->is<BuiltinRawPointerType>() &&
        !T->is<BuiltinFloatType>())
      return nullptr;

    // Get and validate the ordering argument, which is required.
    auto Underscore = OperationName.find('_');
    if (!isValidStoreOrdering(OperationName.substr(0, Underscore)))
      return nullptr;
    OperationName = OperationName.substr(Underscore);

    // Accept volatile and singlethread if present.
    if (OperationName.startswith("_volatile"))
      OperationName = OperationName.drop_front(strlen("_volatile"));
    if (OperationName.startswith("_singlethread"))
      OperationName = OperationName.drop_front(strlen("_singlethread"));
    // Nothing else is allowed in the name.
    if (!OperationName.empty())
      return nullptr;
    return getAtomicStoreOperation(Context, Id, T);
  }
  if (OperationName.startswith("allocWithTailElems_")) {
    OperationName = OperationName.drop_front(strlen("allocWithTailElems_"));
    int NumTailTypes = 0;
    if (OperationName.getAsInteger(10, NumTailTypes))
      return nullptr;

    return getAllocWithTailElemsOperation(Context, Id, NumTailTypes);
  }
  // SWIFT_ENABLE_TENSORFLOW
  if (OperationName.startswith("autodiffApply_")) {
    AutoDiffDerivativeFunctionKind kind;
    unsigned arity;
    bool rethrows;
    if (!autodiff::getBuiltinAutoDiffApplyConfig(OperationName, kind, arity,
                                                 rethrows))
      return nullptr;
    return getAutoDiffApplyDerivativeFunction(Context, Id, kind, arity,
                                              rethrows);
  }
  auto BV = llvm::StringSwitch<BuiltinValueKind>(OperationName)
#define BUILTIN(id, name, Attrs) .Case(name, BuiltinValueKind::id)
#include "swift/AST/Builtins.def"
    .Default(BuiltinValueKind::None);

  // Filter out inappropriate overloads.
  OverloadedBuiltinKind OBK = OverloadedBuiltinKinds[unsigned(BV)];

  // Verify that all types match the overload filter.
  for (Type T : Types)
    if (!isBuiltinTypeOverloaded(T, OBK))
      return nullptr;

  switch (BV) {
  case BuiltinValueKind::Fence:
  case BuiltinValueKind::CmpXChg:
  case BuiltinValueKind::AtomicRMW:
  case BuiltinValueKind::AtomicLoad:
  case BuiltinValueKind::AtomicStore:
  case BuiltinValueKind::AllocWithTailElems:
    llvm_unreachable("Handled above");
  case BuiltinValueKind::None: return nullptr;

  case BuiltinValueKind::GepRaw:
    if (Types.size() != 1) return nullptr;
    return getGepRawOperation(Id, Types[0]);

  case BuiltinValueKind::StringObjectOr:
    if (Types.size() != 1)
      return nullptr;
    return getStringObjectOrOperation(Id, Types[0]);

  case BuiltinValueKind::Gep:
    if (Types.size() != 1) return nullptr;
    return getGepOperation(Context, Id, Types[0]);

  case BuiltinValueKind::GetTailAddr:
    if (Types.size() != 1) return nullptr;
    return getGetTailAddrOperation(Context, Id, Types[0]);

  case BuiltinValueKind::PerformInstantaneousReadAccess:
    if (!Types.empty()) return nullptr;
      return getPerformInstantaneousReadAccessOperation(Context, Id);

  case BuiltinValueKind::BeginUnpairedModifyAccess:
    if (!Types.empty()) return nullptr;
    return getBeginUnpairedAccessOperation(Context, Id);

  case BuiltinValueKind::EndUnpairedAccess:
    if (!Types.empty()) return nullptr;
    return getEndUnpairedAccessOperation(Context, Id);

#define BUILTIN(id, name, Attrs)
#define BUILTIN_BINARY_OPERATION(id, name, attrs)
#define BUILTIN_BINARY_OPERATION_OVERLOADED_STATIC(id, name, attrs, overload)  \
  case BuiltinValueKind::id:
#include "swift/AST/Builtins.def"
    if (Types.size() != 1) return nullptr;
      return getBinaryOperation(Id, Types[0]);

#define BUILTIN(id, name, attrs)
#define BUILTIN_BINARY_OPERATION(id, name, attrs)
#define BUILTIN_BINARY_OPERATION_POLYMORPHIC(id, name, attrs)                  \
  case BuiltinValueKind::id:
#include "swift/AST/Builtins.def"
      if (!Types.empty())
        return nullptr;
      return getPolymorphicBinaryOperation(Context, Id);

#define BUILTIN(id, name, Attrs)
#define BUILTIN_BINARY_OPERATION_WITH_OVERFLOW(id, name, _, attrs, overload)  case BuiltinValueKind::id:
#include "swift/AST/Builtins.def"
      if (Types.size() != 1) return nullptr;
      return getBinaryOperationWithOverflow(Id, Types[0]);

#define BUILTIN(id, name, Attrs)
#define BUILTIN_BINARY_PREDICATE(id, name, attrs, overload)  case BuiltinValueKind::id:
#include "swift/AST/Builtins.def"
    if (Types.size() != 1) return nullptr;
    return getBinaryPredicate(Id, Types[0]);

#define BUILTIN(id, name, Attrs)
#define BUILTIN_UNARY_OPERATION(id, name, attrs, overload)   case BuiltinValueKind::id:
#include "swift/AST/Builtins.def"
    if (Types.size() != 1) return nullptr;
    return getUnaryOperation(Id, Types[0]);
      
#define BUILTIN(id, name, Attrs)
#define BUILTIN_CAST_OPERATION(id, name, attrs)  case BuiltinValueKind::id:
#define BUILTIN_CAST_OR_BITCAST_OPERATION(id, name, attrs)  case BuiltinValueKind::id:
#include "swift/AST/Builtins.def"
    return getCastOperation(Context, Id, BV, Types);

  case BuiltinValueKind::Retain:
  case BuiltinValueKind::Release:
  case BuiltinValueKind::Autorelease:
    if (!Types.empty()) return nullptr;
    return getRefCountingOperation(Context, Id);
      
  case BuiltinValueKind::Load:
  case BuiltinValueKind::LoadRaw:
  case BuiltinValueKind::LoadInvariant:
  case BuiltinValueKind::Take:
    if (!Types.empty()) return nullptr;
    return getLoadOperation(Context, Id);
      
  case BuiltinValueKind::Destroy:
    if (!Types.empty()) return nullptr;
    return getDestroyOperation(Context, Id);

  case BuiltinValueKind::Assign:
  case BuiltinValueKind::Init:
    if (!Types.empty()) return nullptr;
    return getStoreOperation(Context, Id);

  case BuiltinValueKind::DestroyArray:
    if (!Types.empty()) return nullptr;
    return getDestroyArrayOperation(Context, Id);
      
  case BuiltinValueKind::CopyArray:
  case BuiltinValueKind::TakeArrayNoAlias:
  case BuiltinValueKind::TakeArrayFrontToBack:
  case BuiltinValueKind::TakeArrayBackToFront:
  case BuiltinValueKind::AssignCopyArrayNoAlias:
  case BuiltinValueKind::AssignCopyArrayFrontToBack:
  case BuiltinValueKind::AssignCopyArrayBackToFront:
  case BuiltinValueKind::AssignTakeArray:
    if (!Types.empty()) return nullptr;
    return getTransferArrayOperation(Context, Id);

  case BuiltinValueKind::IsUnique:
  case BuiltinValueKind::IsUnique_native:
    if (!Types.empty()) return nullptr;
    return getIsUniqueOperation(Context, Id);

  case BuiltinValueKind::BindMemory:
    if (!Types.empty()) return nullptr;
    return getBindMemoryOperation(Context, Id);

  case BuiltinValueKind::ProjectTailElems:
    if (!Types.empty()) return nullptr;
    return getProjectTailElemsOperation(Context, Id);

  case BuiltinValueKind::Sizeof:
  case BuiltinValueKind::Strideof:
  case BuiltinValueKind::Alignof:
    return getSizeOrAlignOfOperation(Context, Id);

  case BuiltinValueKind::IsPOD:
    return getIsPODOperation(Context, Id);

  case BuiltinValueKind::IsConcrete:
    return getIsConcrete(Context, Id);

  case BuiltinValueKind::IsBitwiseTakable:
    return getIsBitwiseTakable(Context, Id);

  case BuiltinValueKind::IsOptionalType:
    return getIsOptionalOperation(Context, Id);

  case BuiltinValueKind::IsSameMetatype:
    return getIsSameMetatypeOperation(Context, Id);

  case BuiltinValueKind::AllocRaw:
    return getAllocOperation(Context, Id);

  case BuiltinValueKind::DeallocRaw:
    return getDeallocOperation(Context, Id);

  case BuiltinValueKind::CastToNativeObject:
  case BuiltinValueKind::UnsafeCastToNativeObject:
  case BuiltinValueKind::CastFromNativeObject:
  case BuiltinValueKind::BridgeToRawPointer:
  case BuiltinValueKind::BridgeFromRawPointer:
    if (!Types.empty()) return nullptr;
    return getNativeObjectCast(Context, Id, BV);

  case BuiltinValueKind::CastToBridgeObject:
    if (!Types.empty()) return nullptr;
    return getCastToBridgeObjectOperation(Context, Id);
  case BuiltinValueKind::CastReferenceFromBridgeObject:
  case BuiltinValueKind::CastBitPatternFromBridgeObject:
    if (!Types.empty()) return nullptr;
    return getCastFromBridgeObjectOperation(Context, Id, BV);
      
  case BuiltinValueKind::CastReference:
    if (!Types.empty()) return nullptr;
    return getCastReferenceOperation(Context, Id);

  case BuiltinValueKind::ReinterpretCast:
    if (!Types.empty()) return nullptr;
    return getReinterpretCastOperation(Context, Id);
      
  case BuiltinValueKind::AddressOf:
    if (!Types.empty()) return nullptr;
    return getAddressOfOperation(Context, Id);

  case BuiltinValueKind::LegacyCondFail:
    return getLegacyCondFailOperation(Context, Id);

  case BuiltinValueKind::AddressOfBorrow:
    if (!Types.empty()) return nullptr;
    return getAddressOfBorrowOperation(Context, Id);

  case BuiltinValueKind::CondFailMessage:
    return getCondFailOperation(Context, Id);

  case BuiltinValueKind::AssertConf:
    return getAssertConfOperation(Context, Id);
      
  case BuiltinValueKind::FixLifetime:
    return getFixLifetimeOperation(Context, Id);
      
  case BuiltinValueKind::CanBeObjCClass:
    return getCanBeObjCClassOperation(Context, Id);
      
  case BuiltinValueKind::CondUnreachable:
  case BuiltinValueKind::Unreachable:
    return getUnreachableOperation(Context, Id);
      
  case BuiltinValueKind::ZeroInitializer:
    return getZeroInitializerOperation(Context, Id);
      
  case BuiltinValueKind::Once:
  case BuiltinValueKind::OnceWithContext:
    return getOnceOperation(Context, Id, BV == BuiltinValueKind::OnceWithContext);

  case BuiltinValueKind::WillThrow:
  case BuiltinValueKind::ErrorInMain:
    return getVoidErrorOperation(Context, Id);

  case BuiltinValueKind::UnexpectedError:
    return getUnexpectedErrorOperation(Context, Id);

  case BuiltinValueKind::ExtractElement:
    if (Types.size() != 2) return nullptr;
    return getExtractElementOperation(Context, Id, Types[0], Types[1]);

  case BuiltinValueKind::InsertElement:
    if (Types.size() != 3) return nullptr;
    return getInsertElementOperation(Context, Id, Types[0], Types[1], Types[2]);

  case BuiltinValueKind::StaticReport:
    if (!Types.empty()) return nullptr;
    return getStaticReportOperation(Context, Id);

  case BuiltinValueKind::SToSCheckedTrunc:
  case BuiltinValueKind::SToUCheckedTrunc:
    if (Types.size() != 2) return nullptr;
    return getCheckedTruncOperation(Context, Id, Types[0], Types[1], true);

  case BuiltinValueKind::UToSCheckedTrunc:
  case BuiltinValueKind::UToUCheckedTrunc:
    if (Types.size() != 2) return nullptr;
    return getCheckedTruncOperation(Context, Id, Types[0], Types[1], false);

  case BuiltinValueKind::ClassifyBridgeObject:
    if (!Types.empty()) return nullptr;
    return getClassifyBridgeObject(Context, Id);
  case BuiltinValueKind::ValueToBridgeObject:
    if (!Types.empty())
      return nullptr;
    return getValueToBridgeObject(Context, Id);
  case BuiltinValueKind::UnsafeGuaranteed:
    return getUnsafeGuaranteed(Context, Id);

  case BuiltinValueKind::UnsafeGuaranteedEnd:
    return getUnsafeGuaranteedEnd(Context, Id);

  // SWIFT_ENABLE_TENSORFLOW
  case BuiltinValueKind::AutoDiffApply:
    llvm_unreachable("Handled above");

  case BuiltinValueKind::OnFastPath:
    return getOnFastPath(Context, Id);

  case BuiltinValueKind::IntToFPWithOverflow:
    if (Types.size() != 2) return nullptr;
    return getIntToFPWithOverflowOperation(Context, Id, Types[0], Types[1]);

  case BuiltinValueKind::GetObjCTypeEncoding:
    return getGetObjCTypeEncodingOperation(Context, Id);

  case BuiltinValueKind::GlobalStringTablePointer:
    return getGlobalStringTablePointer(Context, Id);

  case BuiltinValueKind::PoundAssert:
    return getPoundAssert(Context, Id);

  case BuiltinValueKind::TSanInoutAccess:
    return getTSanInoutAccess(Context, Id);

  case BuiltinValueKind::Swift3ImplicitObjCEntrypoint:
    return getBuiltinFunction(Id,
                              {},
                              TupleType::getEmpty(Context));

  case BuiltinValueKind::TypeJoin:
    return getTypeJoinOperation(Context, Id);

  case BuiltinValueKind::TypeJoinInout:
    return getTypeJoinInoutOperation(Context, Id);

  case BuiltinValueKind::TypeJoinMeta:
    return getTypeJoinMetaOperation(Context, Id);

  case BuiltinValueKind::TriggerFallbackDiagnostic:
    return getTriggerFallbackDiagnosticOperation(Context, Id);
  }

  llvm_unreachable("bad builtin value!");
}

StringRef swift::getBuiltinName(BuiltinValueKind ID) {
  switch (ID) {
  case BuiltinValueKind::None:
    llvm_unreachable("no builtin kind");
#define BUILTIN(Id, Name, Attrs) \
  case BuiltinValueKind::Id: \
    return Name;
#include "swift/AST/Builtins.def"
  }
  llvm_unreachable("bad BuiltinValueKind");
}

bool swift::isPolymorphicBuiltin(BuiltinValueKind id) {
  switch (id) {
  case BuiltinValueKind::None:
    llvm_unreachable("no builtin kind");
#define BUILTIN(Id, Name, Attrs)                                               \
  case BuiltinValueKind::Id:                                                   \
    return false;
#define BUILTIN_BINARY_OPERATION_POLYMORPHIC(Id, Name, Attrs)                  \
  case BuiltinValueKind::Id:                                                   \
    return true;
#include "swift/AST/Builtins.def"
  }
  llvm_unreachable("bad BuiltinValueKind");
}

BuiltinTypeKind BuiltinType::getBuiltinTypeKind() const {
  // If we do not have a vector or an integer our job is easy.
  return BuiltinTypeKind(std::underlying_type<TypeKind>::type(getKind()));
}

StringRef BuiltinType::getTypeName(SmallVectorImpl<char> &result,
                                   bool prependBuiltinNamespace) const {
#ifdef MAYBE_GET_NAMESPACED_BUILTIN
#error                                                                         \
    "We define MAYBE_GET_NAMESPACED_BUILTIN here. Do not define before this?!"
#endif
#define MAYBE_GET_NAMESPACED_BUILTIN(NAME)                                     \
  ((prependBuiltinNamespace) ? NAME : NAME.getWithoutPrefix())

  llvm::raw_svector_ostream printer(result);
  switch (getBuiltinTypeKind()) {
  case BuiltinTypeKind::BuiltinRawPointer:
    printer << MAYBE_GET_NAMESPACED_BUILTIN(BUILTIN_TYPE_NAME_RAWPOINTER);
    break;
  case BuiltinTypeKind::BuiltinNativeObject:
    printer << MAYBE_GET_NAMESPACED_BUILTIN(BUILTIN_TYPE_NAME_NATIVEOBJECT);
    break;
  case BuiltinTypeKind::BuiltinBridgeObject:
    printer << MAYBE_GET_NAMESPACED_BUILTIN(BUILTIN_TYPE_NAME_BRIDGEOBJECT);
    break;
  case BuiltinTypeKind::BuiltinUnsafeValueBuffer:
    printer << MAYBE_GET_NAMESPACED_BUILTIN(
        BUILTIN_TYPE_NAME_UNSAFEVALUEBUFFER);
    break;
  case BuiltinTypeKind::BuiltinIntegerLiteral:
    printer << MAYBE_GET_NAMESPACED_BUILTIN(BUILTIN_TYPE_NAME_INTLITERAL);
    break;
  case BuiltinTypeKind::BuiltinVector: {
    const auto *t = cast<const BuiltinVectorType>(this);
    llvm::SmallString<32> UnderlyingStrVec;
    StringRef UnderlyingStr;
    {
      // FIXME: Ugly hack: remove the .Builtin from the element type.
      {
        llvm::raw_svector_ostream UnderlyingOS(UnderlyingStrVec);
        t->getElementType().print(UnderlyingOS);
      }
      if (UnderlyingStrVec.startswith(BUILTIN_TYPE_NAME_PREFIX))
        UnderlyingStr = UnderlyingStrVec.substr(8);
      else
        UnderlyingStr = UnderlyingStrVec;
    }

    printer << MAYBE_GET_NAMESPACED_BUILTIN(BUILTIN_TYPE_NAME_VEC)
            << t->getNumElements() << "x" << UnderlyingStr;
    break;
  }
  case BuiltinTypeKind::BuiltinInteger: {
    auto width = cast<const BuiltinIntegerType>(this)->getWidth();
    if (width.isFixedWidth()) {
      printer << MAYBE_GET_NAMESPACED_BUILTIN(BUILTIN_TYPE_NAME_INT)
              << width.getFixedWidth();
      break;
    }

    if (width.isPointerWidth()) {
      printer << MAYBE_GET_NAMESPACED_BUILTIN(BUILTIN_TYPE_NAME_WORD);
      break;
    }

    llvm_unreachable("impossible bit width");
  }
  case BuiltinTypeKind::BuiltinFloat: {
    switch (cast<const BuiltinFloatType>(this)->getFPKind()) {
    case BuiltinFloatType::IEEE16:
      printer << MAYBE_GET_NAMESPACED_BUILTIN(BUILTIN_TYPE_NAME_FLOAT) << "16";
      break;
    case BuiltinFloatType::IEEE32:
      printer << MAYBE_GET_NAMESPACED_BUILTIN(BUILTIN_TYPE_NAME_FLOAT) << "32";
      break;
    case BuiltinFloatType::IEEE64:
      printer << MAYBE_GET_NAMESPACED_BUILTIN(BUILTIN_TYPE_NAME_FLOAT) << "64";
      break;
    case BuiltinFloatType::IEEE80:
      printer << MAYBE_GET_NAMESPACED_BUILTIN(BUILTIN_TYPE_NAME_FLOAT) << "80";
      break;
    case BuiltinFloatType::IEEE128:
      printer << MAYBE_GET_NAMESPACED_BUILTIN(BUILTIN_TYPE_NAME_FLOAT) << "128";
      break;
    case BuiltinFloatType::PPC128:
      printer << MAYBE_GET_NAMESPACED_BUILTIN(BUILTIN_TYPE_NAME_FLOAT_PPC)
              << "128";
      break;
    }
    break;
  }
  }
#undef MAYBE_GET_NAMESPACED_BUILTIN

  return printer.str();
}<|MERGE_RESOLUTION|>--- conflicted
+++ resolved
@@ -17,11 +17,6 @@
 #include "swift/AST/Builtins.h"
 #include "swift/AST/ASTContext.h"
 #include "swift/AST/FileUnit.h"
-<<<<<<< HEAD
-#include "swift/AST/GenericEnvironment.h"
-#include "swift/AST/GenericSignatureBuilder.h"
-=======
->>>>>>> ce6a1cbd
 #include "swift/AST/Module.h"
 #include "swift/AST/ParameterList.h"
 #include "swift/Basic/LLVMContext.h"
@@ -189,14 +184,9 @@
 getBuiltinGenericFunction(Identifier Id,
                           ArrayRef<AnyFunctionType::Param> ArgParamTypes,
                           Type ResType,
-<<<<<<< HEAD
                           GenericParamList *GenericParams,
-                          GenericSignature Sig,
                           // SWIFT_ENABLE_TENSORFLOW
                           bool Rethrows = false) {
-=======
-                          GenericParamList *GenericParams) {
->>>>>>> ce6a1cbd
   assert(GenericParams && "Missing generic parameters");
   auto &Context = ResType->getASTContext();
 
@@ -460,14 +450,6 @@
 
   private:
     GenericParamList *TheGenericParamList;
-<<<<<<< HEAD
-    SmallVector<GenericTypeParamDecl*, 2> GenericTypeParams;
-    // SWIFT_ENABLE_TENSORFLOW
-    // Deleted `GenericSig` because we make that later, when `build()` is
-    // called.
-    // SWIFT_ENABLE_TENSORFLOW END
-=======
->>>>>>> ce6a1cbd
     SmallVector<AnyFunctionType::Param, 4> InterfaceParams;
     Type InterfaceResult;
 
@@ -482,18 +464,7 @@
   public:
     BuiltinFunctionBuilder(ASTContext &ctx, unsigned numGenericParams = 1)
         : Context(ctx) {
-<<<<<<< HEAD
-      TheGenericParamList = getGenericParams(ctx, numGenericParams,
-                                             GenericTypeParams);
-
-      // SWIFT_ENABLE_TENSORFLOW
-      for (auto gp : GenericTypeParams) {
-        genericParamTypes.push_back(
-            gp->getDeclaredInterfaceType()->castTo<GenericTypeParamType>());
-      }
-=======
       TheGenericParamList = getGenericParams(ctx, numGenericParams);
->>>>>>> ce6a1cbd
     }
 
     template <class G>
@@ -509,7 +480,6 @@
       InterfaceResult = generator.build(*this);
     }
 
-<<<<<<< HEAD
     // SWIFT_ENABLE_TENSORFLOW
     template <class G>
     void addConformanceRequirement(const G &generator, ProtocolDecl *proto) {
@@ -524,24 +494,10 @@
     }
     // SWIFT_ENABLE_TENSORFLOW END
 
-    ValueDecl *build(Identifier name) {
-      auto GenericSig = evaluateOrDefault(
-          Context.evaluator,
-          AbstractGenericSignatureRequest{
-            nullptr, std::move(genericParamTypes), std::move(addedRequirements)},
-          nullptr);
-      return getBuiltinGenericFunction(name, InterfaceParams,
-                                       InterfaceResult,
-                                       TheGenericParamList,
-                                       // SWIFT_ENABLE_TENSORFLOW
-                                       GenericSig,
-                                       /*Rethrows*/ Rethrows);
-=======
     FuncDecl *build(Identifier name) {
       return getBuiltinGenericFunction(name, InterfaceParams,
                                        InterfaceResult,
                                        TheGenericParamList);
->>>>>>> ce6a1cbd
     }
 
     // Don't use these generator classes directly; call the make{...}
