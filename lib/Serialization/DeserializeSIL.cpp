//===--- DeserializeSIL.cpp - Read SIL ------------------------------------===//
//
// This source file is part of the Swift.org open source project
//
// Copyright (c) 2014 - 2017 Apple Inc. and the Swift project authors
// Licensed under Apache License v2.0 with Runtime Library Exception
//
// See https://swift.org/LICENSE.txt for license information
// See https://swift.org/CONTRIBUTORS.txt for the list of Swift project authors
//
//===----------------------------------------------------------------------===//

#define DEBUG_TYPE "deserialize"
#include "DeserializeSIL.h"

#include "BCReadingExtras.h"
#include "DeserializationErrors.h"
#include "ModuleFile.h"
#include "SILFormat.h"

#include "SILSerializationFunctionBuilder.h"
#include "swift/AST/GenericSignature.h"
#include "swift/AST/PrettyStackTrace.h"
#include "swift/AST/ProtocolConformance.h"
#include "swift/Basic/Defer.h"
#include "swift/Basic/PrettyStackTrace.h"
#include "swift/SIL/SILArgument.h"
#include "swift/SIL/SILBuilder.h"
#include "swift/SIL/SILDebugScope.h"
#include "swift/SIL/SILModule.h"
#include "swift/SIL/SILUndef.h"

#include "llvm/ADT/Statistic.h"
#include "llvm/ADT/StringExtras.h"
#include "llvm/Support/Debug.h"
#include "llvm/Support/DJB.h"
#include "llvm/Support/OnDiskHashTable.h"

#include <type_traits>

using namespace swift;
using namespace swift::serialization;
using namespace swift::serialization::sil_block;
using namespace llvm::support;

const char SILEntityError::ID = '\0';
void SILEntityError::anchor() {}

STATISTIC(NumDeserializedFunc, "Number of deserialized SIL functions");

static Optional<StringLiteralInst::Encoding>
fromStableStringEncoding(unsigned value) {
  switch (value) {
  case SIL_BYTES: return StringLiteralInst::Encoding::Bytes;
  case SIL_UTF8: return StringLiteralInst::Encoding::UTF8;
  case SIL_UTF16: return StringLiteralInst::Encoding::UTF16;
  case SIL_OBJC_SELECTOR: return StringLiteralInst::Encoding::ObjCSelector;
  default: return None;
  }
}

static Optional<SILLinkage>
fromStableSILLinkage(unsigned value) {
  switch (value) {
  case SIL_LINKAGE_PUBLIC: return SILLinkage::Public;
  case SIL_LINKAGE_PUBLIC_NON_ABI: return SILLinkage::PublicNonABI;
  case SIL_LINKAGE_HIDDEN: return SILLinkage::Hidden;
  case SIL_LINKAGE_SHARED: return SILLinkage::Shared;
  case SIL_LINKAGE_PRIVATE: return SILLinkage::Private;
  case SIL_LINKAGE_PUBLIC_EXTERNAL: return SILLinkage::PublicExternal;
  case SIL_LINKAGE_HIDDEN_EXTERNAL: return SILLinkage::HiddenExternal;
  case SIL_LINKAGE_SHARED_EXTERNAL: return SILLinkage::SharedExternal;
  case SIL_LINKAGE_PRIVATE_EXTERNAL: return SILLinkage::PrivateExternal;
  default: return None;
  }
}

static Optional<SILVTable::Entry::Kind>
fromStableVTableEntryKind(unsigned value) {
  switch (value) {
  case SIL_VTABLE_ENTRY_NORMAL: return SILVTable::Entry::Kind::Normal;
  case SIL_VTABLE_ENTRY_INHERITED: return SILVTable::Entry::Kind::Inherited;
  case SIL_VTABLE_ENTRY_OVERRIDE: return SILVTable::Entry::Kind::Override;
  default: return None;
  }
}

/// Used to deserialize entries in the on-disk func hash table.
class SILDeserializer::FuncTableInfo {
  ModuleFile &MF;

public:
  using internal_key_type = StringRef;
  using external_key_type = StringRef;
  using data_type = DeclID;
  using hash_value_type = uint32_t;
  using offset_type = unsigned;

  explicit FuncTableInfo(ModuleFile &MF) : MF(MF) {}

  internal_key_type GetInternalKey(external_key_type ID) { return ID; }

  external_key_type GetExternalKey(internal_key_type ID) { return ID; }

  hash_value_type ComputeHash(internal_key_type key) {
    return llvm::djbHash(key, SWIFTMODULE_HASH_SEED);
  }

  static bool EqualKey(internal_key_type lhs, internal_key_type rhs) {
    return lhs == rhs;
  }

  static std::pair<unsigned, unsigned> ReadKeyDataLength(const uint8_t *&data) {
    return { sizeof(uint32_t), sizeof(uint32_t) };
  }

  internal_key_type ReadKey(const uint8_t *data, unsigned length) {
    assert(length == sizeof(uint32_t) && "Expect a single IdentifierID.");
    IdentifierID keyID = endian::readNext<uint32_t, little, unaligned>(data);
    return MF.getIdentifierText(keyID);
  }

  static data_type ReadData(internal_key_type key, const uint8_t *data,
                            unsigned length) {
    assert(length == sizeof(uint32_t) && "Expect a single DeclID.");
    data_type result = endian::readNext<uint32_t, little, unaligned>(data);
    return result;
  }
};

SILDeserializer::SILDeserializer(
    ModuleFile *MF, SILModule &M,
    DeserializationNotificationHandlerSet *callback)
    : MF(MF), SILMod(M), Callback(callback) {

  SILCursor = MF->getSILCursor();
  SILIndexCursor = MF->getSILIndexCursor();
  // Early return if either sil block or sil index block does not exist.
  if (SILCursor.AtEndOfStream() || SILIndexCursor.AtEndOfStream())
    return;

  // Load any abbrev records at the start of the block.
  MF->fatalIfUnexpected(SILCursor.advance());

  llvm::BitstreamCursor cursor = SILIndexCursor;
  // We expect SIL_FUNC_NAMES first, then SIL_VTABLE_NAMES, then
  // SIL_GLOBALVAR_NAMES, then SIL_WITNESS_TABLE_NAMES, and finally
  // SIL_DEFAULT_WITNESS_TABLE_NAMES. But each one can be
  // omitted if no entries exist in the module file.
  unsigned kind = 0;
  while (kind != sil_index_block::SIL_PROPERTY_OFFSETS) {
    llvm::BitstreamEntry next = MF->fatalIfUnexpected(cursor.advance());
    if (next.Kind == llvm::BitstreamEntry::EndBlock)
      return;

    SmallVector<uint64_t, 4> scratch;
    StringRef blobData;
    unsigned prevKind = kind;
    kind =
        MF->fatalIfUnexpected(cursor.readRecord(next.ID, scratch, &blobData));
    assert((next.Kind == llvm::BitstreamEntry::Record &&
            kind > prevKind &&
            (kind == sil_index_block::SIL_FUNC_NAMES ||
             kind == sil_index_block::SIL_VTABLE_NAMES ||
             kind == sil_index_block::SIL_GLOBALVAR_NAMES ||
             kind == sil_index_block::SIL_WITNESS_TABLE_NAMES ||
             kind == sil_index_block::SIL_DEFAULT_WITNESS_TABLE_NAMES ||
             kind == sil_index_block::SIL_PROPERTY_OFFSETS ||
// SWIFT_ENABLE_TENSORFLOW
             kind == sil_index_block::SIL_DIFFERENTIABILITY_WITNESS_NAMES)) &&
         "Expect SIL_FUNC_NAMES, SIL_VTABLE_NAMES, SIL_GLOBALVAR_NAMES, \
          SIL_WITNESS_TABLE_NAMES, SIL_DEFAULT_WITNESS_TABLE_NAMES, \
          SIL_DIFFERENTIABILITY_WITNESS_NAMES, or SIL_PROPERTY_OFFSETS.");
// SWIFT_ENABLE_TENSORFLOW END
    (void)prevKind;

    if (kind == sil_index_block::SIL_FUNC_NAMES)
      FuncTable = readFuncTable(scratch, blobData);
    else if (kind == sil_index_block::SIL_VTABLE_NAMES)
      VTableList = readFuncTable(scratch, blobData);
    else if (kind == sil_index_block::SIL_GLOBALVAR_NAMES)
      GlobalVarList = readFuncTable(scratch, blobData);
    else if (kind == sil_index_block::SIL_WITNESS_TABLE_NAMES)
      WitnessTableList = readFuncTable(scratch, blobData);
    else if (kind == sil_index_block::SIL_DEFAULT_WITNESS_TABLE_NAMES)
      DefaultWitnessTableList = readFuncTable(scratch, blobData);
    // SWIFT_ENABLE_TENSORFLOW
    else if (kind == sil_index_block::SIL_DIFFERENTIABILITY_WITNESS_NAMES)
      DifferentiabilityWitnessList = readFuncTable(scratch, blobData);
    // SWIFT_ENABLE_TENSORFLOW END
    else if (kind == sil_index_block::SIL_PROPERTY_OFFSETS) {
      // No matching 'names' block for property descriptors needed yet.
      MF->allocateBuffer(Properties, scratch);
      return;
    }

    // Read SIL_FUNC|VTABLE|GLOBALVAR_OFFSETS record.
    next = MF->fatalIfUnexpected(cursor.advance());
    scratch.clear();
    unsigned offKind =
        MF->fatalIfUnexpected(cursor.readRecord(next.ID, scratch, &blobData));
    (void)offKind;
    if (kind == sil_index_block::SIL_FUNC_NAMES) {
      assert((next.Kind == llvm::BitstreamEntry::Record &&
              offKind == sil_index_block::SIL_FUNC_OFFSETS) &&
             "Expect a SIL_FUNC_OFFSETS record.");
      MF->allocateBuffer(Funcs, scratch);
    } else if (kind == sil_index_block::SIL_VTABLE_NAMES) {
      assert((next.Kind == llvm::BitstreamEntry::Record &&
              offKind == sil_index_block::SIL_VTABLE_OFFSETS) &&
             "Expect a SIL_VTABLE_OFFSETS record.");
      MF->allocateBuffer(VTables, scratch);
    } else if (kind == sil_index_block::SIL_GLOBALVAR_NAMES) {
      assert((next.Kind == llvm::BitstreamEntry::Record &&
              offKind == sil_index_block::SIL_GLOBALVAR_OFFSETS) &&
             "Expect a SIL_GLOBALVAR_OFFSETS record.");
      MF->allocateBuffer(GlobalVars, scratch);
    } else if (kind == sil_index_block::SIL_WITNESS_TABLE_NAMES) {
      assert((next.Kind == llvm::BitstreamEntry::Record &&
              offKind == sil_index_block::SIL_WITNESS_TABLE_OFFSETS) &&
             "Expect a SIL_WITNESS_TABLE_OFFSETS record.");
      MF->allocateBuffer(WitnessTables, scratch);
    } else if (kind == sil_index_block::SIL_DEFAULT_WITNESS_TABLE_NAMES) {
      assert((next.Kind == llvm::BitstreamEntry::Record &&
              offKind == sil_index_block::SIL_DEFAULT_WITNESS_TABLE_OFFSETS) &&
             "Expect a SIL_DEFAULT_WITNESS_TABLE_OFFSETS record.");
      MF->allocateBuffer(DefaultWitnessTables, scratch);
    // SWIFT_ENABLE_TENSORFLOW
    } else if (kind == sil_index_block::SIL_DIFFERENTIABILITY_WITNESS_NAMES) {
      assert((next.Kind == llvm::BitstreamEntry::Record &&
              offKind ==
                  sil_index_block::SIL_DIFFERENTIABILITY_WITNESS_OFFSETS) &&
             "Expect a SIL_DIFFERENTIABILITY_WITNESS_OFFSETS record.");
      MF->allocateBuffer(DifferentiabilityWitnesses, scratch);
    // SWIFT_ENABLE_TENSORFLOW END
    }
  }
}

std::unique_ptr<SILDeserializer::SerializedFuncTable>
SILDeserializer::readFuncTable(ArrayRef<uint64_t> fields, StringRef blobData) {
  uint32_t tableOffset;
  sil_index_block::ListLayout::readRecord(fields, tableOffset);
  auto base = reinterpret_cast<const uint8_t *>(blobData.data());

  using OwnedTable = std::unique_ptr<SerializedFuncTable>;
  return OwnedTable(SerializedFuncTable::Create(base + tableOffset,
                                                base + sizeof(uint32_t), base,
                                                FuncTableInfo(*MF)));
}

/// A high-level overview of how forward references work in serializer and
/// deserializer:
/// In serializer, we pre-assign a value ID in order, to each basic block
/// argument and each SILInstruction that has a value.
/// In deserializer, we use LocalValues to store the definitions and
/// ForwardLocalValues for forward-referenced values (values that are
/// used but not yet defined). LocalValues are updated in setLocalValue where
/// the ID passed in assumes the same ordering as in serializer: in-order
/// for each basic block argument and each SILInstruction that has a value.
/// We update ForwardLocalValues in getLocalValue and when a value is defined
/// in setLocalValue, the corresponding entry in ForwardLocalValues will be
/// erased.
void SILDeserializer::setLocalValue(ValueBase *Value, ValueID Id) {
  ValueBase *&Entry = LocalValues[Id];
  assert(!Entry && "We should not redefine the same value.");

  auto It = ForwardLocalValues.find(Id);
  if (It != ForwardLocalValues.end()) {
    // Take the information about the forward ref out of the map.
    ValueBase *Placeholder = It->second;

    // Remove the entries from the map.
    ForwardLocalValues.erase(It);

    Placeholder->replaceAllUsesWith(Value);
  }

  // Store it in our map.
  Entry = Value;
}

SILValue SILDeserializer::getLocalValue(ValueID Id,
                                        SILType Type) {
  // The first two IDs are special undefined values.
  if (Id == 0)
    return SILUndef::get(Type, SILMod, ValueOwnershipKind::None);
  else if (Id == 1)
    return SILUndef::get(Type, SILMod, ValueOwnershipKind::Owned);

  // Check to see if this is already defined.
  ValueBase *Entry = LocalValues.lookup(Id);
  if (Entry) {
    // If this value was already defined, check it to make sure types match.
    assert(Entry->getType() == Type && "Value Type mismatch?");
    return Entry;
  }

  // Otherwise, this is a forward reference.  Create a dummy node to represent
  // it until we see a real definition.
  ValueBase *&Placeholder = ForwardLocalValues[Id];
  if (!Placeholder)
    Placeholder = new (SILMod) GlobalAddrInst(SILDebugLocation(), Type);
  return Placeholder;
}

/// Return the SILBasicBlock of a given ID.
SILBasicBlock *SILDeserializer::getBBForDefinition(SILFunction *Fn,
                                                   SILBasicBlock *Prev,
                                                   unsigned ID) {
  SILBasicBlock *&BB = BlocksByID[ID];
  // If the block has never been named yet, just create it.
  if (BB == nullptr) {
    if (Prev) {
      BB = Fn->createBasicBlockAfter(Prev);      
    } else {
      BB = Fn->createBasicBlock();
    }
    return BB;
  }

  // If it already exists, it was either a forward reference or a redefinition.
  // The latter should never happen.
  bool wasForwardReferenced = UndefinedBlocks.erase(BB);
  assert(wasForwardReferenced);
  (void)wasForwardReferenced;

  if (Prev)
    BB->moveAfter(Prev);
  return BB;
}

/// Return the SILBasicBlock of a given ID.
SILBasicBlock *SILDeserializer::getBBForReference(SILFunction *Fn,
                                                  unsigned ID) {
  SILBasicBlock *&BB = BlocksByID[ID];
  if (BB != nullptr)
    return BB;

  // Otherwise, create it and remember that this is a forward reference
  BB = Fn->createBasicBlock();
  UndefinedBlocks[BB] = ID;
  return BB;
}

/// Helper function to convert from Type to SILType.
SILType SILDeserializer::getSILType(Type Ty, SILValueCategory Category,
                                    SILFunction *inContext) {
  auto TyLoc = TypeLoc::withoutLoc(Ty);
  if (!inContext) {
    return SILType::getPrimitiveType(TyLoc.getType()->getCanonicalType(),
                                     Category);
  }
  return inContext->getLoweredType(TyLoc.getType()->getCanonicalType())
      .getCategoryType(Category);
}

// SWIFT_ENABLE_TENSORFLOW
/// Helper function to find a SILDifferentiabilityWitness, given its mangled
/// key.
SILDifferentiabilityWitness *
SILDeserializer::getSILDifferentiabilityWitnessForReference(
    StringRef mangledKey) {
  // Check to see if we have a witness under this key already.
  auto *witness = SILMod.lookUpDifferentiabilityWitness(mangledKey);
  if (witness)
    return witness;
  // Otherwise, look for a witness under this key in the module.
  if (!DifferentiabilityWitnessList)
    return nullptr;
  auto iter = DifferentiabilityWitnessList->find(mangledKey);
  if (iter == DifferentiabilityWitnessList->end())
    return nullptr;
  return readDifferentiabilityWitness(*iter);
}

/// Helper function to find a SILFunction, given its name and type.
SILFunction *SILDeserializer::getFuncForReference(StringRef name,
                                                  SILType type) {
  // Check to see if we have a function by this name already.
  SILFunction *fn = SILMod.lookUpFunction(name);
  if (!fn) {
    // Otherwise, look for a function with this name in the module.
    auto iter = FuncTable->find(name);
    if (iter != FuncTable->end()) {
      auto maybeFn = readSILFunctionChecked(*iter, nullptr, name,
                                            /*declarationOnly*/ true);
      if (maybeFn) {
        fn = maybeFn.get();
      } else {
        // Ignore the failure; we'll synthesize a bogus function instead.
        llvm::consumeError(maybeFn.takeError());
      }
    }
  }

  // FIXME: check for matching types.

  // At this point, if fn is set, we know that we have a good function to use.
  if (fn)
    return fn;

  // Otherwise, create a function declaration with the right type and a bogus
  // source location. This ensures that we can at least parse the rest of the
  // SIL.
  SourceLoc sourceLoc;
  SILSerializationFunctionBuilder builder(SILMod);
  return builder.createDeclaration(name, type, RegularLocation(sourceLoc));
}

/// Helper function to find a SILFunction, given its name and type.
SILFunction *SILDeserializer::getFuncForReference(StringRef name) {
  // Check to see if we have a function by this name already.
  SILFunction *fn = SILMod.lookUpFunction(name);
  if (fn)
    return fn;

  // Otherwise, look for a function with this name in the module.
  auto iter = FuncTable->find(name);
  if (iter == FuncTable->end())
    return nullptr;

  auto maybeFn = readSILFunctionChecked(*iter, nullptr, name,
                                        /*declarationOnly*/ true);
  if (!maybeFn) {
    // Ignore the failure and just pretend the function doesn't exist
    llvm::consumeError(maybeFn.takeError());
    return nullptr;
  }

  return maybeFn.get();
}

/// Helper function to find a SILGlobalVariable given its name. It first checks
/// in the module. If we cannot find it in the module, we attempt to
/// deserialize it.
SILGlobalVariable *SILDeserializer::getGlobalForReference(StringRef name) {
  // Check to see if we have a global by this name already.
  if (SILGlobalVariable *g = SILMod.lookUpGlobalVariable(name))
    return g;

  // Otherwise, look for a global with this name in the module.
  return readGlobalVar(name);
}

/// Deserialize a SILFunction if it is not already deserialized. The input
/// SILFunction can either be an empty declaration or null. If it is an empty
/// declaration, we fill in the contents. If the input SILFunction is
/// null, we create a SILFunction.
SILFunction *SILDeserializer::readSILFunction(DeclID FID,
                                              SILFunction *existingFn,
                                              StringRef name,
                                              bool declarationOnly,
                                              bool errorIfEmptyBody) {
  llvm::Expected<SILFunction *> deserialized =
      readSILFunctionChecked(FID, existingFn, name, declarationOnly,
                             errorIfEmptyBody);
  if (!deserialized) {
    MF->fatal(deserialized.takeError());
  }
  return deserialized.get();
}

llvm::Expected<SILFunction *>
SILDeserializer::readSILFunctionChecked(DeclID FID, SILFunction *existingFn,
                                        StringRef name, bool declarationOnly,
                                        bool errorIfEmptyBody) {
  // We can't deserialize function bodies after IRGen lowering passes have
  // happened since other definitions in the module will no longer be in
  // canonical SIL form.
  switch (SILMod.getStage()) {
  case SILStage::Raw:
  case SILStage::Canonical:
    break;
    
  case SILStage::Lowered:
    llvm_unreachable("cannot deserialize into a module that has entered "
                     "Lowered stage");
  }
  
  if (FID == 0)
    return nullptr;
  assert(FID <= Funcs.size() && "invalid SILFunction ID");

  PrettyStackTraceStringAction trace("deserializing SIL function", name);

  auto &cacheEntry = Funcs[FID-1];
  if (cacheEntry.isFullyDeserialized() ||
      (cacheEntry.isDeserialized() && declarationOnly))
    return cacheEntry.get();

  BCOffsetRAII restoreOffset(SILCursor);
  if (llvm::Error Err = SILCursor.JumpToBit(cacheEntry.getOffset()))
    return std::move(Err);

  llvm::Expected<llvm::BitstreamEntry> maybeEntry =
      SILCursor.advance(AF_DontPopBlockAtEnd);
  if (!maybeEntry)
    return maybeEntry.takeError();
  llvm::BitstreamEntry entry = maybeEntry.get();
  if (entry.Kind == llvm::BitstreamEntry::Error) {
    LLVM_DEBUG(llvm::dbgs() << "Cursor advance error in readSILFunction.\n");
    MF->fatal();
  }

  SmallVector<uint64_t, 64> scratch;
  StringRef blobData;
  llvm::Expected<unsigned> maybeKind =
      SILCursor.readRecord(entry.ID, scratch, &blobData);
  if (!maybeKind)
    MF->fatal(maybeKind.takeError());
  unsigned kind = maybeKind.get();
  assert(kind == SIL_FUNCTION && "expect a sil function");
  (void)kind;

  DeclID clangNodeOwnerID;
  TypeID funcTyID;
  IdentifierID replacedFunctionID;
  GenericSignatureID genericSigID;
  unsigned rawLinkage, isTransparent, isSerialized, isThunk,
      isWithoutactuallyEscapingThunk, isGlobal, inlineStrategy,
      optimizationMode, effect, numSpecAttrs,
      hasQualifiedOwnership, isWeakImported, LIST_VER_TUPLE_PIECES(available),
      isDynamic, isExactSelfClass;
  ArrayRef<uint64_t> SemanticsIDs;
  SILFunctionLayout::readRecord(
      scratch, rawLinkage, isTransparent, isSerialized, isThunk,
      isWithoutactuallyEscapingThunk, isGlobal, inlineStrategy,
      optimizationMode, effect, numSpecAttrs,
      hasQualifiedOwnership, isWeakImported, LIST_VER_TUPLE_PIECES(available),
      isDynamic, isExactSelfClass,
      funcTyID, replacedFunctionID, genericSigID,
      clangNodeOwnerID, SemanticsIDs);

  if (funcTyID == 0) {
    LLVM_DEBUG(llvm::dbgs() << "SILFunction typeID is 0.\n");
    MF->fatal();
  }
  auto astType = MF->getTypeChecked(funcTyID);
  if (!astType) {
    if (!existingFn || errorIfEmptyBody) {
      return llvm::make_error<SILEntityError>(
          name, takeErrorInfo(astType.takeError()));
    }
    consumeError(astType.takeError());
    return existingFn;
  }
  auto ty = getSILType(astType.get(), SILValueCategory::Object, nullptr);
  if (!ty.is<SILFunctionType>()) {
    LLVM_DEBUG(llvm::dbgs() << "not a function type for SILFunction\n");
    MF->fatal();
  }

  SILFunction *replacedFunction = nullptr;
  Identifier replacedObjectiveCFunc;
  if (replacedFunctionID &&
      ty.getAs<SILFunctionType>()->getExtInfo().getRepresentation() !=
          SILFunctionTypeRepresentation::ObjCMethod) {
    replacedFunction =
        getFuncForReference(MF->getIdentifier(replacedFunctionID).str());
  } else if (replacedFunctionID) {
    replacedObjectiveCFunc = MF->getIdentifier(replacedFunctionID);
  }

  auto linkage = fromStableSILLinkage(rawLinkage);
  if (!linkage) {
    LLVM_DEBUG(llvm::dbgs() << "invalid linkage code " << rawLinkage
                            << " for SILFunction\n");
    MF->fatal();
  }

  ValueDecl *clangNodeOwner = nullptr;
  if (clangNodeOwnerID != 0) {
    clangNodeOwner = dyn_cast_or_null<ValueDecl>(MF->getDecl(clangNodeOwnerID));
    if (!clangNodeOwner) {
      LLVM_DEBUG(llvm::dbgs() << "invalid clang node owner for SILFunction\n");
      MF->fatal();
    }
  }

  // If we weren't handed a function, check for an existing
  // declaration in the output module.
  if (!existingFn) existingFn = SILMod.lookUpFunction(name);
  auto fn = existingFn;

  // TODO: use the correct SILLocation from module.
  SILLocation loc = RegularLocation::getAutoGeneratedLocation();

  // If we've already serialized the module, don't mark the function
  // as serialized, since we no longer need to enforce resilience
  // boundaries.
  if (SILMod.isSerialized())
    isSerialized = IsNotSerialized;

  SILSerializationFunctionBuilder builder(SILMod);

  // If we have an existing function, verify that the types match up.
  if (fn) {
    if (fn->getLoweredType() != ty) {
      LLVM_DEBUG(llvm::dbgs() << "SILFunction type mismatch.\n");
      MF->fatal();
    }

    fn->setSerialized(IsSerialized_t(isSerialized));

    if (SILMod.getOptions().MergePartialModules)
      fn->setLinkage(*linkage);

    // Don't override the transparency or linkage of a function with
    // an existing declaration, except if we deserialized a
    // PublicNonABI function, which has HiddenExternal when
    // referenced as a declaration, and SharedExternal when it has
    // a deserialized body.
    if (fn->getLinkage() == SILLinkage::HiddenExternal &&
        linkage == SILLinkage::PublicNonABI) {
      fn->setLinkage(SILLinkage::SharedExternal);
    }

    if (fn->isDynamicallyReplaceable() != isDynamic) {
      LLVM_DEBUG(llvm::dbgs() << "SILFunction type mismatch.\n");
      MF->fatal();
    }

  } else {
    // Otherwise, create a new function.
    fn = builder.createDeclaration(name, ty, loc);
    fn->setLinkage(linkage.getValue());
    fn->setTransparent(IsTransparent_t(isTransparent == 1));
    fn->setSerialized(IsSerialized_t(isSerialized));
    fn->setThunk(IsThunk_t(isThunk));
    fn->setWithoutActuallyEscapingThunk(bool(isWithoutactuallyEscapingThunk));
    fn->setInlineStrategy(Inline_t(inlineStrategy));
    fn->setGlobalInit(isGlobal == 1);
    fn->setEffectsKind(EffectsKind(effect));
    fn->setOptimizationMode(OptimizationMode(optimizationMode));
    fn->setAlwaysWeakImported(isWeakImported);

    llvm::VersionTuple available;
    DECODE_VER_TUPLE(available);
    fn->setAvailabilityForLinkage(
      available.empty()
      ? AvailabilityContext::alwaysAvailable()
      : AvailabilityContext(VersionRange::allGTE(available)));

    fn->setIsDynamic(IsDynamicallyReplaceable_t(isDynamic));
    fn->setIsExactSelfClass(IsExactSelfClass_t(isExactSelfClass));
    if (replacedFunction)
      fn->setDynamicallyReplacedFunction(replacedFunction);
    if (!replacedObjectiveCFunc.empty())
      fn->setObjCReplacement(replacedObjectiveCFunc);
    if (clangNodeOwner)
      fn->setClangNodeOwner(clangNodeOwner);
    for (auto ID : SemanticsIDs) {
      fn->addSemanticsAttr(MF->getIdentifierText(ID));
    }
    if (Callback) Callback->didDeserialize(MF->getAssociatedModule(), fn);
  }

  // First before we do /anything/ validate that our function is truly empty.
  assert(fn->empty() && "SILFunction to be deserialized starts being empty.");

  // Given that our original function was empty, just match the deserialized
  // function. Ownership doesn't really have a meaning without a body.
  builder.setHasOwnership(fn, hasQualifiedOwnership);

  // Mark this function as deserialized. This avoids rerunning diagnostic
  // passes. Certain passes in the madatory pipeline may not work as expected
  // after arbitrary optimization and lowering.
  if (!MF->IsSIB)
    fn->setWasDeserializedCanonical();

  fn->setBare(IsBare);
  const SILDebugScope *DS = fn->getDebugScope();
  if (!DS) {
    DS = new (SILMod) SILDebugScope(loc, fn);
    fn->setDebugScope(DS);
  }

  // Read and instantiate the specialize attributes.
  while (numSpecAttrs--) {
    llvm::Expected<llvm::BitstreamEntry> maybeNext =
        SILCursor.advance(AF_DontPopBlockAtEnd);
    if (!maybeNext)
      return maybeNext.takeError();
    llvm::BitstreamEntry next = maybeNext.get();
    assert(next.Kind == llvm::BitstreamEntry::Record);

    scratch.clear();
    llvm::Expected<unsigned> maybeKind = SILCursor.readRecord(next.ID, scratch);
    if (!maybeKind)
      return maybeKind.takeError();
    unsigned kind = maybeKind.get();
    assert(kind == SIL_SPECIALIZE_ATTR && "Missing specialization attribute");

    unsigned exported;
    unsigned specializationKindVal;
    GenericSignatureID specializedSigID;
    SILSpecializeAttrLayout::readRecord(scratch, exported,
                                        specializationKindVal,
                                        specializedSigID);
    SILSpecializeAttr::SpecializationKind specializationKind =
        specializationKindVal ? SILSpecializeAttr::SpecializationKind::Partial
                              : SILSpecializeAttr::SpecializationKind::Full;

    auto specializedSig = MF->getGenericSignature(specializedSigID);

    // Read the substitution list and construct a SILSpecializeAttr.
    fn->addSpecializeAttr(SILSpecializeAttr::create(
        SILMod, specializedSig, exported != 0, specializationKind));
  }

<<<<<<< HEAD
  // SWIFT_ENABLE_TENSORFLOW
  // Read and instantiate the differentiable attributes.
  while (numDifferentiableAttrs--) {
    llvm::Expected<llvm::BitstreamEntry> maybeNext =
        SILCursor.advance(AF_DontPopBlockAtEnd);
    if (!maybeNext)
      return maybeNext.takeError();
    llvm::BitstreamEntry next = maybeNext.get();
    assert(next.Kind == llvm::BitstreamEntry::Record);

    scratch.clear();
    llvm::Expected<unsigned> maybeKind = SILCursor.readRecord(next.ID, scratch);
    if (!maybeKind)
      return maybeKind.takeError();
    unsigned kind = maybeKind.get();
    assert(kind == SIL_DIFFERENTIABLE_ATTR &&
           "Missing differentiable attribute");

    uint64_t jvpNameId;
    uint64_t vjpNameId;
    GenericSignatureID derivativeGenSigID;
    unsigned source;
    ArrayRef<uint64_t> rawParameterIndices;
    SmallVector<Requirement, 8> requirements;

    SILDifferentiableAttrLayout::readRecord(scratch, jvpNameId, vjpNameId,
                                            derivativeGenSigID, source,
                                            rawParameterIndices);

    StringRef jvpName = MF->getIdentifier(jvpNameId).str();
    StringRef vjpName = MF->getIdentifier(vjpNameId).str();

    auto derivativeGenSig = MF->getGenericSignature(derivativeGenSigID);

    SmallVector<unsigned, 8> parameterIndices(rawParameterIndices.begin(),
                                              rawParameterIndices.end());
    auto *parameterIndexSubset = IndexSubset::get(
        MF->getContext(), fn->getLoweredFunctionType()->getNumParameters(),
        parameterIndices);
    SILAutoDiffIndices indices(source, parameterIndexSubset);

    auto *attr = SILDifferentiableAttr::create(
        SILMod, indices, jvpName, vjpName, derivativeGenSig);
    fn->addDifferentiableAttr(attr);
  }

=======
>>>>>>> a6f120e7
  GenericEnvironment *genericEnv = nullptr;
  if (!declarationOnly)
    if (auto genericSig = MF->getGenericSignature(genericSigID))
      genericEnv = genericSig->getGenericEnvironment();

  // If the next entry is the end of the block, then this function has
  // no contents.
  maybeEntry = SILCursor.advance(AF_DontPopBlockAtEnd);
  if (!maybeEntry)
    return maybeEntry.takeError();
  entry = maybeEntry.get();
  bool isEmptyFunction = (entry.Kind == llvm::BitstreamEntry::EndBlock);
  assert((!isEmptyFunction || !genericEnv) &&
         "generic environment without body?!");

  // Remember this in our cache in case it's a recursive function.
  // Increase the reference count to keep it alive.
  bool isFullyDeserialized = (isEmptyFunction || !declarationOnly);
  if (cacheEntry.isDeserialized()) {
    assert(fn == cacheEntry.get() && "changing SIL function during deserialization!");
  } else {
    fn->incrementRefCount();
  }
  cacheEntry.set(fn, isFullyDeserialized);

  // Stop here if we have nothing else to do.
  if (isEmptyFunction || declarationOnly) {
    return fn;
  }

  NumDeserializedFunc++;

  assert(!(fn->getGenericEnvironment() && !fn->empty())
         && "function already has context generic params?!");
  if (genericEnv)
    fn->setGenericEnvironment(genericEnv);

  scratch.clear();
  maybeKind = SILCursor.readRecord(entry.ID, scratch);
  if (!maybeKind)
    return maybeKind.takeError();
  kind = maybeKind.get();

  SILBasicBlock *CurrentBB = nullptr;

  // Clear up at the beginning of each SILFunction.
  BasicBlockID = 0;
  BlocksByID.clear();
  UndefinedBlocks.clear();

  // The first two IDs are reserved for SILUndef.
  LastValueID = 1;
  LocalValues.clear();
  ForwardLocalValues.clear();

  SILOpenedArchetypesTracker OpenedArchetypesTracker(fn);
  SILBuilder Builder(*fn);
  // Track the archetypes just like SILGen. This
  // is required for adding typedef operands to instructions.
  Builder.setOpenedArchetypesTracker(&OpenedArchetypesTracker);

  // Define a callback to be invoked on the deserialized types.
  auto OldDeserializedTypeCallback = MF->DeserializedTypeCallback;
  SWIFT_DEFER {
    MF->DeserializedTypeCallback = OldDeserializedTypeCallback;
  };

  MF->DeserializedTypeCallback = [&OpenedArchetypesTracker] (Type ty) {
    // We can't call getCanonicalType() immediately on everything we
    // deserialize, but fortunately we only need to register opened
    // existentials.
    if (ty->isOpenedExistential())
      OpenedArchetypesTracker.registerUsedOpenedArchetypes(CanType(ty));
  };

  // Another SIL_FUNCTION record means the end of this SILFunction.
  // SIL_VTABLE or SIL_GLOBALVAR or SIL_WITNESS_TABLE record also means the end
  // of this SILFunction.
  while (kind != SIL_FUNCTION && kind != SIL_VTABLE && kind != SIL_GLOBALVAR &&
         // SWIFT_ENABLE_TENSORFLOW
         kind != SIL_WITNESS_TABLE && kind != SIL_DIFFERENTIABILITY_WITNESS) {
         // SWIFT_ENABLE_TENSORFLOW END
    if (kind == SIL_BASIC_BLOCK)
      // Handle a SILBasicBlock record.
      CurrentBB = readSILBasicBlock(fn, CurrentBB, scratch);
    else {
      // If CurrentBB is empty, just return fn. The code in readSILInstruction
      // assumes that such a situation means that fn is a declaration. Thus it
      // is using return false to mean two different things, error a failure
      // occurred and this is a declaration. Work around that for now.
      if (!CurrentBB)
        return fn;

      // Handle a SILInstruction record.
      if (readSILInstruction(fn, CurrentBB, Builder, kind, scratch)) {
        LLVM_DEBUG(llvm::dbgs() << "readSILInstruction returns error.\n");
        MF->fatal();
      }
    }

    // Fetch the next record.
    scratch.clear();
    llvm::Expected<llvm::BitstreamEntry> maybeEntry =
        SILCursor.advance(AF_DontPopBlockAtEnd);
    if (!maybeEntry)
      return maybeEntry.takeError();
    llvm::BitstreamEntry entry = maybeEntry.get();

    // EndBlock means the end of this SILFunction.
    if (entry.Kind == llvm::BitstreamEntry::EndBlock)
      break;
    maybeKind = SILCursor.readRecord(entry.ID, scratch);
    if (!maybeKind)
      return maybeKind.takeError();
    kind = maybeKind.get();
  }

  // If fn is empty, we failed to deserialize its body. Return nullptr to signal
  // error.
  if (fn->empty() && errorIfEmptyBody)
    return nullptr;

  // Check that there are no unresolved forward definitions of opened
  // archetypes.
  if (OpenedArchetypesTracker.hasUnresolvedOpenedArchetypeDefinitions())
    llvm_unreachable(
        "All forward definitions of opened archetypes should be resolved");

  if (Callback)
    Callback->didDeserializeFunctionBody(MF->getAssociatedModule(), fn);

  return fn;
}

// We put these static asserts here to formalize our assumption that both
// SILValueCategory and ValueOwnershipKind have uint8_t as their underlying
// pointer values.
static_assert(
    std::is_same<std::underlying_type<SILValueCategory>::type, uint8_t>::value,
    "Expected an underlying uint8_t type");
// We put these static asserts here to formalize our assumption that both
// SILValueCategory and ValueOwnershipKind have uint8_t as their underlying
// pointer values.
static_assert(
    std::is_same<std::underlying_type<ValueOwnershipKind::innerty>::type,
                 uint8_t>::value,
    "Expected an underlying uint8_t type");
SILBasicBlock *SILDeserializer::readSILBasicBlock(SILFunction *Fn,
                                                  SILBasicBlock *Prev,
                                    SmallVectorImpl<uint64_t> &scratch) {
  ArrayRef<uint64_t> Args;
  SILBasicBlockLayout::readRecord(scratch, Args);

  // Args should be a list of triples of the following form:
  //
  // 1. A TypeID.
  // 2. A flag of metadata. This currently includes the SILValueCategory and
  //    ValueOwnershipKind. We enforce size constraints of these types above.
  // 3. A ValueID.
  SILBasicBlock *CurrentBB = getBBForDefinition(Fn, Prev, BasicBlockID++);
  bool IsEntry = CurrentBB->isEntry();
  for (unsigned I = 0, E = Args.size(); I < E; I += 3) {
    TypeID TyID = Args[I];
    if (!TyID) return nullptr;
    ValueID ValId = Args[I+2];
    if (!ValId) return nullptr;

    auto ArgTy = MF->getType(TyID);
    SILArgument *Arg;
    auto ValueCategory = SILValueCategory(Args[I + 1] & 0xF);
    SILType SILArgTy = getSILType(ArgTy, ValueCategory, Fn);
    if (IsEntry) {
      Arg = CurrentBB->createFunctionArgument(SILArgTy);
    } else {
      auto OwnershipKind = ValueOwnershipKind((Args[I + 1] >> 8) & 0xF);
      Arg = CurrentBB->createPhiArgument(SILArgTy, OwnershipKind);
    }
    LastValueID = LastValueID + 1;
    setLocalValue(Arg, LastValueID);
  }
  return CurrentBB;
}

static CastConsumptionKind getCastConsumptionKind(unsigned attr) {
  switch (attr) {
  case SIL_CAST_CONSUMPTION_TAKE_ALWAYS:
    return CastConsumptionKind::TakeAlways;
  case SIL_CAST_CONSUMPTION_TAKE_ON_SUCCESS:
    return CastConsumptionKind::TakeOnSuccess;
  case SIL_CAST_CONSUMPTION_COPY_ON_SUCCESS:
    return CastConsumptionKind::CopyOnSuccess;
  case SIL_CAST_CONSUMPTION_BORROW_ALWAYS:
    return CastConsumptionKind::BorrowAlways;
  default:
    llvm_unreachable("not a valid CastConsumptionKind for SIL");
  }
}

/// Construct a SILDeclRef from ListOfValues.
static SILDeclRef getSILDeclRef(ModuleFile *MF,
                                ArrayRef<uint64_t> ListOfValues,
                                unsigned &NextIdx) {
  assert(ListOfValues.size() >= NextIdx+4 &&
         "Expect 4 numbers for SILDeclRef");
  SILDeclRef DRef(cast<ValueDecl>(MF->getDecl(ListOfValues[NextIdx])),
                  (SILDeclRef::Kind)ListOfValues[NextIdx+1],
                  /*isCurried=*/ListOfValues[NextIdx+2] > 0,
                  /*isForeign=*/ListOfValues[NextIdx+3] > 0);
  NextIdx += 4;
  return DRef;
}

Optional<KeyPathPatternComponent>
SILDeserializer::readKeyPathComponent(ArrayRef<uint64_t> ListOfValues,
                                      unsigned &nextValue) {
  auto kind =
    (KeyPathComponentKindEncoding)ListOfValues[nextValue++];
  
  if (kind == KeyPathComponentKindEncoding::Trivial)
    return None;
  
  auto type = MF->getType(ListOfValues[nextValue++])
    ->getCanonicalType();

  auto handleComputedId =
  [&]() -> KeyPathPatternComponent::ComputedPropertyId {
    auto kind =
      (KeyPathComputedComponentIdKindEncoding)ListOfValues[nextValue++];
    switch (kind) {
    case KeyPathComputedComponentIdKindEncoding::Property:
      return cast<VarDecl>(MF->getDecl(ListOfValues[nextValue++]));
    case KeyPathComputedComponentIdKindEncoding::Function: {
      auto name = MF->getIdentifierText(ListOfValues[nextValue++]);
      return getFuncForReference(name);
    }
    case KeyPathComputedComponentIdKindEncoding::DeclRef: {
      // read SILDeclRef
      return getSILDeclRef(MF, ListOfValues, nextValue);
    }
    }
    llvm_unreachable("unhandled kind");
  };

  ArrayRef<KeyPathPatternComponent::Index> indices;
  SILFunction *indicesEquals = nullptr;
  SILFunction *indicesHash = nullptr;
  AbstractStorageDecl *externalDecl = nullptr;
  SubstitutionMap externalSubs;

  auto handleComputedExternalReferenceAndIndices = [&] {
    auto externalDeclID = ListOfValues[nextValue++];
    externalDecl =
      cast_or_null<AbstractStorageDecl>(MF->getDecl(externalDeclID));
    externalSubs = MF->getSubstitutionMap(ListOfValues[nextValue++]);
    
    SmallVector<KeyPathPatternComponent::Index, 4> indicesBuf;
    auto numIndexes = ListOfValues[nextValue++];
    indicesBuf.reserve(numIndexes);
    while (numIndexes-- > 0) {
      unsigned operand = ListOfValues[nextValue++];
      auto formalType = MF->getType(ListOfValues[nextValue++]);
      auto loweredType = MF->getType(ListOfValues[nextValue++]);
      auto loweredCategory = (SILValueCategory)ListOfValues[nextValue++];
      auto conformance = MF->readConformance(SILCursor);
      indicesBuf.push_back({
        operand, formalType->getCanonicalType(),
        SILType::getPrimitiveType(loweredType->getCanonicalType(),
                                  loweredCategory),
        conformance});
    }
    
    indices = MF->getContext().AllocateCopy(indicesBuf);
    if (!indices.empty()) {
      auto indicesEqualsName = MF->getIdentifierText(ListOfValues[nextValue++]);
      auto indicesHashName = MF->getIdentifierText(ListOfValues[nextValue++]);
      indicesEquals = getFuncForReference(indicesEqualsName);
      indicesHash = getFuncForReference(indicesHashName);
    }
  };

  switch (kind) {
  case KeyPathComponentKindEncoding::StoredProperty: {
    auto decl = cast<VarDecl>(MF->getDecl(ListOfValues[nextValue++]));
    return KeyPathPatternComponent::forStoredProperty(decl, type);
  }
  case KeyPathComponentKindEncoding::GettableProperty: {
    auto id = handleComputedId();
    auto getterName = MF->getIdentifierText(ListOfValues[nextValue++]);
    auto getter = getFuncForReference(getterName);
    handleComputedExternalReferenceAndIndices();
    return KeyPathPatternComponent::forComputedGettableProperty(
        id, getter, indices, indicesEquals, indicesHash,
        externalDecl, externalSubs, type);
  }
  case KeyPathComponentKindEncoding::SettableProperty: {
    auto id = handleComputedId();
    auto getterName = MF->getIdentifierText(ListOfValues[nextValue++]);
    auto getter = getFuncForReference(getterName);
    auto setterName = MF->getIdentifierText(ListOfValues[nextValue++]);
    auto setter = getFuncForReference(setterName);
    handleComputedExternalReferenceAndIndices();
    return KeyPathPatternComponent::forComputedSettableProperty(
        id, getter, setter, indices, indicesEquals, indicesHash,
        externalDecl, externalSubs, type);
    break;
  }
  case KeyPathComponentKindEncoding::OptionalChain:
    return KeyPathPatternComponent::forOptional(
        KeyPathPatternComponent::Kind::OptionalChain, type);
  case KeyPathComponentKindEncoding::OptionalForce:
    return KeyPathPatternComponent::forOptional(
        KeyPathPatternComponent::Kind::OptionalForce, type);
  case KeyPathComponentKindEncoding::OptionalWrap:
    return KeyPathPatternComponent::forOptional(
        KeyPathPatternComponent::Kind::OptionalWrap, type);
  case KeyPathComponentKindEncoding::TupleElement:
    return KeyPathPatternComponent::forTupleElement(
        ListOfValues[nextValue++], type);
  case KeyPathComponentKindEncoding::Trivial:
    llvm_unreachable("handled above");
  }
  
  llvm_unreachable("invalid key path component kind encoding");
}

bool SILDeserializer::readSILInstruction(SILFunction *Fn, SILBasicBlock *BB,
                                         SILBuilder &Builder,
                                         unsigned RecordKind,
                                         SmallVectorImpl<uint64_t> &scratch) {
  // Return error if Basic Block is null.
  if (!BB)
    return true;

  Builder.setInsertionPoint(BB);
  Builder.setCurrentDebugScope(Fn->getDebugScope());
  unsigned RawOpCode = 0, TyCategory = 0, TyCategory2 = 0, TyCategory3 = 0,
           // SWIFT_ENABLE_TENSORFLOW
           Attr = 0, Attr2 = 0, NumSubs = 0, NumConformances = 0,
           IsNonThrowingApply = 0;
  ValueID ValID, ValID2, ValID3;
  TypeID TyID, TyID2, TyID3;
  TypeID ConcreteTyID;
  SourceLoc SLoc;
  ArrayRef<uint64_t> ListOfValues;
  SILLocation Loc = RegularLocation(SLoc);

  switch (RecordKind) {
  default:
    llvm_unreachable("Record kind for a SIL instruction is not supported.");
  case SIL_ONE_VALUE_ONE_OPERAND:
    SILOneValueOneOperandLayout::readRecord(scratch, RawOpCode, Attr,
                                            ValID, TyID, TyCategory,
                                            ValID2);
    break;
  case SIL_ONE_TYPE:
    SILOneTypeLayout::readRecord(scratch, RawOpCode, Attr, TyID, TyCategory);
    break;
  case SIL_ONE_OPERAND:
    SILOneOperandLayout::readRecord(scratch, RawOpCode, Attr,
                                    TyID, TyCategory, ValID);
    break;
  case SIL_ONE_OPERAND_EXTRA_ATTR:
    SILOneOperandExtraAttributeLayout::readRecord(scratch, RawOpCode, Attr,
                                                  TyID, TyCategory, ValID);
    break;
  case SIL_ONE_TYPE_ONE_OPERAND:
    SILOneTypeOneOperandLayout::readRecord(scratch, RawOpCode, Attr,
                                           TyID, TyCategory,
                                           TyID2, TyCategory2,
                                           ValID);
    break;
  case SIL_INIT_EXISTENTIAL:
    SILInitExistentialLayout::readRecord(scratch, RawOpCode,
                                         TyID, TyCategory,
                                         TyID2, TyCategory2,
                                         ValID,
                                         ConcreteTyID,
                                         NumConformances);
    break;
  case SIL_INST_CAST:
    SILInstCastLayout::readRecord(scratch, RawOpCode, Attr,
                                  TyID, TyCategory,
                                  TyID2, TyCategory2,
                                  ValID);
    break;
  case SIL_ONE_TYPE_VALUES:
    SILOneTypeValuesLayout::readRecord(scratch, RawOpCode, TyID, TyCategory,
                                       ListOfValues);
    break;
  case SIL_TWO_OPERANDS:
    SILTwoOperandsLayout::readRecord(scratch, RawOpCode, Attr,
                                     TyID, TyCategory, ValID,
                                     TyID2, TyCategory2, ValID2);
    break;
  case SIL_TWO_OPERANDS_EXTRA_ATTR:
    SILTwoOperandsExtraAttributeLayout::readRecord(scratch, RawOpCode, Attr,
                                                   TyID, TyCategory, ValID,
                                                   TyID2, TyCategory2, ValID2);
    break;
  case SIL_TAIL_ADDR:
    SILTailAddrLayout::readRecord(scratch, RawOpCode,
                                  TyID, ValID,
                                  TyID2, ValID2,
                                  TyID3);
    break;
  case SIL_INST_APPLY: {
    unsigned IsPartial;
    SILInstApplyLayout::readRecord(scratch, IsPartial, NumSubs, TyID, TyID2,
                                   ValID, ListOfValues);
    switch (IsPartial) {
    case SIL_APPLY:
      RawOpCode = (unsigned)SILInstructionKind::ApplyInst;
      break;
    case SIL_PARTIAL_APPLY:
      RawOpCode = (unsigned)SILInstructionKind::PartialApplyInst;
      break;
    case SIL_BUILTIN:
      RawOpCode = (unsigned)SILInstructionKind::BuiltinInst;
      break;
    case SIL_TRY_APPLY:
      RawOpCode = (unsigned)SILInstructionKind::TryApplyInst;
      break;
    case SIL_NON_THROWING_APPLY:
      RawOpCode = (unsigned)SILInstructionKind::ApplyInst;
      IsNonThrowingApply = true;
      break;
    case SIL_BEGIN_APPLY:
      RawOpCode = (unsigned)SILInstructionKind::BeginApplyInst;
      break;
    case SIL_NON_THROWING_BEGIN_APPLY:
      RawOpCode = (unsigned)SILInstructionKind::BeginApplyInst;
      IsNonThrowingApply = true;
      break;
        
    default:
      llvm_unreachable("unexpected apply inst kind");
    }
    break;
  }
  // SWIFT_ENABLE_TENSORFLOW
  case SIL_INST_DIFFERENTIABLE_FUNCTION:
    SILInstDifferentiableFunctionLayout::readRecord(
        scratch, /*numParams*/ Attr, /*hasDerivativeFunctions*/ Attr2,
        ListOfValues);
    RawOpCode = (unsigned)SILInstructionKind::DifferentiableFunctionInst;
    break;
  case SIL_INST_LINEAR_FUNCTION:
    SILInstLinearFunctionLayout::readRecord(
        scratch, /*numParams*/ Attr, /*hasTransposeFunction*/ Attr2,
        ListOfValues);
    RawOpCode = (unsigned)SILInstructionKind::LinearFunctionInst;
    break;
  case SIL_INST_DIFFERENTIABLE_FUNCTION_EXTRACT:
    SILInstDifferentiableFunctionExtractLayout::readRecord(
        scratch, TyID, TyCategory, ValID, /*extractee*/ Attr,
        /*hasExplicitExtracteeType*/ Attr2);
    RawOpCode = (unsigned)SILInstructionKind::DifferentiableFunctionExtractInst;
    break;
  case SIL_INST_LINEAR_FUNCTION_EXTRACT:
    SILInstLinearFunctionExtractLayout::readRecord(
        scratch, TyID, TyCategory, ValID, /*extractee*/ Attr);
    RawOpCode = (unsigned)SILInstructionKind::LinearFunctionExtractInst;
    break;
  // SWIFT_ENABLE_TENSORFLOW END
  case SIL_INST_NO_OPERAND:
    SILInstNoOperandLayout::readRecord(scratch, RawOpCode);
    break;
  case SIL_INST_WITNESS_METHOD:
    SILInstWitnessMethodLayout::readRecord(
        scratch, TyID, TyCategory, Attr, TyID2, TyCategory2, TyID3,
        TyCategory3, ValID3, ListOfValues);
    RawOpCode = (unsigned)SILInstructionKind::WitnessMethodInst;
    break;
  }

  // FIXME: validate
  SILInstructionKind OpCode = (SILInstructionKind) RawOpCode;

  SILInstruction *ResultVal;
  switch (OpCode) {
  case SILInstructionKind::DebugValueInst:
  case SILInstructionKind::DebugValueAddrInst:
    llvm_unreachable("not supported");

  case SILInstructionKind::AllocBoxInst:
    assert(RecordKind == SIL_ONE_TYPE && "Layout should be OneType.");
    ResultVal = Builder.createAllocBox(Loc,
                       cast<SILBoxType>(MF->getType(TyID)->getCanonicalType()),
                       None, /*bool hasDynamicLifetime*/ Attr != 0);
    break;
  case SILInstructionKind::AllocStackInst:
    assert(RecordKind == SIL_ONE_TYPE && "Layout should be OneType.");
    ResultVal = Builder.createAllocStack(
        Loc, getSILType(MF->getType(TyID), (SILValueCategory)TyCategory, Fn),
        None, /*bool hasDynamicLifetime*/ Attr != 0);
    break;
  case SILInstructionKind::MetatypeInst:
    assert(RecordKind == SIL_ONE_TYPE && "Layout should be OneType.");
    ResultVal = Builder.createMetatype(
        Loc, getSILType(MF->getType(TyID), (SILValueCategory)TyCategory, Fn));
    break;

#define ONETYPE_ONEOPERAND_INST(ID)                                            \
  case SILInstructionKind::ID##Inst:                                           \
    assert(RecordKind == SIL_ONE_TYPE_ONE_OPERAND &&                           \
           "Layout should be OneTypeOneOperand.");                             \
    ResultVal = Builder.create##ID(                                            \
        Loc, getSILType(MF->getType(TyID), (SILValueCategory)TyCategory, Fn),  \
        getLocalValue(ValID, getSILType(MF->getType(TyID2),                    \
                                        (SILValueCategory)TyCategory2, Fn)));  \
    break;
    ONETYPE_ONEOPERAND_INST(ValueMetatype)
    ONETYPE_ONEOPERAND_INST(ExistentialMetatype)
    ONETYPE_ONEOPERAND_INST(AllocValueBuffer)
    ONETYPE_ONEOPERAND_INST(ProjectValueBuffer)
    ONETYPE_ONEOPERAND_INST(ProjectExistentialBox)
    ONETYPE_ONEOPERAND_INST(DeallocValueBuffer)
#undef ONETYPE_ONEOPERAND_INST
  case SILInstructionKind::DeallocBoxInst:
    assert(RecordKind == SIL_ONE_TYPE_ONE_OPERAND &&
           "Layout should be OneTypeOneOperand.");
    ResultVal = Builder.createDeallocBox(
        Loc,
        getLocalValue(ValID, getSILType(MF->getType(TyID2),
                                        (SILValueCategory)TyCategory2, Fn)));
    break;
  case SILInstructionKind::OpenExistentialAddrInst:
    assert(RecordKind == SIL_ONE_TYPE_ONE_OPERAND &&
           "Layout should be OneTypeOneOperand.");
    ResultVal = Builder.createOpenExistentialAddr(
        Loc,
        getLocalValue(ValID, getSILType(MF->getType(TyID2),
                                        (SILValueCategory)TyCategory2, Fn)),
        getSILType(MF->getType(TyID), (SILValueCategory)TyCategory, Fn),
        Attr == 0 ? OpenedExistentialAccess::Immutable
                  : OpenedExistentialAccess::Mutable);
    break;

#define ONEOPERAND_ONETYPE_INST(ID)                                            \
  case SILInstructionKind::ID##Inst:                                           \
    assert(RecordKind == SIL_ONE_TYPE_ONE_OPERAND &&                           \
           "Layout should be OneTypeOneOperand.");                             \
    ResultVal = Builder.create##ID(                                            \
        Loc,                                                                   \
        getLocalValue(ValID, getSILType(MF->getType(TyID2),                    \
                                        (SILValueCategory)TyCategory2, Fn)),   \
        getSILType(MF->getType(TyID), (SILValueCategory)TyCategory, Fn));      \
    break;
    ONEOPERAND_ONETYPE_INST(OpenExistentialRef)
    ONEOPERAND_ONETYPE_INST(OpenExistentialMetatype)
    ONEOPERAND_ONETYPE_INST(OpenExistentialBox)
    ONEOPERAND_ONETYPE_INST(OpenExistentialValue)
    ONEOPERAND_ONETYPE_INST(OpenExistentialBoxValue)
    // Conversion instructions.
#define LOADABLE_REF_STORAGE(Name, ...) \
  ONEOPERAND_ONETYPE_INST(RefTo##Name) \
  ONEOPERAND_ONETYPE_INST(Name##ToRef)
#include "swift/AST/ReferenceStorage.def"
  ONEOPERAND_ONETYPE_INST(UncheckedRefCast)
  ONEOPERAND_ONETYPE_INST(UncheckedAddrCast)
  ONEOPERAND_ONETYPE_INST(UncheckedTrivialBitCast)
  ONEOPERAND_ONETYPE_INST(UncheckedBitwiseCast)
  ONEOPERAND_ONETYPE_INST(BridgeObjectToRef)
  ONEOPERAND_ONETYPE_INST(BridgeObjectToWord)
  ONEOPERAND_ONETYPE_INST(Upcast)
  ONEOPERAND_ONETYPE_INST(AddressToPointer)
  ONEOPERAND_ONETYPE_INST(RefToRawPointer)
  ONEOPERAND_ONETYPE_INST(RawPointerToRef)
  ONEOPERAND_ONETYPE_INST(ThinToThickFunction)
  ONEOPERAND_ONETYPE_INST(ThickToObjCMetatype)
  ONEOPERAND_ONETYPE_INST(ObjCToThickMetatype)
  ONEOPERAND_ONETYPE_INST(ObjCMetatypeToObject)
  ONEOPERAND_ONETYPE_INST(ObjCExistentialMetatypeToObject)
  ONEOPERAND_ONETYPE_INST(ThinFunctionToPointer)
  ONEOPERAND_ONETYPE_INST(PointerToThinFunction)
  ONEOPERAND_ONETYPE_INST(ProjectBlockStorage)
#undef ONEOPERAND_ONETYPE_INST

  case SILInstructionKind::ProjectBoxInst: {
    assert(RecordKind == SIL_ONE_TYPE_ONE_OPERAND &&
           "Layout should be OneTypeOneOperand.");
    ResultVal = Builder.createProjectBox(
        Loc,
        getLocalValue(ValID, getSILType(MF->getType(TyID2),
                                        (SILValueCategory)TyCategory2, Fn)),
        TyID);
    break;
  }
  case  SILInstructionKind::ConvertEscapeToNoEscapeInst: {
    assert(RecordKind == SIL_ONE_TYPE_ONE_OPERAND &&
           "Layout should be OneTypeOneOperand.");
    bool isLifetimeGuaranteed = Attr & 0x01;
    ResultVal = Builder.createConvertEscapeToNoEscape(
        Loc,
        getLocalValue(ValID, getSILType(MF->getType(TyID2),
                                        (SILValueCategory)TyCategory2, Fn)),
        getSILType(MF->getType(TyID), (SILValueCategory)TyCategory, Fn),
        isLifetimeGuaranteed);
    break;
  }
  case SILInstructionKind::ConvertFunctionInst: {
    assert(RecordKind == SIL_ONE_TYPE_ONE_OPERAND
           && "Layout should be OneTypeOneOperand.");
    bool withoutActuallyEscaping = Attr & 0x01;
    ResultVal = Builder.createConvertFunction(
        Loc,
        getLocalValue(ValID, getSILType(MF->getType(TyID2),
                                        (SILValueCategory)TyCategory2, Fn)),
        getSILType(MF->getType(TyID), (SILValueCategory)TyCategory, Fn),
        withoutActuallyEscaping);
    break;
  }
  case SILInstructionKind::PointerToAddressInst: {
    assert(RecordKind == SIL_ONE_TYPE_ONE_OPERAND &&
           "Layout should be OneTypeOneOperand.");
    bool isStrict = Attr & 0x01;
    bool isInvariant = Attr & 0x02;
    ResultVal = Builder.createPointerToAddress(
        Loc,
        getLocalValue(ValID, getSILType(MF->getType(TyID2),
                                        (SILValueCategory)TyCategory2, Fn)),
        getSILType(MF->getType(TyID), (SILValueCategory)TyCategory, Fn), isStrict,
        isInvariant);
    break;
  }
  case SILInstructionKind::DeallocExistentialBoxInst: {
    assert(RecordKind == SIL_ONE_TYPE_ONE_OPERAND &&
           "Layout should be OneTypeOneOperand.");
    ResultVal = Builder.createDeallocExistentialBox(
        Loc, MF->getType(TyID)->getCanonicalType(),
        getLocalValue(ValID, getSILType(MF->getType(TyID2),
                                        (SILValueCategory)TyCategory2, Fn)));
    break;

  }
  
  case SILInstructionKind::RefToBridgeObjectInst: {
    auto RefTy =
        getSILType(MF->getType(TyID), (SILValueCategory)TyCategory, Fn);
    auto Ref = getLocalValue(ValID, RefTy);
    auto BitsTy =
        getSILType(MF->getType(TyID2), (SILValueCategory)TyCategory2, Fn);
    auto Bits = getLocalValue(ValID2, BitsTy);
    
    ResultVal = Builder.createRefToBridgeObject(Loc, Ref, Bits);
    break;
  }

  case SILInstructionKind::ObjCProtocolInst: {
    auto Ty = getSILType(MF->getType(TyID), (SILValueCategory)TyCategory, Fn);
    auto Proto = MF->getDecl(ValID);
    ResultVal = Builder.createObjCProtocol(Loc, cast<ProtocolDecl>(Proto), Ty);
    break;
  }

  case SILInstructionKind::InitExistentialAddrInst:
  case SILInstructionKind::InitExistentialValueInst:
  case SILInstructionKind::InitExistentialMetatypeInst:
  case SILInstructionKind::InitExistentialRefInst:
  case SILInstructionKind::AllocExistentialBoxInst: {

    auto Ty = getSILType(MF->getType(TyID), (SILValueCategory)TyCategory, Fn);
    auto Ty2 = MF->getType(TyID2);
    CanType ConcreteTy;
    if (OpCode != SILInstructionKind::InitExistentialMetatypeInst)
      ConcreteTy = MF->getType(ConcreteTyID)->getCanonicalType();
    SILValue operand;
    if (OpCode != SILInstructionKind::AllocExistentialBoxInst)
      operand = getLocalValue(
          ValID, getSILType(Ty2, (SILValueCategory)TyCategory2, Fn));

    SmallVector<ProtocolConformanceRef, 2> conformances;
    while (NumConformances--) {
      auto conformance = MF->readConformance(SILCursor);
      conformances.push_back(conformance);
    }

    auto ctxConformances = MF->getContext().AllocateCopy(conformances);

    switch (OpCode) {
    default: llvm_unreachable("Out of sync with parent switch");
    case SILInstructionKind::InitExistentialAddrInst:
      ResultVal = Builder.createInitExistentialAddr(Loc, operand,
                                                ConcreteTy,
                                                Ty,
                                                ctxConformances);
      break;
    case SILInstructionKind::InitExistentialValueInst:
      ResultVal = Builder.createInitExistentialValue(Loc, Ty, ConcreteTy,
                                                      operand, ctxConformances);
      break;
    case SILInstructionKind::InitExistentialMetatypeInst:
      ResultVal = Builder.createInitExistentialMetatype(Loc, operand, Ty,
                                                        ctxConformances);
      break;
    case SILInstructionKind::InitExistentialRefInst:
      ResultVal = Builder.createInitExistentialRef(Loc, Ty,
                                         ConcreteTy,
                                         operand,
                                         ctxConformances);
      break;
    case SILInstructionKind::AllocExistentialBoxInst:
      ResultVal = Builder.createAllocExistentialBox(Loc, Ty, ConcreteTy,
                                  ctxConformances);
      break;
    }
    break;
  }
  case SILInstructionKind::AllocRefInst:
  case SILInstructionKind::AllocRefDynamicInst: {
    assert(RecordKind == SIL_ONE_TYPE_VALUES &&
           "Layout should be OneTypeValues.");
    unsigned NumVals = ListOfValues.size();
    assert(NumVals >= 1 && "Not enough values");
    unsigned Flags = ListOfValues[0];
    bool isObjC = (bool)(Flags & 1);
    bool canAllocOnStack = (bool)((Flags >> 1) & 1);
    SILType ClassTy =
        getSILType(MF->getType(TyID), (SILValueCategory)TyCategory, Fn);
    SmallVector<SILValue, 4> Counts;
    SmallVector<SILType, 4> TailTypes;
    unsigned i = 1;
    for (; i + 2 < NumVals; i += 3) {
      SILType TailType = getSILType(MF->getType(ListOfValues[i]),
                                    SILValueCategory::Object, Fn);
      TailTypes.push_back(TailType);
      SILType CountType = getSILType(MF->getType(ListOfValues[i + 2]),
                                     SILValueCategory::Object, Fn);
      SILValue CountVal = getLocalValue(ListOfValues[i+1], CountType);
      Counts.push_back(CountVal);
    }
    if (OpCode == SILInstructionKind::AllocRefDynamicInst) {
      assert(i + 2 == NumVals);
      assert(!canAllocOnStack);
      SILType MetadataType = getSILType(MF->getType(ListOfValues[i+1]),
                                        SILValueCategory::Object, Fn);
      SILValue MetadataOp = getLocalValue(ListOfValues[i], MetadataType);
      ResultVal = Builder.createAllocRefDynamic(Loc, MetadataOp, ClassTy,
                                                isObjC, TailTypes, Counts);
    } else {
      assert(i == NumVals);
      ResultVal = Builder.createAllocRef(Loc, ClassTy, isObjC, canAllocOnStack,
                                         TailTypes, Counts);
    }
    break;
  }
  case SILInstructionKind::ApplyInst:
  case SILInstructionKind::BeginApplyInst: {
    // Format: attributes such as transparent, the callee's type, a value for
    // the callee and a list of values for the arguments. Each value in the list
    // is represented with 2 IDs: ValueID and ValueResultNumber.
    auto Ty = MF->getType(TyID);
    auto Ty2 = MF->getType(TyID2);
    SILType FnTy = getSILType(Ty, SILValueCategory::Object, Fn);
    SILType SubstFnTy = getSILType(Ty2, SILValueCategory::Object, Fn);
    SILFunctionConventions substConventions(SubstFnTy.castTo<SILFunctionType>(),
                                            Builder.getModule());
    assert(substConventions.getNumSILArguments() == ListOfValues.size()
           && "Argument number mismatch in ApplyInst.");
    SmallVector<SILValue, 4> Args;
    for (unsigned I = 0, E = ListOfValues.size(); I < E; I++)
      Args.push_back(getLocalValue(ListOfValues[I],
                                   substConventions.getSILArgumentType(I)));
    SubstitutionMap Substitutions = MF->getSubstitutionMap(NumSubs);

    if (OpCode == SILInstructionKind::ApplyInst) {
      ResultVal = Builder.createApply(Loc, getLocalValue(ValID, FnTy),
                                      Substitutions, Args,
                                      IsNonThrowingApply != 0);
    } else {
      ResultVal = Builder.createBeginApply(Loc, getLocalValue(ValID, FnTy),
                                           Substitutions, Args,
                                           IsNonThrowingApply != 0);
    }
    break;
  }
  case SILInstructionKind::TryApplyInst: {
    // Format: attributes such as transparent, the callee's type, a value for
    // the callee and a list of values for the arguments. Each value in the list
    // is represented with 2 IDs: ValueID and ValueResultNumber.  The final
    // two values in the list are the basic block identifiers.
    auto Ty = MF->getType(TyID);
    auto Ty2 = MF->getType(TyID2);
    SILType FnTy = getSILType(Ty, SILValueCategory::Object, nullptr);
    SILType SubstFnTy = getSILType(Ty2, SILValueCategory::Object, Fn);

    SILBasicBlock *errorBB = getBBForReference(Fn, ListOfValues.back());
    ListOfValues = ListOfValues.drop_back();
    SILBasicBlock *normalBB = getBBForReference(Fn, ListOfValues.back());
    ListOfValues = ListOfValues.drop_back();

    SILFunctionConventions substConventions(SubstFnTy.castTo<SILFunctionType>(),
                                            Builder.getModule());
    assert(substConventions.getNumSILArguments() == ListOfValues.size()
           && "Argument number mismatch in ApplyInst.");
    SmallVector<SILValue, 4> Args;
    for (unsigned I = 0, E = ListOfValues.size(); I < E; I++)
      Args.push_back(getLocalValue(ListOfValues[I],
                                   substConventions.getSILArgumentType(I)));
    SubstitutionMap Substitutions = MF->getSubstitutionMap(NumSubs);

    ResultVal = Builder.createTryApply(Loc, getLocalValue(ValID, FnTy),
                                       Substitutions, Args, normalBB,
                                       errorBB);
    break;
  }
  case SILInstructionKind::PartialApplyInst: {
    auto Ty = MF->getType(TyID);
    auto Ty2 = MF->getType(TyID2);
    SILType FnTy = getSILType(Ty, SILValueCategory::Object, nullptr);
    SILType closureTy = getSILType(Ty2, SILValueCategory::Object, Fn);

    SubstitutionMap Substitutions = MF->getSubstitutionMap(NumSubs);

    auto SubstFnTy = SILType::getPrimitiveObjectType(
        FnTy.castTo<SILFunctionType>()->substGenericArgs(
            Builder.getModule(), Substitutions,
            Builder.getTypeExpansionContext()));
    SILFunctionConventions fnConv(SubstFnTy.castTo<SILFunctionType>(),
                                  Builder.getModule());

    unsigned numArgs = fnConv.getNumSILArguments();
    assert(numArgs >= ListOfValues.size()
           && "Argument number mismatch in PartialApplyInst.");

    SILValue FnVal = getLocalValue(ValID, FnTy);
    SmallVector<SILValue, 4> Args;
    unsigned unappliedArgs = numArgs - ListOfValues.size();
    for (unsigned I = 0, E = ListOfValues.size(); I < E; I++)
      Args.push_back(getLocalValue(
          ListOfValues[I], fnConv.getSILArgumentType(I + unappliedArgs)));
    auto onStack = closureTy.castTo<SILFunctionType>()->isNoEscape()
                       ? PartialApplyInst::OnStackKind::OnStack
                       : PartialApplyInst::OnStackKind::NotOnStack;
    // FIXME: Why the arbitrary order difference in IRBuilder type argument?
    ResultVal = Builder.createPartialApply(
        Loc, FnVal, Substitutions, Args,
        closureTy.castTo<SILFunctionType>()->getCalleeConvention(), onStack);
    break;
  }
  case SILInstructionKind::BuiltinInst: {
    auto ASTTy = MF->getType(TyID);
    auto ResultTy = getSILType(ASTTy, (SILValueCategory)(unsigned)TyID2, Fn);
    SmallVector<SILValue, 4> Args;
    for (unsigned i = 0, e = ListOfValues.size(); i < e; i += 3) {
      auto ArgASTTy = MF->getType(ListOfValues[i+1]);
      auto ArgTy = getSILType(
          ArgASTTy, (SILValueCategory)(unsigned)ListOfValues[i + 2], Fn);
      Args.push_back(getLocalValue(ListOfValues[i], ArgTy));
    }
    SubstitutionMap Substitutions = MF->getSubstitutionMap(NumSubs);
    Identifier Name = MF->getIdentifier(ValID);
    
    ResultVal = Builder.createBuiltin(Loc, Name, ResultTy, Substitutions,
                                      Args);
    break;
  }
  // SWIFT_ENABLE_TENSORFLOW
  case SILInstructionKind::DifferentiableFunctionInst: {
    bool hasDerivativeFunctions = (bool)Attr2;
    unsigned numOperands = hasDerivativeFunctions ? 3 : 1;
    auto numParamIndices = ListOfValues.size() - numOperands * 3;
    assert(ListOfValues.size() == numParamIndices + numOperands * 3);
    auto rawParamIndices =
       map<SmallVector<unsigned, 8>>(ListOfValues.take_front(numParamIndices),
                                     [](uint64_t i) { return (unsigned)i; });
    auto numParams = Attr;
    auto *paramIndices =
        IndexSubset::get(MF->getContext(), numParams, rawParamIndices);
    SmallVector<SILValue, 3> operands;
    for (auto i = numParamIndices;
         i < numParamIndices + numOperands * 3; i += 3) {
      auto astTy = MF->getType(ListOfValues[i]);
      auto silTy = getSILType(astTy, (SILValueCategory)ListOfValues[i+1], Fn);
      operands.push_back(getLocalValue(ListOfValues[i+2], silTy));
    }
    Optional<std::pair<SILValue, SILValue>> derivativeFunctions = None;
    if (hasDerivativeFunctions)
      derivativeFunctions = std::make_pair(operands[1], operands[2]);
    ResultVal = Builder.createDifferentiableFunction(
        Loc, paramIndices, operands[0], derivativeFunctions);
    break;
  }
  case SILInstructionKind::LinearFunctionInst: {
    bool hasLinearFunction = (bool)Attr2;
    unsigned numOperands = hasLinearFunction ? 2 : 1;
    auto numParamIndices = ListOfValues.size() - numOperands * 3;
    assert(ListOfValues.size() == numParamIndices + numOperands * 3);
    auto rawParamIndices =
       map<SmallVector<unsigned, 8>>(ListOfValues.take_front(numParamIndices),
                                     [](uint64_t i) { return (unsigned)i; });
    auto numParams = Attr;
    auto *paramIndices =
        IndexSubset::get(MF->getContext(), numParams, rawParamIndices);
    SmallVector<SILValue, 3> operands;
    for (auto i = numParamIndices;
         i < numParamIndices + numOperands * 3; i += 3) {
      auto astTy = MF->getType(ListOfValues[i]);
      auto silTy = getSILType(astTy, (SILValueCategory)ListOfValues[i+1], Fn);
      operands.push_back(getLocalValue(ListOfValues[i+2], silTy));
    }
    Optional<SILValue> transposeFunction = None;
    if (hasLinearFunction)
      transposeFunction = operands[1];
    ResultVal = Builder.createLinearFunction(
        Loc, paramIndices, operands[0], transposeFunction);
    break;
  }
  case SILInstructionKind::DifferentiableFunctionExtractInst: {
    auto astTy = MF->getType(TyID);
    auto silTy = getSILType(astTy, SILValueCategory::Object, Fn);
    auto val = getLocalValue(ValID, silTy);
    NormalDifferentiableFunctionTypeComponent extractee(Attr);
    Optional<SILType> explicitExtracteeType = None;
    if (Attr2)
      explicitExtracteeType = silTy;
    ResultVal =
        Builder.createDifferentiableFunctionExtract(Loc, extractee, val,
                                                    explicitExtracteeType);
    break;
  }
  case SILInstructionKind::LinearFunctionExtractInst: {
    auto astTy = MF->getType(TyID);
    auto silTy = getSILType(astTy, SILValueCategory::Object, Fn);
    auto val = getLocalValue(ValID, silTy);
    LinearDifferentiableFunctionTypeComponent extractee(Attr);
    ResultVal = Builder.createLinearFunctionExtract(Loc, extractee, val);
    break;
  }
  case SILInstructionKind::DifferentiabilityWitnessFunctionInst: {
    StringRef mangledKey = MF->getIdentifierText(ValID);
    auto *witness = getSILDifferentiabilityWitnessForReference(mangledKey);
    assert(witness && "SILDifferentiabilityWitness not found");
    DifferentiabilityWitnessFunctionKind witnessKind(Attr);
    Optional<SILType> explicitFnTy = None;
    auto astTy = MF->getType(TyID);
    if (TyID)
      explicitFnTy = getSILType(astTy, SILValueCategory::Object, Fn);
    ResultVal = Builder.createDifferentiabilityWitnessFunction(
        Loc, witnessKind, witness, explicitFnTy);
    break;
  }
  // SWIFT_ENABLE_TENSORFLOW END
  case SILInstructionKind::AllocGlobalInst: {
    // Format: Name and type. Use SILOneOperandLayout.
    StringRef Name = MF->getIdentifierText(ValID);

    // Find the global variable.
    SILGlobalVariable *g = getGlobalForReference(Name);
    assert(g && "Can't deserialize global variable");

    ResultVal = Builder.createAllocGlobal(Loc, g);
    break;
  }
  case SILInstructionKind::GlobalAddrInst:
  case SILInstructionKind::GlobalValueInst: {
    // Format: Name and type. Use SILOneOperandLayout.
    auto Ty = MF->getType(TyID);
    StringRef Name = MF->getIdentifierText(ValID);

    // Find the global variable.
    SILGlobalVariable *g = getGlobalForReference(Name);
    assert(g && "Can't deserialize global variable");
    SILType expectedType =
        (OpCode == SILInstructionKind::GlobalAddrInst
             ? g->getLoweredTypeInContext(TypeExpansionContext(*Fn))
                   .getAddressType()
             : g->getLoweredTypeInContext(TypeExpansionContext(*Fn)));
    assert(expectedType == getSILType(Ty, (SILValueCategory)TyCategory, Fn) &&
           "Type of a global variable does not match GlobalAddr.");
    (void)Ty;
    (void)expectedType;
    if (OpCode == SILInstructionKind::GlobalAddrInst) {
      ResultVal = Builder.createGlobalAddr(Loc, g);
    } else {
      ResultVal = Builder.createGlobalValue(Loc, g);
    }
    break;
  }
  case SILInstructionKind::DeallocStackInst: {
    auto Ty = MF->getType(TyID);
    ResultVal = Builder.createDeallocStack(
        Loc,
        getLocalValue(ValID, getSILType(Ty, (SILValueCategory)TyCategory, Fn)));
    break;
  }
  case SILInstructionKind::DeallocRefInst: {
    auto Ty = MF->getType(TyID);
    bool OnStack = (bool)Attr;
    ResultVal = Builder.createDeallocRef(
        Loc,
        getLocalValue(ValID, getSILType(Ty, (SILValueCategory)TyCategory, Fn)),
        OnStack);
    break;
  }

  case SILInstructionKind::DeallocPartialRefInst: {
    auto Ty = MF->getType(TyID);
    auto Ty2 = MF->getType(TyID2);
    ResultVal = Builder.createDeallocPartialRef(Loc,
        getLocalValue(ValID,
                      getSILType(Ty,  (SILValueCategory)TyCategory, Fn)),
        getLocalValue(ValID2,
                      getSILType(Ty2,  (SILValueCategory)TyCategory2, Fn)));
    break;
  }
  case SILInstructionKind::FunctionRefInst: {
    auto Ty = MF->getType(TyID);
    StringRef FuncName = MF->getIdentifierText(ValID);
    ResultVal = Builder.createFunctionRef(
        Loc,
        getFuncForReference(
            FuncName, getSILType(Ty, (SILValueCategory)TyCategory, nullptr)));
    break;
  }
  case SILInstructionKind::DynamicFunctionRefInst: {
    auto Ty = MF->getType(TyID);
    StringRef FuncName = MF->getIdentifierText(ValID);
    ResultVal = Builder.createDynamicFunctionRef(
        Loc,
        getFuncForReference(
            FuncName, getSILType(Ty, (SILValueCategory)TyCategory, nullptr)));
    break;
  }
  case SILInstructionKind::PreviousDynamicFunctionRefInst: {
    auto Ty = MF->getType(TyID);
    StringRef FuncName = MF->getIdentifierText(ValID);
    ResultVal = Builder.createPreviousDynamicFunctionRef(
        Loc,
        getFuncForReference(
            FuncName, getSILType(Ty, (SILValueCategory)TyCategory, nullptr)));
    break;
  }
  case SILInstructionKind::MarkDependenceInst: {
    auto Ty = MF->getType(TyID);
    auto Ty2 = MF->getType(TyID2);
    ResultVal = Builder.createMarkDependence(
        Loc,
        getLocalValue(ValID, getSILType(Ty, (SILValueCategory)TyCategory, Fn)),
        getLocalValue(ValID2,
                      getSILType(Ty2, (SILValueCategory)TyCategory2, Fn)));
    break;
  }
  case SILInstructionKind::CopyBlockWithoutEscapingInst: {
    auto Ty = MF->getType(TyID);
    auto Ty2 = MF->getType(TyID2);
    ResultVal = Builder.createCopyBlockWithoutEscaping(
        Loc,
        getLocalValue(ValID, getSILType(Ty, (SILValueCategory)TyCategory, Fn)),
        getLocalValue(ValID2,
                      getSILType(Ty2, (SILValueCategory)TyCategory2, Fn)));
    break;
  }
  case SILInstructionKind::IndexAddrInst: {
    auto Ty = MF->getType(TyID);
    auto Ty2 = MF->getType(TyID2);
    ResultVal = Builder.createIndexAddr(
        Loc,
        getLocalValue(ValID, getSILType(Ty, (SILValueCategory)TyCategory, Fn)),
        getLocalValue(ValID2,
                      getSILType(Ty2, (SILValueCategory)TyCategory2, Fn)));
    break;
  }
  case SILInstructionKind::TailAddrInst: {
    auto Ty = MF->getType(TyID);
    auto Ty2 = MF->getType(TyID2);
    auto ResultTy = MF->getType(TyID3);
    ResultVal = Builder.createTailAddr(
        Loc,
        getLocalValue(ValID, getSILType(Ty, SILValueCategory::Address, Fn)),
        getLocalValue(ValID2, getSILType(Ty2, SILValueCategory::Object, Fn)),
        getSILType(ResultTy, SILValueCategory::Address, Fn));
    break;
  }
  case SILInstructionKind::IndexRawPointerInst: {
    auto Ty = MF->getType(TyID);
    auto Ty2 = MF->getType(TyID2);
    ResultVal = Builder.createIndexRawPointer(
        Loc,
        getLocalValue(ValID, getSILType(Ty, (SILValueCategory)TyCategory, Fn)),
        getLocalValue(ValID2,
                      getSILType(Ty2, (SILValueCategory)TyCategory2, Fn)));
    break;
  }
  case SILInstructionKind::IntegerLiteralInst: {
    auto Ty = MF->getType(TyID);
    auto intTy = Ty->castTo<AnyBuiltinIntegerType>();
    StringRef text = MF->getIdentifierText(ValID);
    bool negate = text[0] == '-';
    if (negate) text = text.drop_front();
    APInt value = intTy->getWidth().parse(text, 10, negate);
    ResultVal = Builder.createIntegerLiteral(
        Loc, getSILType(Ty, (SILValueCategory)TyCategory, Fn), value);
    break;
  }
  case SILInstructionKind::FloatLiteralInst: {
    auto Ty = MF->getType(TyID);
    auto floatTy = Ty->castTo<BuiltinFloatType>();
    StringRef StringVal = MF->getIdentifierText(ValID);
    // Build APInt from string.
    APInt bits(floatTy->getBitWidth(), StringVal, 16);
    if (bits.getBitWidth() != floatTy->getBitWidth())
      bits = bits.zextOrTrunc(floatTy->getBitWidth());

    APFloat value(floatTy->getAPFloatSemantics(), bits);

    ResultVal = Builder.createFloatLiteral(
        Loc, getSILType(Ty, (SILValueCategory)TyCategory, Fn), value);
    break;
  }
  case SILInstructionKind::StringLiteralInst: {
    StringRef StringVal = MF->getIdentifierText(ValID);
    auto encoding = fromStableStringEncoding(Attr);
    if (!encoding) return true;
    ResultVal = Builder.createStringLiteral(Loc, StringVal,
                                            encoding.getValue());
    break;
  }
  case SILInstructionKind::CondFailInst: {
    SILValue Op = getLocalValue(
        ValID, getSILType(MF->getType(TyID), (SILValueCategory)TyCategory, Fn));
    StringRef StringVal = MF->getIdentifierText(ValID2);
    ResultVal = Builder.createCondFail(Loc, Op, StringVal);
    break;
  }
  case SILInstructionKind::MarkFunctionEscapeInst: {
    // Format: a list of typed values. A typed value is expressed by 4 IDs:
    // TypeID, TypeCategory, ValueID, ValueResultNumber.
    SmallVector<SILValue, 4> OpList;
    for (unsigned I = 0, E = ListOfValues.size(); I < E; I += 3) {
      auto EltTy = MF->getType(ListOfValues[I]);
      OpList.push_back(getLocalValue(
          ListOfValues[I + 2],
          getSILType(EltTy, (SILValueCategory)ListOfValues[I + 1], Fn)));
    }
    ResultVal = Builder.createMarkFunctionEscape(Loc, OpList);
    break;
  }
  // Checked Conversion instructions.
  case SILInstructionKind::UnconditionalCheckedCastInst: {
    SILValue Val =
        getLocalValue(ValID, getSILType(MF->getType(TyID2),
                                        (SILValueCategory)TyCategory2, Fn));
    SILType Ty =
        getSILType(MF->getType(TyID), (SILValueCategory)TyCategory, Fn);
    ResultVal = Builder.createUnconditionalCheckedCast(Loc, Val, Ty);
    break;
  }

#define UNARY_INSTRUCTION(ID)                                                  \
  case SILInstructionKind::ID##Inst:                                           \
    assert(RecordKind == SIL_ONE_OPERAND && "Layout should be OneOperand.");   \
    ResultVal = Builder.create##ID(                                            \
        Loc,                                                                   \
        getLocalValue(ValID, getSILType(MF->getType(TyID),                     \
                                        (SILValueCategory)TyCategory, Fn)));   \
    break;

#define REFCOUNTING_INSTRUCTION(ID)                                            \
  case SILInstructionKind::ID##Inst:                                           \
    assert(RecordKind == SIL_ONE_OPERAND && "Layout should be OneOperand.");   \
    ResultVal = Builder.create##ID(                                            \
        Loc,                                                                   \
        getLocalValue(ValID, getSILType(MF->getType(TyID),                     \
                                        (SILValueCategory)TyCategory, Fn)),    \
        (Atomicity)Attr);                                                      \
    break;

#define UNCHECKED_REF_STORAGE(Name, ...)                                       \
  UNARY_INSTRUCTION(StrongCopy##Name##Value)
#define ALWAYS_OR_SOMETIMES_LOADABLE_CHECKED_REF_STORAGE(Name, ...)            \
  REFCOUNTING_INSTRUCTION(Name##Retain)                                        \
  REFCOUNTING_INSTRUCTION(Name##Release)                                       \
  REFCOUNTING_INSTRUCTION(StrongRetain##Name)                                  \
  UNARY_INSTRUCTION(StrongCopy##Name##Value)
#include "swift/AST/ReferenceStorage.def"
  REFCOUNTING_INSTRUCTION(RetainValue)
  REFCOUNTING_INSTRUCTION(RetainValueAddr)
  REFCOUNTING_INSTRUCTION(UnmanagedRetainValue)
  UNARY_INSTRUCTION(CopyValue)
  UNARY_INSTRUCTION(DestroyValue)
  REFCOUNTING_INSTRUCTION(ReleaseValue)
  REFCOUNTING_INSTRUCTION(ReleaseValueAddr)
  REFCOUNTING_INSTRUCTION(UnmanagedReleaseValue)
  REFCOUNTING_INSTRUCTION(AutoreleaseValue)
  REFCOUNTING_INSTRUCTION(UnmanagedAutoreleaseValue)
  REFCOUNTING_INSTRUCTION(SetDeallocating)
  UNARY_INSTRUCTION(DeinitExistentialAddr)
  UNARY_INSTRUCTION(DeinitExistentialValue)
  UNARY_INSTRUCTION(EndBorrow)
  UNARY_INSTRUCTION(DestroyAddr)
  UNARY_INSTRUCTION(Return)
  UNARY_INSTRUCTION(Throw)
  UNARY_INSTRUCTION(ClassifyBridgeObject)
  UNARY_INSTRUCTION(ValueToBridgeObject)
  UNARY_INSTRUCTION(FixLifetime)
  UNARY_INSTRUCTION(EndLifetime)
  UNARY_INSTRUCTION(CopyBlock)
  UNARY_INSTRUCTION(LoadBorrow)
  UNARY_INSTRUCTION(BeginBorrow)
  REFCOUNTING_INSTRUCTION(StrongRetain)
  REFCOUNTING_INSTRUCTION(StrongRelease)
  UNARY_INSTRUCTION(IsUnique)
  UNARY_INSTRUCTION(AbortApply)
  UNARY_INSTRUCTION(EndApply)
#undef UNARY_INSTRUCTION
#undef REFCOUNTING_INSTRUCTION

  case SILInstructionKind::IsEscapingClosureInst: {
    assert(RecordKind == SIL_ONE_OPERAND && "Layout should be OneOperand.");
    unsigned verificationType = Attr;
    ResultVal = Builder.createIsEscapingClosure(
        Loc,
        getLocalValue(ValID, getSILType(MF->getType(TyID),
                                        (SILValueCategory)TyCategory, Fn)),
        verificationType);
    break;
  }

  case SILInstructionKind::DestructureTupleInst: {
    assert(RecordKind == SIL_ONE_OPERAND && "Layout should be OneOperand.");
    SILValue Operand = getLocalValue(
        ValID, getSILType(MF->getType(TyID), (SILValueCategory)TyCategory, Fn));
    ResultVal = Builder.createDestructureTuple(Loc, Operand);
    break;
  }
  case SILInstructionKind::DestructureStructInst: {
    assert(RecordKind == SIL_ONE_OPERAND && "Layout should be OneOperand.");
    SILValue Operand = getLocalValue(
        ValID, getSILType(MF->getType(TyID), (SILValueCategory)TyCategory, Fn));
    ResultVal = Builder.createDestructureStruct(Loc, Operand);
    break;
  }
  case SILInstructionKind::UncheckedOwnershipConversionInst: {
    auto Ty = MF->getType(TyID);
    auto ResultKind = ValueOwnershipKind(Attr);
    ResultVal = Builder.createUncheckedOwnershipConversion(
        Loc,
        getLocalValue(ValID, getSILType(Ty, (SILValueCategory)TyCategory, Fn)),
        ResultKind);
    break;
  }

  case SILInstructionKind::LoadInst: {
    auto Ty = MF->getType(TyID);
    auto Qualifier = LoadOwnershipQualifier(Attr);
    ResultVal = Builder.createLoad(
        Loc,
        getLocalValue(ValID, getSILType(Ty, (SILValueCategory)TyCategory, Fn)),
        Qualifier);
    break;
  }

#define NEVER_OR_SOMETIMES_LOADABLE_CHECKED_REF_STORAGE(Name, ...)             \
  case SILInstructionKind::Load##Name##Inst: {                                 \
    auto Ty = MF->getType(TyID);                                               \
    bool isTake = (Attr > 0);                                                  \
    auto Val = getLocalValue(                                                  \
        ValID, getSILType(Ty, SILValueCategory(TyCategory), Fn));              \
    ResultVal = Builder.createLoad##Name(Loc, Val, IsTake_t(isTake));          \
    break;                                                                     \
  }                                                                            \
  case SILInstructionKind::Store##Name##Inst: {                                \
    auto Ty = MF->getType(TyID);                                               \
    SILType addrType = getSILType(Ty, (SILValueCategory)TyCategory, Fn);       \
    auto refType = addrType.castTo<Name##StorageType>();                       \
    auto ValType = SILType::getPrimitiveObjectType(refType.getReferentType()); \
    bool isInit = (Attr > 0);                                                  \
    ResultVal = Builder.createStore##Name(Loc, getLocalValue(ValID, ValType),  \
                                          getLocalValue(ValID2, addrType),     \
                                          IsInitialization_t(isInit));         \
    break;                                                                     \
  }
#include "swift/AST/ReferenceStorage.def"
  case SILInstructionKind::MarkUninitializedInst: {
    auto Ty = getSILType(MF->getType(TyID), (SILValueCategory)TyCategory, Fn);
    auto Kind = (MarkUninitializedInst::Kind)Attr;
    auto Val = getLocalValue(ValID, Ty);
    ResultVal = Builder.createMarkUninitialized(Loc, Val, Kind);
    break;
  }
  case SILInstructionKind::StoreInst: {
    auto Ty = MF->getType(TyID);
    SILType addrType = getSILType(Ty, (SILValueCategory)TyCategory, Fn);
    SILType ValType = addrType.getObjectType();
    auto Qualifier = StoreOwnershipQualifier(Attr);
    ResultVal = Builder.createStore(Loc, getLocalValue(ValID, ValType),
                                    getLocalValue(ValID2, addrType), Qualifier);
    break;
  }
  case SILInstructionKind::StoreBorrowInst: {
    auto Ty = MF->getType(TyID);
    SILType addrType = getSILType(Ty, (SILValueCategory)TyCategory, Fn);
    SILType ValType = addrType.getObjectType();
    ResultVal = Builder.createStoreBorrow(Loc, getLocalValue(ValID, ValType),
                                          getLocalValue(ValID2, addrType));
    break;
  }
  case SILInstructionKind::BeginAccessInst: {
    SILValue op = getLocalValue(
        ValID, getSILType(MF->getType(TyID), (SILValueCategory)TyCategory, Fn));
    auto accessKind = SILAccessKind(Attr & 0x3);
    auto enforcement = SILAccessEnforcement((Attr >> 2) & 0x3);
    bool noNestedConflict = (Attr >> 4) & 0x01;
    bool fromBuiltin = (Attr >> 5) & 0x01;
    ResultVal =
        Builder.createBeginAccess(Loc, op, accessKind, enforcement,
                                  noNestedConflict, fromBuiltin);
    break;
  }
  case SILInstructionKind::EndAccessInst: {
    SILValue op = getLocalValue(
        ValID, getSILType(MF->getType(TyID), (SILValueCategory)TyCategory, Fn));
    bool aborted = Attr & 0x1;
    ResultVal = Builder.createEndAccess(Loc, op, aborted);
    break;
  }
  case SILInstructionKind::BeginUnpairedAccessInst: {
    SILValue source = getLocalValue(
        ValID, getSILType(MF->getType(TyID), (SILValueCategory)TyCategory, Fn));
    SILValue buffer =
        getLocalValue(ValID2, getSILType(MF->getType(TyID2),
                                         (SILValueCategory)TyCategory2, Fn));
    auto accessKind = SILAccessKind(Attr & 0x3);
    auto enforcement = SILAccessEnforcement((Attr >> 2) & 0x03);
    bool noNestedConflict = (Attr >> 4) & 0x01;
    bool fromBuiltin = (Attr >> 5) & 0x01;
    ResultVal = Builder.createBeginUnpairedAccess(
      Loc, source, buffer, accessKind, enforcement, noNestedConflict,
      fromBuiltin);
    break;
  }
  case SILInstructionKind::EndUnpairedAccessInst: {
    SILValue op = getLocalValue(
        ValID, getSILType(MF->getType(TyID), (SILValueCategory)TyCategory, Fn));
    bool aborted = Attr & 0x1;
    auto enforcement = SILAccessEnforcement((Attr >> 1) & 0x03);
    bool fromBuiltin = (Attr >> 3) & 0x01;
    ResultVal = Builder.createEndUnpairedAccess(Loc, op, enforcement, aborted,
                                                fromBuiltin);
    break;
  }
  case SILInstructionKind::CopyAddrInst: {
    auto Ty = MF->getType(TyID);
    SILType addrType = getSILType(Ty, (SILValueCategory)TyCategory, Fn);
    bool isInit = (Attr & 0x2) > 0;
    bool isTake = (Attr & 0x1) > 0;
    ResultVal = Builder.createCopyAddr(Loc,
                    getLocalValue(ValID, addrType),
                    getLocalValue(ValID2, addrType),
                    IsTake_t(isTake),
                    IsInitialization_t(isInit));
    break;
  }
  case SILInstructionKind::AssignInst: {
    auto Ty = MF->getType(TyID);
    SILType addrType = getSILType(Ty, (SILValueCategory)TyCategory, Fn);
    SILType valType = addrType.getObjectType();
    auto qualifier = AssignOwnershipQualifier(Attr);
    ResultVal = Builder.createAssign(Loc,
                    getLocalValue(ValID, valType),
                    getLocalValue(ValID2, addrType),
                    qualifier);
    break;
  }
  case SILInstructionKind::AssignByWrapperInst:
    llvm_unreachable("not supported");
  case SILInstructionKind::BindMemoryInst: {
    assert(RecordKind == SIL_ONE_TYPE_VALUES &&
           "Layout should be OneTypeValues.");
    auto Ty = MF->getType(TyID);   // BoundTy
    ResultVal = Builder.createBindMemory(
        Loc,
        getLocalValue(ListOfValues[2],
                      getSILType(MF->getType(ListOfValues[0]),
                                 (SILValueCategory)ListOfValues[1], Fn)),
        getLocalValue(ListOfValues[5],
                      getSILType(MF->getType(ListOfValues[3]),
                                 (SILValueCategory)ListOfValues[4], Fn)),
        getSILType(Ty, (SILValueCategory)TyCategory, Fn));
    break;
  }
  case SILInstructionKind::StructElementAddrInst:
  case SILInstructionKind::StructExtractInst: {
    // Use SILOneValueOneOperandLayout.
    VarDecl *Field = cast<VarDecl>(MF->getDecl(ValID));
    auto Ty = MF->getType(TyID);
    auto Val =
        getLocalValue(ValID2, getSILType(Ty, (SILValueCategory)TyCategory, Fn));
    auto ResultTy = Val->getType().getFieldType(
        Field, SILMod, Builder.getTypeExpansionContext());
    if (OpCode == SILInstructionKind::StructElementAddrInst)
      ResultVal = Builder.createStructElementAddr(Loc, Val, Field,
                                                  ResultTy.getAddressType());
    else
      ResultVal = Builder.createStructExtract(Loc, Val, Field,
                                              ResultTy.getObjectType());
    break;
  }
  case SILInstructionKind::StructInst: {
    // Format: a type followed by a list of typed values. A typed value is
    // expressed by 4 IDs: TypeID, TypeCategory, ValueID, ValueResultNumber.
    auto Ty = MF->getType(TyID);
    SmallVector<SILValue, 4> OpList;
    for (unsigned I = 0, E = ListOfValues.size(); I < E; I += 3) {
      auto EltTy = MF->getType(ListOfValues[I]);
      OpList.push_back(getLocalValue(
          ListOfValues[I + 2],
          getSILType(EltTy, (SILValueCategory)ListOfValues[I + 1], Fn)));
    }
    ResultVal = Builder.createStruct(
        Loc, getSILType(Ty, (SILValueCategory)TyCategory, Fn), OpList);
    break;
  }
  case SILInstructionKind::TupleElementAddrInst:
  case SILInstructionKind::TupleExtractInst: {
    // Use OneTypeOneOperand layout where the field number is stored in TypeID.
    auto Ty2 = MF->getType(TyID2);
    SILType ST = getSILType(Ty2, (SILValueCategory)TyCategory2, Fn);
    TupleType *TT = ST.castTo<TupleType>();

    auto ResultTy = TT->getElement(TyID).getType();
    switch (OpCode) {
    default: llvm_unreachable("Out of sync with parent switch");
    case SILInstructionKind::TupleElementAddrInst:
      ResultVal = Builder.createTupleElementAddr(
          Loc, getLocalValue(ValID, ST), TyID,
          getSILType(ResultTy, SILValueCategory::Address, Fn));
      break;
    case SILInstructionKind::TupleExtractInst:
      ResultVal = Builder.createTupleExtract(
          Loc, getLocalValue(ValID, ST), TyID,
          getSILType(ResultTy, SILValueCategory::Object, Fn));
      break;
    }
    break;
  }
  case SILInstructionKind::TupleInst: {
    // Format: a type followed by a list of values. A value is expressed by
    // 2 IDs: ValueID, ValueResultNumber.
    auto Ty = MF->getType(TyID);
    TupleType *TT = Ty->castTo<TupleType>();
    assert(TT && "Type of a TupleInst should be TupleType");
    SmallVector<SILValue, 4> OpList;
    for (unsigned I = 0, E = ListOfValues.size(); I < E; I++) {
      Type EltTy = TT->getElement(I).getType();
      OpList.push_back(
        getLocalValue(ListOfValues[I],
                      getSILType(EltTy, SILValueCategory::Object, Fn)));
    }
    ResultVal = Builder.createTuple(
        Loc, getSILType(Ty, (SILValueCategory)TyCategory, Fn), OpList);
    break;
  }
  case SILInstructionKind::ObjectInst: {
    llvm_unreachable("Serialization of global initializers not supported");
  }
  case SILInstructionKind::BranchInst: {
    SmallVector<SILValue, 4> Args;
    for (unsigned I = 0, E = ListOfValues.size(); I < E; I += 3)
      Args.push_back(
          getLocalValue(ListOfValues[I + 2],
                        getSILType(MF->getType(ListOfValues[I]),
                                   (SILValueCategory)ListOfValues[I + 1], Fn)));

    ResultVal = Builder.createBranch(Loc, getBBForReference(Fn, TyID),
                    Args);
    break;
  }
  case SILInstructionKind::CondBranchInst: {
    // Format: condition, true basic block ID, a list of arguments, false basic
    // block ID, a list of arguments. Use SILOneTypeValuesLayout: the type is
    // for condition, the list has value for condition, true basic block ID,
    // false basic block ID, number of true arguments, and a list of true|false
    // arguments.
    SILValue Cond = getLocalValue(
        ListOfValues[0],
        getSILType(MF->getType(TyID), (SILValueCategory)TyCategory, Fn));

    unsigned NumTrueArgs = ListOfValues[3];
    unsigned StartOfTrueArg = 4;
    unsigned StartOfFalseArg = StartOfTrueArg + 3*NumTrueArgs;
    SmallVector<SILValue, 4> TrueArgs;
    for (unsigned I = StartOfTrueArg, E = StartOfFalseArg; I < E; I += 3)
      TrueArgs.push_back(
          getLocalValue(ListOfValues[I + 2],
                        getSILType(MF->getType(ListOfValues[I]),
                                   (SILValueCategory)ListOfValues[I + 1], Fn)));

    SmallVector<SILValue, 4> FalseArgs;
    for (unsigned I = StartOfFalseArg, E = ListOfValues.size(); I < E; I += 3)
      FalseArgs.push_back(
          getLocalValue(ListOfValues[I + 2],
                        getSILType(MF->getType(ListOfValues[I]),
                                   (SILValueCategory)ListOfValues[I + 1], Fn)));

    ResultVal = Builder.createCondBranch(Loc, Cond,
                    getBBForReference(Fn, ListOfValues[1]), TrueArgs,
                    getBBForReference(Fn, ListOfValues[2]), FalseArgs);
    break;
  }
  case SILInstructionKind::SwitchEnumInst:
  case SILInstructionKind::SwitchEnumAddrInst: {
    // Format: condition, a list of cases (EnumElementDecl + Basic Block ID),
    // default basic block ID. Use SILOneTypeValuesLayout: the type is
    // for condition, the list has value for condition, hasDefault, default
    // basic block ID, a list of (DeclID, BasicBlock ID).
    SILValue Cond = getLocalValue(
        ListOfValues[0],
        getSILType(MF->getType(TyID), (SILValueCategory)TyCategory, Fn));

    SILBasicBlock *DefaultBB = nullptr;
    if (ListOfValues[1])
      DefaultBB = getBBForReference(Fn, ListOfValues[2]);

    SmallVector<std::pair<EnumElementDecl*, SILBasicBlock*>, 4> CaseBBs;
    for (unsigned I = 3, E = ListOfValues.size(); I < E; I += 2) {
      CaseBBs.push_back( {cast<EnumElementDecl>(MF->getDecl(ListOfValues[I])),
                            getBBForReference(Fn, ListOfValues[I+1])} );
    }
    if (OpCode == SILInstructionKind::SwitchEnumInst)
      ResultVal = Builder.createSwitchEnum(Loc, Cond, DefaultBB, CaseBBs);
    else
      ResultVal = Builder.createSwitchEnumAddr(Loc, Cond,
                      DefaultBB, CaseBBs);
    break;
  }
  case SILInstructionKind::SelectEnumInst:
  case SILInstructionKind::SelectEnumAddrInst: {
    // Format: condition, a list of cases (EnumElementDecl + Value ID),
    // default value ID. Use SILOneTypeValuesLayout: the type is
    // for condition, the list has value for condition, result type,
    //   hasDefault, default
    // basic block ID, a list of (DeclID, BasicBlock ID).
    SILValue Cond = getLocalValue(ListOfValues[0],
                                  getSILType(MF->getType(TyID),
                                             (SILValueCategory)TyCategory, Fn));

    Type ResultLoweredTy = MF->getType(ListOfValues[1]);
    SILValueCategory ResultCategory = (SILValueCategory)ListOfValues[2];
    SILType ResultTy = getSILType(ResultLoweredTy, ResultCategory, Fn);

    SILValue DefaultVal = nullptr;
    if (ListOfValues[3])
      DefaultVal = getLocalValue(ListOfValues[4], ResultTy);

    SmallVector<std::pair<EnumElementDecl*, SILValue>, 4> CaseVals;
    for (unsigned I = 5, E = ListOfValues.size(); I < E; I += 2) {
      auto Value = getLocalValue(ListOfValues[I+1], ResultTy);
      CaseVals.push_back({cast<EnumElementDecl>(MF->getDecl(ListOfValues[I])),
                         Value});
    }
    if (OpCode == SILInstructionKind::SelectEnumInst)
      ResultVal = Builder.createSelectEnum(Loc, Cond, ResultTy,
                                           DefaultVal, CaseVals);
    else
      ResultVal = Builder.createSelectEnumAddr(Loc, Cond, ResultTy,
                                               DefaultVal, CaseVals);
    break;
  }
  case SILInstructionKind::SwitchValueInst: {
    // Format: condition, a list of cases (Value ID + Basic Block ID),
    // default basic block ID. Use SILOneTypeValuesLayout: the type is
    // for condition, the list contains value for condition, hasDefault, default
    // basic block ID, a list of (Value ID, BasicBlock ID).
    SILType ResultTy = getSILType(MF->getType(TyID),
                                             (SILValueCategory)TyCategory, Fn);
    SILValue Cond = getLocalValue(
        ListOfValues[0],
        getSILType(MF->getType(TyID), (SILValueCategory)TyCategory, Fn));

    SILBasicBlock *DefaultBB = nullptr;
    if (ListOfValues[1])
      DefaultBB = getBBForReference(Fn, ListOfValues[2]);

    SmallVector<std::pair<SILValue, SILBasicBlock*>, 4> CaseBBs;
    for (unsigned I = 3, E = ListOfValues.size(); I < E; I += 2) {
      auto value = getLocalValue(ListOfValues[I], ResultTy);
      CaseBBs.push_back( {value, getBBForReference(Fn, ListOfValues[I+1])} );
    }
    ResultVal = Builder.createSwitchValue(Loc, Cond, DefaultBB, CaseBBs);
    break;
  }
  case SILInstructionKind::SelectValueInst: {
    // Format: condition, a list of cases (ValueID + Value ID),
    // default value ID. Use SILOneTypeValuesLayout: the type is
    // for condition, the list has value for condition, result type,
    // hasDefault, default,
    // basic block ID, a list of (Value ID, Value ID).
    SILValue Cond = getLocalValue(
        ListOfValues[0],
        getSILType(MF->getType(TyID), (SILValueCategory)TyCategory, Fn));

    Type ResultLoweredTy = MF->getType(ListOfValues[1]);
    SILValueCategory ResultCategory = (SILValueCategory)ListOfValues[2];
    SILType ResultTy = getSILType(ResultLoweredTy, ResultCategory, Fn);

    SILValue DefaultVal = nullptr;
    if (ListOfValues[3])
      DefaultVal = getLocalValue(ListOfValues[4], ResultTy);

    SmallVector<std::pair<SILValue, SILValue>, 4> CaseValuesAndResults;
    for (unsigned I = 5, E = ListOfValues.size(); I < E; I += 2) {
      auto CaseValue = getLocalValue(ListOfValues[I], Cond->getType());
      auto Result = getLocalValue(ListOfValues[I+1], ResultTy);
      CaseValuesAndResults.push_back({CaseValue, Result});
    }

    ResultVal = Builder.createSelectValue(Loc, Cond, ResultTy,
                                          DefaultVal, CaseValuesAndResults);
    break;
  }  
  case SILInstructionKind::EnumInst: {
    // Format: a type, an operand and a decl ID. Use SILTwoOperandsLayout: type,
    // (DeclID + hasOperand), and an operand.
    SILValue Operand;
    if (Attr)
      Operand =
          getLocalValue(ValID2, getSILType(MF->getType(TyID2),
                                           (SILValueCategory)TyCategory2, Fn));
    ResultVal = Builder.createEnum(
        Loc, Operand, cast<EnumElementDecl>(MF->getDecl(ValID)),
        getSILType(MF->getType(TyID), (SILValueCategory)TyCategory, Fn));
    break;
  }
  case SILInstructionKind::InitEnumDataAddrInst: {
    // Use SILOneValueOneOperandLayout.
    EnumElementDecl *Elt = cast<EnumElementDecl>(MF->getDecl(ValID));
    SILType OperandTy = getSILType(MF->getType(TyID),
                                   (SILValueCategory) TyCategory, Fn);
    SILType ResultTy = OperandTy.getEnumElementType(
        Elt, SILMod, Builder.getTypeExpansionContext());
    ResultVal = Builder.createInitEnumDataAddr(Loc,
                    getLocalValue(ValID2, OperandTy),
                    Elt, ResultTy);
    break;
  }
  case SILInstructionKind::UncheckedEnumDataInst: {
    // Use SILOneValueOneOperandLayout.
    EnumElementDecl *Elt = cast<EnumElementDecl>(MF->getDecl(ValID));
    SILType OperandTy =
        getSILType(MF->getType(TyID), (SILValueCategory)TyCategory, Fn);
    SILType ResultTy = OperandTy.getEnumElementType(
        Elt, SILMod, Builder.getTypeExpansionContext());
    ResultVal = Builder.createUncheckedEnumData(Loc,
                    getLocalValue(ValID2, OperandTy),
                    Elt, ResultTy);
    break;
  }
  case SILInstructionKind::UncheckedTakeEnumDataAddrInst: {
    // Use SILOneValueOneOperandLayout.
    EnumElementDecl *Elt = cast<EnumElementDecl>(MF->getDecl(ValID));
    SILType OperandTy =
        getSILType(MF->getType(TyID), (SILValueCategory)TyCategory, Fn);
    SILType ResultTy = OperandTy.getEnumElementType(
        Elt, SILMod, Builder.getTypeExpansionContext());
    ResultVal = Builder.createUncheckedTakeEnumDataAddr(Loc,
                    getLocalValue(ValID2, OperandTy),
                    Elt, ResultTy);
    break;
  }
  case SILInstructionKind::InjectEnumAddrInst: {
    // Use SILOneValueOneOperandLayout.
    EnumElementDecl *Elt = cast<EnumElementDecl>(MF->getDecl(ValID));
    auto Ty = MF->getType(TyID);
    ResultVal = Builder.createInjectEnumAddr(
        Loc,
        getLocalValue(ValID2, getSILType(Ty, (SILValueCategory)TyCategory, Fn)),
        Elt);
    break;
  }
  case SILInstructionKind::RefElementAddrInst: {
    // Use SILOneValueOneOperandLayout.
    VarDecl *Field = cast<VarDecl>(MF->getDecl(ValID));
    auto Ty = MF->getType(TyID);
    auto Val = getLocalValue(ValID2,
                             getSILType(Ty, (SILValueCategory)TyCategory, Fn));
    auto ResultTy = Val->getType().getFieldType(
        Field, SILMod, Builder.getTypeExpansionContext());
    ResultVal = Builder.createRefElementAddr(Loc, Val, Field,
                                             ResultTy);
    break;
  }
  case SILInstructionKind::RefTailAddrInst: {
    assert(RecordKind == SIL_ONE_TYPE_ONE_OPERAND &&
           "Layout should be OneTypeOneOperand.");
    assert(Attr == 0);
    assert((SILValueCategory)TyCategory == SILValueCategory::Address);
    ResultVal = Builder.createRefTailAddr(
        Loc,
        getLocalValue(ValID, getSILType(MF->getType(TyID2),
                                        (SILValueCategory)TyCategory2, Fn)),
        getSILType(MF->getType(TyID), SILValueCategory::Address, Fn));
    break;
  }
  case SILInstructionKind::ClassMethodInst:
  case SILInstructionKind::SuperMethodInst:
  case SILInstructionKind::ObjCMethodInst:
  case SILInstructionKind::ObjCSuperMethodInst: {
    // Format: a type, an operand and a SILDeclRef. Use SILOneTypeValuesLayout:
    // type, Attr, SILDeclRef (DeclID, Kind, uncurryLevel), and an operand.
    unsigned NextValueIndex = 0;
    SILDeclRef DRef = getSILDeclRef(MF, ListOfValues, NextValueIndex);
    SILType Ty =
        getSILType(MF->getType(TyID), (SILValueCategory)TyCategory, Fn);
    assert(ListOfValues.size() >= NextValueIndex + 2 &&
           "Out of entries for MethodInst");
    SILType operandTy =
        getSILType(MF->getType(ListOfValues[NextValueIndex]),
                   (SILValueCategory)ListOfValues[NextValueIndex + 1], Fn);
    NextValueIndex += 2;

    switch (OpCode) {
    default: llvm_unreachable("Out of sync with parent switch");
    case SILInstructionKind::ClassMethodInst:
      ResultVal = Builder.createClassMethod(Loc,
                    getLocalValue(ListOfValues[NextValueIndex], operandTy),
                    DRef, Ty);
      break;
    case SILInstructionKind::SuperMethodInst:
      ResultVal = Builder.createSuperMethod(Loc,
                    getLocalValue(ListOfValues[NextValueIndex], operandTy),
                    DRef, Ty);
      break;
    case SILInstructionKind::ObjCMethodInst:
      ResultVal = Builder.createObjCMethod(Loc,
                    getLocalValue(ListOfValues[NextValueIndex], operandTy),
                    DRef, Ty);
      break;
    case SILInstructionKind::ObjCSuperMethodInst:
      ResultVal = Builder.createObjCSuperMethod(Loc,
                    getLocalValue(ListOfValues[NextValueIndex], operandTy),
                    DRef, Ty);
      break;
    }
    break;
  }
  case SILInstructionKind::WitnessMethodInst: {
    unsigned NextValueIndex = 0;
    SILDeclRef DRef = getSILDeclRef(MF, ListOfValues, NextValueIndex);
    assert(ListOfValues.size() >= NextValueIndex &&
           "Out of entries for MethodInst");

    CanType Ty = MF->getType(TyID)->getCanonicalType();
    SILType OperandTy =
        getSILType(MF->getType(TyID2), (SILValueCategory)TyCategory2, Fn);

    auto Conformance = MF->readConformance(SILCursor);
    // Read the optional opened existential.
    SILValue ExistentialOperand;
    if (TyID3) {
      SILType ExistentialOperandTy =
          getSILType(MF->getType(TyID3), (SILValueCategory)TyCategory3, Fn);
      if (ValID3)
        ExistentialOperand = getLocalValue(ValID3, ExistentialOperandTy);
    }
    ResultVal = Builder.createWitnessMethod(
        Loc, Ty, Conformance, DRef, OperandTy);
    break;
  }
  case SILInstructionKind::DynamicMethodBranchInst: {
    // Format: a typed value, a SILDeclRef, a BasicBlock ID for method,
    // a BasicBlock ID for no method. Use SILOneTypeValuesLayout.
    unsigned NextValueIndex = 1;
    SILDeclRef DRef = getSILDeclRef(MF, ListOfValues, NextValueIndex);
    assert(ListOfValues.size() == NextValueIndex + 2 &&
           "Wrong number of entries for DynamicMethodBranchInst");
    ResultVal = Builder.createDynamicMethodBranch(
        Loc,
        getLocalValue(
            ListOfValues[0],
            getSILType(MF->getType(TyID), (SILValueCategory)TyCategory, Fn)),
        DRef, getBBForReference(Fn, ListOfValues[NextValueIndex]),
        getBBForReference(Fn, ListOfValues[NextValueIndex + 1]));
    break;
  }
  case SILInstructionKind::CheckedCastBranchInst: {
    // Format: the cast kind, a typed value, a BasicBlock ID for success,
    // a BasicBlock ID for failure. Uses SILOneTypeValuesLayout.
    assert(ListOfValues.size() == 6 &&
           "expect 7 numbers for CheckedCastBranchInst");
    bool isExact = ListOfValues[0] != 0;
    SILType opTy = getSILType(MF->getType(ListOfValues[2]),
                              (SILValueCategory)ListOfValues[3], Fn);
    SILValue op = getLocalValue(ListOfValues[1], opTy);
    SILType castTy =
        getSILType(MF->getType(TyID), (SILValueCategory)TyCategory, Fn);
    auto *successBB = getBBForReference(Fn, ListOfValues[4]);
    auto *failureBB = getBBForReference(Fn, ListOfValues[5]);

    ResultVal = Builder.createCheckedCastBranch(Loc, isExact, op, castTy,
                                                successBB, failureBB);
    break;
  }
  case SILInstructionKind::CheckedCastValueBranchInst: {
    // Format: the cast kind, a typed value, a BasicBlock ID for success,
    // a BasicBlock ID for failure. Uses SILOneTypeValuesLayout.
    assert(ListOfValues.size() == 5 &&
           "expect 6 numbers for CheckedCastValueBranchInst");
    SILType opTy = getSILType(MF->getType(ListOfValues[1]),
                              (SILValueCategory)ListOfValues[2], Fn);
    SILValue op = getLocalValue(ListOfValues[0], opTy);
    SILType castTy =
        getSILType(MF->getType(TyID), (SILValueCategory)TyCategory, Fn);
    auto *successBB = getBBForReference(Fn, ListOfValues[3]);
    auto *failureBB = getBBForReference(Fn, ListOfValues[4]);

    ResultVal = Builder.createCheckedCastValueBranch(Loc, op, castTy, successBB,
                                                     failureBB);
    break;
  }
  case SILInstructionKind::UnconditionalCheckedCastValueInst: {
    SILValue Val = getLocalValue(
        ValID, getSILType(MF->getType(TyID2), (SILValueCategory)TyCategory2, Fn));
    SILType Ty =
        getSILType(MF->getType(TyID), (SILValueCategory)TyCategory, Fn);
    ResultVal = Builder.createUnconditionalCheckedCastValue(Loc, Val, Ty);
    break;
  }
  case SILInstructionKind::UnconditionalCheckedCastAddrInst: {
    // ignore attr.
    CanType sourceType = MF->getType(ListOfValues[0])->getCanonicalType();
    SILType srcAddrTy = getSILType(MF->getType(ListOfValues[2]),
                                   (SILValueCategory)ListOfValues[3], Fn);
    SILValue src = getLocalValue(ListOfValues[1], srcAddrTy);

    CanType targetType = MF->getType(ListOfValues[4])->getCanonicalType();
    SILType destAddrTy =
        getSILType(MF->getType(TyID), (SILValueCategory)TyCategory, Fn);
    SILValue dest = getLocalValue(ListOfValues[5], destAddrTy);

    ResultVal = Builder.createUnconditionalCheckedCastAddr(Loc, src, sourceType,
                                                           dest, targetType);
    break;
  }
  case SILInstructionKind::CheckedCastAddrBranchInst: {
    CastConsumptionKind consumption = getCastConsumptionKind(ListOfValues[0]);

    CanType sourceType = MF->getType(ListOfValues[1])->getCanonicalType();
    SILType srcAddrTy = getSILType(MF->getType(ListOfValues[3]),
                                   (SILValueCategory)ListOfValues[4], Fn);
    SILValue src = getLocalValue(ListOfValues[2], srcAddrTy);

    CanType targetType = MF->getType(ListOfValues[5])->getCanonicalType();
    SILType destAddrTy =
        getSILType(MF->getType(TyID), (SILValueCategory)TyCategory, Fn);
    SILValue dest = getLocalValue(ListOfValues[6], destAddrTy);

    auto *successBB = getBBForReference(Fn, ListOfValues[7]);
    auto *failureBB = getBBForReference(Fn, ListOfValues[8]);
    ResultVal = Builder.createCheckedCastAddrBranch(Loc, consumption,
                                                    src, sourceType,
                                                    dest, targetType,
                                                    successBB, failureBB);
    break;
  }
  case SILInstructionKind::UncheckedRefCastAddrInst: {
    CanType sourceType = MF->getType(ListOfValues[0])->getCanonicalType();
    // ignore attr.
    SILType srcAddrTy = getSILType(MF->getType(ListOfValues[2]),
                                   (SILValueCategory)ListOfValues[3], Fn);
    SILValue src = getLocalValue(ListOfValues[1], srcAddrTy);

    CanType targetType = MF->getType(ListOfValues[4])->getCanonicalType();
    SILType destAddrTy =
        getSILType(MF->getType(TyID), (SILValueCategory)TyCategory, Fn);
    SILValue dest = getLocalValue(ListOfValues[5], destAddrTy);

    ResultVal = Builder.createUncheckedRefCastAddr(Loc, src, sourceType,
                                                   dest, targetType);
    break;
  }
  case SILInstructionKind::InitBlockStorageHeaderInst: {
    assert(ListOfValues.size() == 5 &&
           "expected 5 values for InitBlockStorageHeader");
    SILType blockTy =
        getSILType(MF->getType(TyID), (SILValueCategory)TyCategory, Fn);

    SILType storageTy = getSILType(MF->getType(ListOfValues[1]),
                                   SILValueCategory::Address, Fn);
    SILValue storage
      = getLocalValue(ListOfValues[0], storageTy);

    SILType invokeTy =
        getSILType(MF->getType(ListOfValues[3]), SILValueCategory::Object, Fn);
    SILValue invoke
      = getLocalValue(ListOfValues[2], invokeTy);
    
    auto SubMap = MF->getSubstitutionMap(ListOfValues[4]);

    ResultVal = Builder.createInitBlockStorageHeader(Loc, storage, invoke,
                                                     blockTy, SubMap);
    break;
  }
  case SILInstructionKind::UnreachableInst: {
    ResultVal = Builder.createUnreachable(Loc);
    break;
  }
  case SILInstructionKind::UnwindInst: {
    ResultVal = Builder.createUnwind(Loc);
    break;
  }
  case SILInstructionKind::YieldInst: {
    SILBasicBlock *unwindBB = getBBForReference(Fn, ListOfValues.back());
    ListOfValues = ListOfValues.drop_back();
    SILBasicBlock *resumeBB = getBBForReference(Fn, ListOfValues.back());
    ListOfValues = ListOfValues.drop_back();

    SmallVector<SILValue, 4> yieldedValues;
    for (unsigned I = 0, E = ListOfValues.size(); I < E; I += 3) {
      auto valueTy = MF->getType(ListOfValues[I]);
      auto valueCategory = (SILValueCategory) ListOfValues[I+1];
      yieldedValues.push_back(getLocalValue(
          ListOfValues[I + 2], getSILType(valueTy, valueCategory, Fn)));
    }

    ResultVal = Builder.createYield(Loc, yieldedValues, resumeBB, unwindBB);
    break;
  }
  case SILInstructionKind::KeyPathInst: {
    unsigned nextValue = 0;
    SILType kpTy =
        getSILType(MF->getType(TyID), (SILValueCategory)TyCategory, Fn);

    auto rootTy = MF->getType(ListOfValues[nextValue++]);
    auto valueTy = MF->getType(ListOfValues[nextValue++]);
    auto numComponents = ListOfValues[nextValue++];
    auto numOperands = ListOfValues[nextValue++];
    auto subMap = MF->getSubstitutionMap(ListOfValues[nextValue++]);
    auto objcString = MF->getIdentifierText(ListOfValues[nextValue++]);
    auto numGenericParams = ListOfValues[nextValue++];
    
    SmallVector<GenericTypeParamType *, 4> genericParams;
    while (numGenericParams-- > 0) {
      genericParams.push_back(MF->getType(ListOfValues[nextValue++])
                                ->castTo<GenericTypeParamType>());
    }
    
    SmallVector<KeyPathPatternComponent, 4> components;
    components.reserve(numComponents);
    while (numComponents-- > 0) {
      components.push_back(*readKeyPathComponent(ListOfValues, nextValue));
    }
    
    SmallVector<Requirement, 4> requirements;
    MF->readGenericRequirements(requirements, SILCursor);
    
    CanGenericSignature sig = CanGenericSignature();
    if (!genericParams.empty() || !requirements.empty())
      sig = GenericSignature::get(genericParams, requirements)
         ->getCanonicalSignature();
    
    auto pattern = KeyPathPattern::get(SILMod, sig,
                                       rootTy->getCanonicalType(),
                                       valueTy->getCanonicalType(),
                                       components,
                                       objcString);
    
    SmallVector<SILValue, 4> operands;
    
    operands.reserve(numOperands);
    while (numOperands-- > 0) {
      auto opValue = ListOfValues[nextValue++];
      auto opTy = MF->getType(ListOfValues[nextValue++]);
      auto opCat = (SILValueCategory)ListOfValues[nextValue++];
      operands.push_back(getLocalValue(opValue, getSILType(opTy, opCat, Fn)));
    }
    
    ResultVal = Builder.createKeyPath(Loc, pattern, subMap, operands, kpTy);
    break;
  }
  }

  for (auto result : ResultVal->getResults()) {
    LastValueID = LastValueID + 1;
    setLocalValue(result, LastValueID);
  }

  return false;
}

SILFunction *SILDeserializer::lookupSILFunction(SILFunction *InFunc) {
  StringRef name = InFunc->getName();
  if (!FuncTable)
    return nullptr;
  auto iter = FuncTable->find(name);
  if (iter == FuncTable->end())
    return nullptr;

  auto maybeFunc = readSILFunctionChecked(*iter, InFunc, name,
                                          /*declarationOnly*/ false);
  if (!maybeFunc) {
    // Ignore the error; treat it as if we didn't have a definition.
    consumeError(maybeFunc.takeError());
    return nullptr;
  }

  if (maybeFunc.get()) {
    LLVM_DEBUG(llvm::dbgs() << "Deserialize SIL:\n";
               maybeFunc.get()->dump());
    assert(InFunc->getName() == maybeFunc.get()->getName());
  }

  return maybeFunc.get();
}

/// Check for existence of a function with a given name and required linkage.
/// This function is modeled after readSILFunction. But it does not
/// create a SILFunction object.
bool SILDeserializer::hasSILFunction(StringRef Name,
                                     Optional<SILLinkage> Linkage) {
  if (!FuncTable)
    return false;
  auto iter = FuncTable->find(Name);
  if (iter == FuncTable->end())
    return false;

  // There is a function with the required name.
  // Find out which linkage it has.
  auto FID = *iter;
  auto &cacheEntry = Funcs[FID-1];
  if (cacheEntry.isFullyDeserialized() ||
      (cacheEntry.isDeserialized()))
    return !Linkage || cacheEntry.get()->getLinkage() == *Linkage;

  BCOffsetRAII restoreOffset(SILCursor);
  if (llvm::Error Err = SILCursor.JumpToBit(cacheEntry.getOffset()))
    MF->fatal(std::move(Err));

  llvm::Expected<llvm::BitstreamEntry> maybeEntry =
      SILCursor.advance(AF_DontPopBlockAtEnd);
  if (!maybeEntry)
    MF->fatal(maybeEntry.takeError());
  llvm::BitstreamEntry entry = maybeEntry.get();
  if (entry.Kind == llvm::BitstreamEntry::Error) {
    LLVM_DEBUG(llvm::dbgs() << "Cursor advance error in hasSILFunction.\n");
    MF->fatal();
  }

  SmallVector<uint64_t, 64> scratch;
  StringRef blobData;
  llvm::Expected<unsigned> maybeKind =
      SILCursor.readRecord(entry.ID, scratch, &blobData);
  if (!maybeKind)
    MF->fatal(maybeKind.takeError());
  unsigned kind = maybeKind.get();
  assert(kind == SIL_FUNCTION && "expect a sil function");
  (void)kind;

  // Read function properties only, e.g. its linkage and other attributes.
  // TODO: If this results in any noticeable performance problems, Cache the
  // linkage to avoid re-reading it from the bitcode each time?
  DeclID clangOwnerID;
  TypeID funcTyID;
  IdentifierID replacedFunctionID;
  GenericSignatureID genericSigID;
  unsigned rawLinkage, isTransparent, isSerialized, isThunk,
      isWithoutactuallyEscapingThunk, isGlobal, inlineStrategy,
      optimizationMode, effect, numSpecAttrs,
      hasQualifiedOwnership, isWeakImported, LIST_VER_TUPLE_PIECES(available),
      isDynamic, isExactSelfClass;
  ArrayRef<uint64_t> SemanticsIDs;
  SILFunctionLayout::readRecord(
      scratch, rawLinkage, isTransparent, isSerialized, isThunk,
      isWithoutactuallyEscapingThunk, isGlobal, inlineStrategy,
      optimizationMode, effect, numSpecAttrs,
      hasQualifiedOwnership, isWeakImported, LIST_VER_TUPLE_PIECES(available),
      isDynamic, isExactSelfClass,
      funcTyID, replacedFunctionID, genericSigID,
      clangOwnerID, SemanticsIDs);
  auto linkage = fromStableSILLinkage(rawLinkage);
  if (!linkage) {
    LLVM_DEBUG(llvm::dbgs() << "invalid linkage code " << rawLinkage
                            << " for SIL function " << Name << "\n");
    return false;
  }

  // Bail if it is not a required linkage.
  if (Linkage && linkage.getValue() != *Linkage)
    return false;

  LLVM_DEBUG(llvm::dbgs() << "Found SIL Function: " << Name << "\n");
  return true;
}


SILFunction *SILDeserializer::lookupSILFunction(StringRef name,
                                                bool declarationOnly) {
  if (!FuncTable)
    return nullptr;
  auto iter = FuncTable->find(name);
  if (iter == FuncTable->end())
    return nullptr;

  auto maybeFunc = readSILFunctionChecked(*iter, nullptr, name,
                                          declarationOnly);

  if (!maybeFunc) {
    // Ignore the error; treat it as if we didn't have a definition.
    consumeError(maybeFunc.takeError());
    return nullptr;
  }

  if (maybeFunc.get()) {
    LLVM_DEBUG(llvm::dbgs() << "Deserialize SIL:\n";
               maybeFunc.get()->dump());
  }
  return maybeFunc.get();
}

SILGlobalVariable *SILDeserializer::readGlobalVar(StringRef Name) {
  if (!GlobalVarList)
    return nullptr;

  PrettyStackTraceStringAction trace("deserializing SIL global", Name);

  // If we already deserialized this global variable, just return it.
  if (auto *GV = SILMod.lookUpGlobalVariable(Name))
    return GV;

  // Find Id for the given name.
  auto iter = GlobalVarList->find(Name);
  if (iter == GlobalVarList->end())
    return nullptr;
  auto VId = *iter;
  if (VId == 0)
    return nullptr;

  assert(VId <= GlobalVars.size() && "invalid GlobalVar ID");
  auto &globalVarOrOffset = GlobalVars[VId-1];
  if (globalVarOrOffset.isComplete())
    return globalVarOrOffset;

  BCOffsetRAII restoreOffset(SILCursor);
  if (llvm::Error Err = SILCursor.JumpToBit(globalVarOrOffset))
    MF->fatal(std::move(Err));
  llvm::Expected<llvm::BitstreamEntry> maybeEntry =
      SILCursor.advance(AF_DontPopBlockAtEnd);
  if (!maybeEntry)
    MF->fatal(maybeEntry.takeError());
  llvm::BitstreamEntry entry = maybeEntry.get();
  if (entry.Kind == llvm::BitstreamEntry::Error) {
    LLVM_DEBUG(llvm::dbgs() << "Cursor advance error in readGlobalVar.\n");
    return nullptr;
  }

  SmallVector<uint64_t, 64> scratch;
  StringRef blobData;
  llvm::Expected<unsigned> maybeKind =
      SILCursor.readRecord(entry.ID, scratch, &blobData);
  if (!maybeKind)
    MF->fatal(maybeKind.takeError());
  unsigned kind = maybeKind.get();
  assert(kind == SIL_GLOBALVAR && "expect a sil global var");
  (void)kind;

  TypeID TyID;
  DeclID dID;
  unsigned rawLinkage, isSerialized, IsDeclaration, IsLet;
  SILGlobalVarLayout::readRecord(scratch, rawLinkage, isSerialized,
                                 IsDeclaration, IsLet, TyID, dID);
  if (TyID == 0) {
    LLVM_DEBUG(llvm::dbgs() << "SILGlobalVariable typeID is 0.\n");
    return nullptr;
  }

  auto linkage = fromStableSILLinkage(rawLinkage);
  if (!linkage) {
    LLVM_DEBUG(llvm::dbgs() << "invalid linkage code " << rawLinkage
                            << " for SILGlobalVariable\n");
    return nullptr;
  }

  auto Ty = MF->getType(TyID);
  SILGlobalVariable *v = SILGlobalVariable::create(
      SILMod, linkage.getValue(),
      isSerialized ? IsSerialized : IsNotSerialized,
      Name.str(), getSILType(Ty, SILValueCategory::Object, nullptr),
      None,
      dID ? cast<VarDecl>(MF->getDecl(dID)): nullptr);
  v->setLet(IsLet);
  globalVarOrOffset = v;
  v->setDeclaration(IsDeclaration);

  if (Callback) Callback->didDeserialize(MF->getAssociatedModule(), v);
  return v;
}

void SILDeserializer::getAllSILGlobalVariables() {
  if (!GlobalVarList)
    return;

  for (auto Key : GlobalVarList->keys()) {
    readGlobalVar(Key);
  }
}

void SILDeserializer::getAllSILFunctions() {
  if (!FuncTable)
    return;

  for (auto KI = FuncTable->key_begin(), KE = FuncTable->key_end(); KI != KE;
       ++KI) {
    // Attempt to lookup our name from the output module. If we have a
    // definition already, don't do anything.
    if (SILFunction *F = SILMod.lookUpFunction(*KI))
      if (!F->isExternalDeclaration())
        continue;

    auto DI = FuncTable->find(*KI);
    assert(DI != FuncTable->end() && "There should never be a key without data.");

    auto maybeFunc = readSILFunctionChecked(*DI, nullptr, *KI, false,
                                            false/*errorIfEmptyBody*/);
    if (!maybeFunc) {
      // Ignore the error; treat it as if we didn't have a definition.
      consumeError(maybeFunc.takeError());
    }
  }
}

SILVTable *SILDeserializer::readVTable(DeclID VId) {
  if (VId == 0)
    return nullptr;
  assert(VId <= VTables.size() && "invalid VTable ID");
  auto &vTableOrOffset = VTables[VId-1];

  if (vTableOrOffset.isComplete())
    return vTableOrOffset;

  BCOffsetRAII restoreOffset(SILCursor);
  if (llvm::Error Err = SILCursor.JumpToBit(vTableOrOffset))
    MF->fatal(std::move(Err));
  llvm::Expected<llvm::BitstreamEntry> maybeEntry =
      SILCursor.advance(AF_DontPopBlockAtEnd);
  if (!maybeEntry)
    MF->fatal(maybeEntry.takeError());
  llvm::BitstreamEntry entry = maybeEntry.get();
  if (entry.Kind == llvm::BitstreamEntry::Error) {
    LLVM_DEBUG(llvm::dbgs() << "Cursor advance error in readVTable.\n");
    return nullptr;
  }

  SmallVector<uint64_t, 64> scratch;
  StringRef blobData;
  llvm::Expected<unsigned> maybeKind =
      SILCursor.readRecord(entry.ID, scratch, &blobData);
  if (!maybeKind)
    MF->fatal(maybeKind.takeError());
  unsigned kind = maybeKind.get();
  assert(kind == SIL_VTABLE && "expect a sil vtable");
  (void)kind;

  DeclID ClassID;
  unsigned Serialized;
  VTableLayout::readRecord(scratch, ClassID, Serialized);
  if (ClassID == 0) {
    LLVM_DEBUG(llvm::dbgs() << "VTable classID is 0.\n");
    return nullptr;
  }

  ClassDecl *theClass = cast<ClassDecl>(MF->getDecl(ClassID));

  PrettyStackTraceDecl trace("deserializing SIL vtable for", theClass);

  // Fetch the next record.
  scratch.clear();
  maybeEntry = SILCursor.advance(AF_DontPopBlockAtEnd);
  if (!maybeEntry)
    MF->fatal(maybeEntry.takeError());
  entry = maybeEntry.get();
  if (entry.Kind == llvm::BitstreamEntry::EndBlock)
    // This vtable has no contents.
    return nullptr;
  maybeKind = SILCursor.readRecord(entry.ID, scratch);
  if (!maybeKind)
    MF->fatal(maybeKind.takeError());
  kind = maybeKind.get();

  std::vector<SILVTable::Entry> vtableEntries;
  // Another SIL_VTABLE record means the end of this VTable.
  while (kind != SIL_VTABLE && kind != SIL_WITNESS_TABLE &&
         kind != SIL_DEFAULT_WITNESS_TABLE &&
         kind != SIL_FUNCTION &&
         kind != SIL_PROPERTY) {
    assert(kind == SIL_VTABLE_ENTRY &&
           "Content of Vtable should be in SIL_VTABLE_ENTRY.");
    ArrayRef<uint64_t> ListOfValues;
    DeclID NameID;
    unsigned RawEntryKind;
    VTableEntryLayout::readRecord(scratch, NameID, RawEntryKind, ListOfValues);

    auto EntryKind = fromStableVTableEntryKind(RawEntryKind);

    SILFunction *Func = getFuncForReference(MF->getIdentifierText(NameID));
    if (Func) {
      unsigned NextValueIndex = 0;
      vtableEntries.emplace_back(getSILDeclRef(MF, ListOfValues, NextValueIndex),
                                 Func, EntryKind.getValue());
    }

    // Fetch the next record.
    scratch.clear();
    maybeEntry = SILCursor.advance(AF_DontPopBlockAtEnd);
    if (!maybeEntry)
      MF->fatal(maybeEntry.takeError());
    entry = maybeEntry.get();
    if (entry.Kind == llvm::BitstreamEntry::EndBlock)
      // EndBlock means the end of this VTable.
      break;
    maybeKind = SILCursor.readRecord(entry.ID, scratch);
    if (!maybeKind)
      MF->fatal(maybeKind.takeError());
    kind = maybeKind.get();
  }

  // If we've already serialized the module, don't mark the witness table
  // as serialized, since we no longer need to enforce resilience
  // boundaries.
  if (SILMod.isSerialized())
    Serialized = 0;

  SILVTable *vT = SILVTable::create(
      SILMod, theClass,
      Serialized ? IsSerialized : IsNotSerialized,
      vtableEntries);
  vTableOrOffset = vT;

  if (Callback) Callback->didDeserialize(MF->getAssociatedModule(), vT);
  return vT;
}

SILVTable *SILDeserializer::lookupVTable(StringRef MangledClassName) {
  if (!VTableList)
    return nullptr;
  auto iter = VTableList->find(MangledClassName);
  if (iter == VTableList->end())
    return nullptr;

  auto VT = readVTable(*iter);
  return VT;
}

/// Deserialize all VTables inside the module and add them to SILMod.
void SILDeserializer::getAllVTables() {
  if (!VTableList)
    return;

  for (unsigned I = 0, E = VTables.size(); I < E; I++)
    readVTable(I+1);
}

SILProperty *SILDeserializer::readProperty(DeclID PId) {
  auto &propOrOffset = Properties[PId-1];
  
  if (propOrOffset.isFullyDeserialized())
    return propOrOffset.get();

  BCOffsetRAII restoreOffset(SILCursor);
  if (llvm::Error Err = SILCursor.JumpToBit(propOrOffset.getOffset()))
    MF->fatal(std::move(Err));
  llvm::Expected<llvm::BitstreamEntry> maybeEntry =
      SILCursor.advance(AF_DontPopBlockAtEnd);
  if (!maybeEntry)
    MF->fatal(maybeEntry.takeError());
  llvm::BitstreamEntry entry = maybeEntry.get();
  if (entry.Kind == llvm::BitstreamEntry::Error) {
    LLVM_DEBUG(llvm::dbgs() << "Cursor advance error in readProperty.\n");
    return nullptr;
  }

  SmallVector<uint64_t, 64> scratch;
  StringRef blobData;
  llvm::Expected<unsigned> maybeKind =
      SILCursor.readRecord(entry.ID, scratch, &blobData);
  if (!maybeKind)
    MF->fatal(maybeKind.takeError());
  unsigned kind = maybeKind.get();
  assert(kind == SIL_PROPERTY && "expect a sil_property");
  (void)kind;

  unsigned Serialized;
  DeclID StorageID;
  ArrayRef<uint64_t> ComponentValues;
  PropertyLayout::readRecord(scratch, StorageID, Serialized, ComponentValues);
  
  auto decl = cast<AbstractStorageDecl>(MF->getDecl(StorageID));
  unsigned ComponentValueIndex = 0;
  auto component = readKeyPathComponent(ComponentValues, ComponentValueIndex);
  
  auto prop = SILProperty::create(SILMod, Serialized, decl, component);
  propOrOffset.set(prop, /*fully deserialized*/ true);
  return prop;
}

void SILDeserializer::getAllProperties() {
  for (unsigned I = 0, E = Properties.size(); I < E; ++I) {
    readProperty(I+1);
  }
}

void SILDeserializer::readWitnessTableEntries(
    llvm::BitstreamEntry &entry,
    std::vector<SILWitnessTable::Entry> &witnessEntries,
    std::vector<SILWitnessTable::ConditionalConformance>
      &conditionalConformances) {
  SmallVector<uint64_t, 64> scratch;
  llvm::Expected<unsigned> maybeKind = SILCursor.readRecord(entry.ID, scratch);
  if (!maybeKind)
    MF->fatal(maybeKind.takeError());
  unsigned kind = maybeKind.get();

  // Another record means the end of this WitnessTable.
  while (kind != SIL_WITNESS_TABLE &&
         kind != SIL_DEFAULT_WITNESS_TABLE &&
         // SWIFT_ENABLE_TENSORFLOW
         kind != SIL_DIFFERENTIABILITY_WITNESS &&
         // SWIFT_ENABLE_TENSORFLOW END
         kind != SIL_FUNCTION) {
    if (kind == SIL_DEFAULT_WITNESS_TABLE_NO_ENTRY) {
      witnessEntries.push_back(SILDefaultWitnessTable::Entry());
    } else if (kind == SIL_WITNESS_BASE_ENTRY) {
      DeclID protoId;
      WitnessBaseEntryLayout::readRecord(scratch, protoId);
      ProtocolDecl *proto = cast<ProtocolDecl>(MF->getDecl(protoId));
      auto conformance = MF->readConformance(SILCursor);
      witnessEntries.push_back(SILWitnessTable::BaseProtocolWitness{
        proto, conformance.getConcrete()
      });
    } else if (kind == SIL_WITNESS_ASSOC_PROTOCOL) {
      TypeID assocId;
      DeclID protoId;
      WitnessAssocProtocolLayout::readRecord(scratch, assocId, protoId);
      CanType type = MF->getType(assocId)->getCanonicalType();
      ProtocolDecl *proto = cast<ProtocolDecl>(MF->getDecl(protoId));
      auto conformance = MF->readConformance(SILCursor);
      witnessEntries.push_back(SILWitnessTable::AssociatedTypeProtocolWitness{
        type, proto, conformance
      });
    } else if (kind == SIL_WITNESS_ASSOC_ENTRY) {
      DeclID assocId;
      TypeID tyId;
      WitnessAssocEntryLayout::readRecord(scratch, assocId, tyId);
      AssociatedTypeDecl *assoc = cast<AssociatedTypeDecl>(MF->getDecl(assocId));
      witnessEntries.push_back(SILWitnessTable::AssociatedTypeWitness{
        assoc, MF->getType(tyId)->getCanonicalType()
      });
    } else if (kind == SIL_WITNESS_METHOD_ENTRY) {
      ArrayRef<uint64_t> ListOfValues;
      DeclID NameID;
      WitnessMethodEntryLayout::readRecord(scratch, NameID, ListOfValues);
      SILFunction *Func = nullptr;
      if (NameID != 0) {
        Func = getFuncForReference(MF->getIdentifierText(NameID));
      }
      if (Func || NameID == 0) {
        unsigned NextValueIndex = 0;
        witnessEntries.push_back(SILWitnessTable::MethodWitness{
          getSILDeclRef(MF, ListOfValues, NextValueIndex), Func
        });
      }
    } else {
      assert(kind == SIL_WITNESS_CONDITIONAL_CONFORMANCE &&
             "Content of WitnessTable should be in "
             "SIL_WITNESS_CONDITIONAL_CONFORMANCE.");
      TypeID assocId;
      WitnessConditionalConformanceLayout::readRecord(scratch, assocId);
      CanType type = MF->getType(assocId)->getCanonicalType();
      auto conformance = MF->readConformance(SILCursor);
      conditionalConformances.push_back(
          SILWitnessTable::ConditionalConformance{type, conformance});
    }

    // Fetch the next record.
    scratch.clear();
    llvm::Expected<llvm::BitstreamEntry> maybeEntry =
        SILCursor.advance(AF_DontPopBlockAtEnd);
    if (!maybeEntry)
      MF->fatal(maybeEntry.takeError());
    entry = maybeEntry.get();
    if (entry.Kind == llvm::BitstreamEntry::EndBlock)
      // EndBlock means the end of this WitnessTable.
      break;
    maybeKind = SILCursor.readRecord(entry.ID, scratch);
    if (!maybeKind)
      MF->fatal(maybeKind.takeError());
    kind = maybeKind.get();
  }
}

SILWitnessTable *SILDeserializer::readWitnessTable(DeclID WId,
                                                   SILWitnessTable *existingWt) {
  if (WId == 0)
    return nullptr;
  assert(WId <= WitnessTables.size() && "invalid WitnessTable ID");

  auto &wTableOrOffset = WitnessTables[WId-1];

  if (wTableOrOffset.isFullyDeserialized())
    return wTableOrOffset.get();

  BCOffsetRAII restoreOffset(SILCursor);
  if (llvm::Error Err = SILCursor.JumpToBit(wTableOrOffset.getOffset()))
    MF->fatal(std::move(Err));
  llvm::Expected<llvm::BitstreamEntry> maybeEntry =
      SILCursor.advance(AF_DontPopBlockAtEnd);
  if (!maybeEntry)
    MF->fatal(maybeEntry.takeError());
  llvm::BitstreamEntry entry = maybeEntry.get();
  if (entry.Kind == llvm::BitstreamEntry::Error) {
    LLVM_DEBUG(llvm::dbgs() << "Cursor advance error in readWitnessTable.\n");
    return nullptr;
  }

  SmallVector<uint64_t, 64> scratch;
  StringRef blobData;
  llvm::Expected<unsigned> maybeKind =
      SILCursor.readRecord(entry.ID, scratch, &blobData);
  if (!maybeKind)
    MF->fatal(maybeKind.takeError());
  unsigned kind = maybeKind.get();
  assert(kind == SIL_WITNESS_TABLE && "expect a sil witnesstable");
  (void)kind;

  unsigned RawLinkage;
  unsigned IsDeclaration;
  unsigned Serialized;
  WitnessTableLayout::readRecord(scratch, RawLinkage,
                                 IsDeclaration, Serialized);

  auto Linkage = fromStableSILLinkage(RawLinkage);
  if (!Linkage) {
    LLVM_DEBUG(llvm::dbgs() << "invalid linkage code " << RawLinkage
                            << " for SILFunction\n");
    MF->fatal();
  }

  // Deserialize Conformance.
  auto theConformance = cast<RootProtocolConformance>(
                          MF->readConformance(SILCursor).getConcrete());

  PrettyStackTraceConformance trace(SILMod.getASTContext(),
                                    "deserializing SIL witness table for",
                                    theConformance);

  if (!existingWt)
    existingWt = SILMod.lookUpWitnessTable(theConformance, false);
  auto wT = existingWt;

  // If we have an existing witness table, verify that the conformance matches
  // up.
  if (wT) {
    if (wT->getConformance() != theConformance) {
      LLVM_DEBUG(llvm::dbgs() << "Conformance mismatch.\n");
      MF->fatal();
    }

    // Don't override the linkage of a witness table with an existing
    // declaration.

  } else {
    // Otherwise, create a new witness table declaration.
    wT = SILWitnessTable::create(SILMod, *Linkage, theConformance);
    if (Callback)
      Callback->didDeserialize(MF->getAssociatedModule(), wT);
  }
  
  // We may see multiple shared-linkage definitions of the same witness table
  // for the same conformance.
  if (wT->isDefinition() && hasSharedVisibility(*Linkage)
      && hasSharedVisibility(wT->getLinkage())) {
    wTableOrOffset.set(wT, /*fully deserialized*/ true);
    return wT;
  }

  assert(wT->isDeclaration() && "Our witness table at this point must be a "
                                "declaration.");

  // If we are asked to just emit a declaration, return the declaration and say
  // that the witness table is not fully deserialized.
  if (IsDeclaration) {
    wTableOrOffset.set(wT, /*fully deserialized*/ false);
    return wT;
  }

  // Fetch the next record.
  scratch.clear();
  maybeEntry = SILCursor.advance(AF_DontPopBlockAtEnd);
  if (!maybeEntry)
    MF->fatal(maybeEntry.takeError());
  entry = maybeEntry.get();
  if (entry.Kind == llvm::BitstreamEntry::EndBlock)
    return nullptr;

  std::vector<SILWitnessTable::Entry> witnessEntries;
  std::vector<SILWitnessTable::ConditionalConformance> conditionalConformances;
  readWitnessTableEntries(entry, witnessEntries, conditionalConformances);

  // If we've already serialized the module, don't mark the witness table
  // as serialized, since we no longer need to enforce resilience
  // boundaries.
  if (SILMod.isSerialized())
    Serialized = 0;

  wT->convertToDefinition(witnessEntries, conditionalConformances,
                          Serialized ? IsSerialized : IsNotSerialized);
  wTableOrOffset.set(wT, /*fully deserialized*/ true);
  if (Callback)
    Callback->didDeserializeWitnessTableEntries(MF->getAssociatedModule(), wT);
  return wT;
}

/// Deserialize all WitnessTables inside the module and add them to SILMod.
void SILDeserializer::getAllWitnessTables() {
  if (!WitnessTableList)
    return;
  for (unsigned I = 0, E = WitnessTables.size(); I < E; I++)
    readWitnessTable(I + 1, nullptr);
}

SILWitnessTable *
SILDeserializer::lookupWitnessTable(SILWitnessTable *existingWt) {
  assert(existingWt && "Cannot deserialize a null witness table declaration.");
  assert(existingWt->isDeclaration() && "Cannot deserialize a witness table "
                                        "definition.");

  // If we don't have a witness table list, we can't look anything up.
  if (!WitnessTableList)
    return nullptr;

  // Use the name of the given witness table to lookup the partially
  // deserialized value from the witness table list.
  auto iter = WitnessTableList->find(existingWt->getName());
  if (iter == WitnessTableList->end())
    return nullptr;

  // Attempt to read the witness table.
  auto Wt = readWitnessTable(*iter, existingWt);
  if (Wt)
    LLVM_DEBUG(llvm::dbgs() << "Deserialize SIL:\n"; Wt->dump());

  return Wt;
}

SILDefaultWitnessTable *SILDeserializer::
readDefaultWitnessTable(DeclID WId, SILDefaultWitnessTable *existingWt) {
  if (WId == 0)
    return nullptr;
  assert(WId <= DefaultWitnessTables.size() &&
         "invalid DefaultWitnessTable ID");

  auto &wTableOrOffset = DefaultWitnessTables[WId-1];

  if (wTableOrOffset.isFullyDeserialized())
    return wTableOrOffset.get();

  BCOffsetRAII restoreOffset(SILCursor);
  if (llvm::Error Err = SILCursor.JumpToBit(wTableOrOffset.getOffset()))
    MF->fatal(std::move(Err));
  llvm::Expected<llvm::BitstreamEntry> maybeEntry =
      SILCursor.advance(AF_DontPopBlockAtEnd);
  if (!maybeEntry)
    MF->fatal(maybeEntry.takeError());
  llvm::BitstreamEntry entry = maybeEntry.get();
  if (entry.Kind == llvm::BitstreamEntry::Error) {
    LLVM_DEBUG(llvm::dbgs() << "Cursor advance error in "
                               "readDefaultWitnessTable.\n");
    return nullptr;
  }

  SmallVector<uint64_t, 64> scratch;
  StringRef blobData;
  llvm::Expected<unsigned> maybeKind =
      SILCursor.readRecord(entry.ID, scratch, &blobData);
  if (!maybeKind)
    MF->fatal(maybeKind.takeError());
  unsigned kind = maybeKind.get();
  assert(kind == SIL_DEFAULT_WITNESS_TABLE && "expect a sil default witness table");
  (void)kind;

  unsigned RawLinkage;
  DeclID protoId;
  DefaultWitnessTableLayout::readRecord(scratch, protoId, RawLinkage);

  auto Linkage = fromStableSILLinkage(RawLinkage);
  if (!Linkage) {
    LLVM_DEBUG(llvm::dbgs() << "invalid linkage code " << RawLinkage
                            << " for SILFunction\n");
    MF->fatal();
  }

  ProtocolDecl *proto = cast<ProtocolDecl>(MF->getDecl(protoId));
  if (proto == nullptr) {
    LLVM_DEBUG(llvm::dbgs() << "invalid protocol code " << protoId << "\n");
    MF->fatal();
  }

  PrettyStackTraceDecl trace("deserializing default witness table for", proto);

  if (!existingWt)
    existingWt = SILMod.lookUpDefaultWitnessTable(proto, /*deserializeLazily=*/ false);
  auto wT = existingWt;

  // If we have an existing default witness table, verify that the protocol
  // matches up.
  if (wT) {
    if (wT->getProtocol() != proto) {
      LLVM_DEBUG(llvm::dbgs() << "Protocol mismatch.\n");
      MF->fatal();
    }

    // Don't override the linkage of a default witness table with an existing
    // declaration.

  } else {
    // Otherwise, create a new witness table declaration.
    wT = SILDefaultWitnessTable::create(SILMod, *Linkage, proto);
    if (Callback)
      Callback->didDeserialize(MF->getAssociatedModule(), wT);
  }

  // Fetch the next record.
  scratch.clear();
  maybeEntry = SILCursor.advance(AF_DontPopBlockAtEnd);
  if (!maybeEntry)
    MF->fatal(maybeEntry.takeError());
  entry = maybeEntry.get();
  if (entry.Kind == llvm::BitstreamEntry::EndBlock)
    return nullptr;

  std::vector<SILWitnessTable::Entry> witnessEntries;
  std::vector<SILWitnessTable::ConditionalConformance> conditionalConformances;
  readWitnessTableEntries(entry, witnessEntries, conditionalConformances);

  wT->convertToDefinition(witnessEntries);
  wTableOrOffset.set(wT, /*fully deserialized*/ true);
  if (Callback)
    Callback->didDeserializeDefaultWitnessTableEntries(MF->getAssociatedModule(), wT);
  return wT;
}

/// Deserialize all DefaultWitnessTables inside the module and add them to SILMod.
void SILDeserializer::getAllDefaultWitnessTables() {
  if (!DefaultWitnessTableList)
    return;
  for (unsigned I = 0, E = DefaultWitnessTables.size(); I < E; I++)
    readDefaultWitnessTable(I + 1, nullptr);
}

SILDefaultWitnessTable *
SILDeserializer::lookupDefaultWitnessTable(SILDefaultWitnessTable *existingWt) {
  assert(existingWt && "Cannot deserialize a null default witness table declaration.");
  assert(existingWt->isDeclaration() && "Cannot deserialize a default witness table "
                                        "definition.");

  // If we don't have a default witness table list, we can't look anything up.
  if (!DefaultWitnessTableList)
    return nullptr;

  // Use the mangled name of the protocol to lookup the partially
  // deserialized value from the default witness table list.
  auto iter = DefaultWitnessTableList->find(existingWt->getUniqueName());
  if (iter == DefaultWitnessTableList->end())
    return nullptr;

  // Attempt to read the default witness table.
  auto Wt = readDefaultWitnessTable(*iter, existingWt);
  if (Wt)
    LLVM_DEBUG(llvm::dbgs() << "Deserialize SIL:\n"; Wt->dump());

  return Wt;
}

// SWIFT_ENABLE_TENSORFLOW
SILDifferentiabilityWitness *
SILDeserializer::readDifferentiabilityWitness(DeclID DId) {
  if (DId == 0)
    return nullptr;
  assert(DId <= DifferentiabilityWitnesses.size() &&
         "Invalid SILDifferentiabilityWitness ID");

  auto &diffWitnessOrOffset = DifferentiabilityWitnesses[DId-1];
  if (diffWitnessOrOffset.isFullyDeserialized())
    return diffWitnessOrOffset.get();

  BCOffsetRAII restoreOffset(SILCursor);
  if (auto err = SILCursor.JumpToBit(diffWitnessOrOffset.getOffset()))
    MF->fatal(std::move(err));
  llvm::Expected<llvm::BitstreamEntry> maybeEntry =
      SILCursor.advance(AF_DontPopBlockAtEnd);
  if (!maybeEntry)
    MF->fatal(maybeEntry.takeError());
  auto entry = maybeEntry.get();
  if (entry.Kind == llvm::BitstreamEntry::Error) {
    LLVM_DEBUG(llvm::dbgs() << "Cursor advance error in "
                               "readDefaultWitnessTable.\n");
    return nullptr;
  }

  SmallVector<uint64_t, 64> scratch;
  StringRef blobData;
  llvm::Expected<unsigned> maybeKind =
      SILCursor.readRecord(entry.ID, scratch, &blobData);
  if (!maybeKind)
    MF->fatal(maybeKind.takeError());
  unsigned kind = maybeKind.get();
  assert(kind == SIL_DIFFERENTIABILITY_WITNESS &&
         "Expected sil_differentiability_witness");
  (void)kind;

  DeclID originalNameId, jvpNameId, vjpNameId;
  unsigned rawLinkage, isDeclaration, isSerialized, numParameterIndices,
           numResultIndices;
  GenericSignatureID derivativeGenSigID;
  ArrayRef<uint64_t> rawParameterAndResultIndices;

  DifferentiabilityWitnessLayout::readRecord(
      scratch, originalNameId, rawLinkage, isDeclaration, isSerialized,
      derivativeGenSigID, jvpNameId, vjpNameId, numParameterIndices,
      numResultIndices, rawParameterAndResultIndices);

  if (isDeclaration) {
    assert(!isSerialized && "declaration must not be serialized");
  }

  auto linkage = fromStableSILLinkage(rawLinkage);
  assert(linkage && "Expected value linkage for sil_differentiability_witness");
  auto originalName = MF->getIdentifierText(originalNameId);
  auto jvpName = MF->getIdentifierText(jvpNameId);
  auto vjpName = MF->getIdentifierText(vjpNameId);
  auto *original = getFuncForReference(originalName);
  assert(original && "Original function must be found");
  auto *jvp = getFuncForReference(jvpName);
  if (!jvpName.empty()) {
    assert(!isDeclaration && "JVP must not be defined in declaration");
    assert(jvp && "JVP function must be found if JVP name is not empty");
  }
  auto *vjp = getFuncForReference(vjpName);
  if (!vjpName.empty()) {
    assert(!isDeclaration && "VJP must not be defined in declaration");
    assert(vjp && "VJP function must be found if VJP name is not empty");
  }
  auto derivativeGenSig = MF->getGenericSignature(derivativeGenSigID);

  SmallVector<unsigned, 8> parameterAndResultIndices(
      rawParameterAndResultIndices.begin(),
      rawParameterAndResultIndices.end());
  assert(parameterAndResultIndices.size() ==
             numParameterIndices + numResultIndices &&
         "Parameter/result indices count mismatch");
  auto *parameterIndices = IndexSubset::get(
      MF->getContext(), original->getLoweredFunctionType()->getNumParameters(),
      ArrayRef<unsigned>(parameterAndResultIndices)
          .take_front(numParameterIndices));
  auto *resultIndices = IndexSubset::get(
      MF->getContext(), original->getLoweredFunctionType()->getNumResults(),
      ArrayRef<unsigned>(parameterAndResultIndices)
          .take_back(numResultIndices));

  AutoDiffConfig config(parameterIndices, resultIndices, derivativeGenSig);
  auto *diffWitness =
      SILMod.lookUpDifferentiabilityWitness({originalName, config});

  // If there is no existing differentiability witness, create one.
  if (!diffWitness)
    diffWitness = SILDifferentiabilityWitness::createDeclaration(
        SILMod, *linkage, original, parameterIndices, resultIndices,
        derivativeGenSig);

  // If the current differentiability witness is merely a declaration, and the
  // deserialized witness is a definition, upgrade the current differentiability
  // witness to a definition. This can happen in the following situations:
  // 1. The witness was just created above.
  // 2. The witness started out as a declaration (e.g. the differentiation
  //    pass emitted a witness for an external function) and now we're loading
  //    the definition (e.g. an optimization pass asked for the definition and
  //    we found the definition serialized in this module).
  if (diffWitness->isDeclaration() && !isDeclaration)
    diffWitness->convertToDefinition(jvp, vjp, isSerialized);

  diffWitnessOrOffset.set(diffWitness,
                          /*isFullyDeserialized*/ diffWitness->isDefinition());
  return diffWitness;
}

SILDifferentiabilityWitness *SILDeserializer::lookupDifferentiabilityWitness(
    StringRef mangledDiffWitnessKey) {
  if (!DifferentiabilityWitnessList)
    return nullptr;
  auto iter = DifferentiabilityWitnessList->find(mangledDiffWitnessKey);
  if (iter == DifferentiabilityWitnessList->end())
    return nullptr;
  return readDifferentiabilityWitness(*iter);
}

void SILDeserializer::getAllDifferentiabilityWitnesses() {
  if (!DifferentiabilityWitnessList)
    return;
  for (unsigned I = 0, E = DifferentiabilityWitnesses.size(); I < E; ++I)
    readDifferentiabilityWitness(I+1);
}
// SWIFT_ENABLE_TENSORFLOW END

SILDeserializer::~SILDeserializer() {
  // Drop our references to anything we've deserialized.
  for (auto &fnEntry : Funcs) {
    if (fnEntry.isDeserialized())
      fnEntry.get()->decrementRefCount();
  }
}

// Invalidate all cached SILFunctions.
void SILDeserializer::invalidateFunctionCache() {
  for (auto &fnEntry : Funcs)
    if (fnEntry.isDeserialized()) {
      fnEntry.get()->decrementRefCount();
      fnEntry.reset();
    }
}

bool SILDeserializer::invalidateFunction(SILFunction *F) {
  for (auto &fnEntry : Funcs) {
    if (fnEntry.isDeserialized() && fnEntry.get() == F) {
      fnEntry.get()->decrementRefCount();
      fnEntry.reset();
      return true;
    }
  }
  return false;
}<|MERGE_RESOLUTION|>--- conflicted
+++ resolved
@@ -709,55 +709,6 @@
         SILMod, specializedSig, exported != 0, specializationKind));
   }
 
-<<<<<<< HEAD
-  // SWIFT_ENABLE_TENSORFLOW
-  // Read and instantiate the differentiable attributes.
-  while (numDifferentiableAttrs--) {
-    llvm::Expected<llvm::BitstreamEntry> maybeNext =
-        SILCursor.advance(AF_DontPopBlockAtEnd);
-    if (!maybeNext)
-      return maybeNext.takeError();
-    llvm::BitstreamEntry next = maybeNext.get();
-    assert(next.Kind == llvm::BitstreamEntry::Record);
-
-    scratch.clear();
-    llvm::Expected<unsigned> maybeKind = SILCursor.readRecord(next.ID, scratch);
-    if (!maybeKind)
-      return maybeKind.takeError();
-    unsigned kind = maybeKind.get();
-    assert(kind == SIL_DIFFERENTIABLE_ATTR &&
-           "Missing differentiable attribute");
-
-    uint64_t jvpNameId;
-    uint64_t vjpNameId;
-    GenericSignatureID derivativeGenSigID;
-    unsigned source;
-    ArrayRef<uint64_t> rawParameterIndices;
-    SmallVector<Requirement, 8> requirements;
-
-    SILDifferentiableAttrLayout::readRecord(scratch, jvpNameId, vjpNameId,
-                                            derivativeGenSigID, source,
-                                            rawParameterIndices);
-
-    StringRef jvpName = MF->getIdentifier(jvpNameId).str();
-    StringRef vjpName = MF->getIdentifier(vjpNameId).str();
-
-    auto derivativeGenSig = MF->getGenericSignature(derivativeGenSigID);
-
-    SmallVector<unsigned, 8> parameterIndices(rawParameterIndices.begin(),
-                                              rawParameterIndices.end());
-    auto *parameterIndexSubset = IndexSubset::get(
-        MF->getContext(), fn->getLoweredFunctionType()->getNumParameters(),
-        parameterIndices);
-    SILAutoDiffIndices indices(source, parameterIndexSubset);
-
-    auto *attr = SILDifferentiableAttr::create(
-        SILMod, indices, jvpName, vjpName, derivativeGenSig);
-    fn->addDifferentiableAttr(attr);
-  }
-
-=======
->>>>>>> a6f120e7
   GenericEnvironment *genericEnv = nullptr;
   if (!declarationOnly)
     if (auto genericSig = MF->getGenericSignature(genericSigID))
