//===--- ParseSIL.cpp - SIL File Parsing logic ----------------------------===//
//
// This source file is part of the Swift.org open source project
//
// Copyright (c) 2014 - 2017 Apple Inc. and the Swift project authors
// Licensed under Apache License v2.0 with Runtime Library Exception
//
// See https://swift.org/LICENSE.txt for license information
// See https://swift.org/CONTRIBUTORS.txt for the list of Swift project authors
//
//===----------------------------------------------------------------------===//

#include "SILParserFunctionBuilder.h"
#include "swift/AST/ASTWalker.h"
/// SWIFT_ENABLE_TENSORFLOW
#include "swift/AST/AutoDiff.h"
#include "swift/AST/ExistentialLayout.h"
#include "swift/AST/GenericEnvironment.h"
#include "swift/AST/NameLookup.h"
#include "swift/AST/ProtocolConformance.h"
#include "swift/AST/SourceFile.h"
#include "swift/AST/TypeCheckRequests.h"
#include "swift/Basic/Defer.h"
#include "swift/Basic/Timer.h"
#include "swift/Demangling/Demangle.h"
#include "swift/Parse/Lexer.h"
#include "swift/Parse/ParseSILSupport.h"
#include "swift/Parse/Parser.h"
#include "swift/SyntaxParse/SyntaxTreeCreator.h"
#include "swift/Syntax/SyntaxArena.h"
#include "swift/SIL/AbstractionPattern.h"
#include "swift/SIL/InstructionUtils.h"
#include "swift/SIL/SILArgument.h"
#include "swift/SIL/SILBuilder.h"
#include "swift/SIL/SILDebugScope.h"
#include "swift/SIL/SILModule.h"
#include "swift/SIL/SILUndef.h"
#include "swift/SIL/TypeLowering.h"
#include "swift/Subsystems.h"
#include "swift/Syntax/SyntaxKind.h"
#include "llvm/ADT/StringSwitch.h"
#include "llvm/Support/SaveAndRestore.h"

using namespace swift;
using namespace swift::syntax;

//===----------------------------------------------------------------------===//
// SILParserState implementation
//===----------------------------------------------------------------------===//

namespace swift {
// This has to be in the 'swift' namespace because it's forward-declared for
// SILParserState.
class SILParserTUState : public SILParserTUStateBase {
public:
  explicit SILParserTUState(SILModule &M) : M(M) {}
  ~SILParserTUState();

  SILModule &M;

  /// This is all of the forward referenced functions with
  /// the location for where the reference is.
  llvm::DenseMap<Identifier,
                 std::pair<SILFunction*, SourceLoc>> ForwardRefFns;
  /// A list of all functions forward-declared by a sil_scope.
  llvm::DenseSet<SILFunction *> PotentialZombieFns;

  /// A map from textual .sil scope number to SILDebugScopes.
  llvm::DenseMap<unsigned, SILDebugScope *> ScopeSlots;

  /// Did we parse a sil_stage for this module?
  bool DidParseSILStage = false;

  bool parseDeclSIL(Parser &P) override;
  bool parseDeclSILStage(Parser &P) override;
  bool parseSILVTable(Parser &P) override;
  bool parseSILGlobal(Parser &P) override;
  bool parseSILWitnessTable(Parser &P) override;
  bool parseSILDefaultWitnessTable(Parser &P) override;
  bool parseSILCoverageMap(Parser &P) override;
  bool parseSILProperty(Parser &P) override;
  bool parseSILScope(Parser &P) override;
};
} // end namespace swift

SILParserTUState::~SILParserTUState() {
  if (!ForwardRefFns.empty()) {
    for (auto Entry : ForwardRefFns) {
      if (Entry.second.second.isValid()) {
        M.getASTContext().Diags.diagnose(Entry.second.second,
                                         diag::sil_use_of_undefined_value,
                                         Entry.first.str());
      }
    }
  }

  // Turn any debug-info-only function declarations into zombies.
  for (auto *Fn : PotentialZombieFns)
    if (Fn->isExternalDeclaration()) {
      Fn->setInlined();
      M.eraseFunction(Fn);
    }
}

SILParserState::SILParserState(SILModule *M)
    : Impl(M ? llvm::make_unique<SILParserTUState>(*M) : nullptr) {}

SILParserState::~SILParserState() = default;

void PrettyStackTraceParser::print(llvm::raw_ostream &out) const {
  out << "With parser at source location: ";
  P.Tok.getLoc().print(out, P.Context.SourceMgr);
  out << '\n';
}

static bool parseIntoSourceFileImpl(SourceFile &SF,
                                unsigned BufferID,
                                bool *Done,
                                SILParserState *SIL,
                                PersistentParserState *PersistentState,
                                bool FullParse,
                                bool DelayBodyParsing) {
  assert((!FullParse || (SF.canBeParsedInFull() && !SIL)) &&
         "cannot parse in full with the given parameters!");

  std::shared_ptr<SyntaxTreeCreator> STreeCreator;
  if (SF.shouldBuildSyntaxTree()) {
    STreeCreator = std::make_shared<SyntaxTreeCreator>(
        SF.getASTContext().SourceMgr, BufferID,
        SF.SyntaxParsingCache, SF.getASTContext().getSyntaxArena());
  }

  // Not supported right now.
  if (SF.Kind == SourceFileKind::REPL)
    DelayBodyParsing = false;
  if (SF.hasInterfaceHash())
    DelayBodyParsing = false;
  if (SF.shouldCollectToken())
    DelayBodyParsing = false;
  if (SF.shouldBuildSyntaxTree())
    DelayBodyParsing = false;
  if (SIL)
    DelayBodyParsing = false;

  SharedTimer timer("Parsing");
  Parser P(BufferID, SF, SIL ? SIL->Impl.get() : nullptr,
           PersistentState, STreeCreator, DelayBodyParsing);
  PrettyStackTraceParser StackTrace(P);

  llvm::SaveAndRestore<bool> S(P.IsParsingInterfaceTokens,
                               SF.hasInterfaceHash());

  bool FoundSideEffects = false;
  do {
    bool hasSideEffects = P.parseTopLevel();
    FoundSideEffects = FoundSideEffects || hasSideEffects;
    *Done = P.Tok.is(tok::eof);
  } while (FullParse && !*Done);

  if (!FullParse && !*Done) {
    // Only parsed a part of the source file.
    // Add artificial EOF to be able to finalize the tree.
    P.SyntaxContext->addRawSyntax(
      ParsedRawSyntaxNode::makeDeferredMissing(tok::eof, P.Tok.getLoc()));
  }

  if (STreeCreator) {
    auto rawNode = P.finalizeSyntaxTree();
    STreeCreator->acceptSyntaxRoot(rawNode, SF);
  }

  return FoundSideEffects;
}

bool swift::parseIntoSourceFile(SourceFile &SF,
                                unsigned BufferID,
                                bool *Done,
                                SILParserState *SIL,
                                PersistentParserState *PersistentState,
                                bool DelayBodyParsing) {
  return parseIntoSourceFileImpl(SF, BufferID, Done, SIL,
                                 PersistentState,
                                 /*FullParse=*/SF.shouldBuildSyntaxTree(),
                                 DelayBodyParsing);
}

bool swift::parseIntoSourceFileFull(SourceFile &SF, unsigned BufferID,
                                    PersistentParserState *PersistentState,
                                    bool DelayBodyParsing) {
  bool Done = false;
  return parseIntoSourceFileImpl(SF, BufferID, &Done, /*SIL=*/nullptr,
                                 PersistentState, /*FullParse=*/true,
                                 DelayBodyParsing);
}


//===----------------------------------------------------------------------===//
// SILParser
//===----------------------------------------------------------------------===//

namespace {
  struct ParsedSubstitution {
    SourceLoc loc;
    Type replacement;
  };

  struct ParsedSpecAttr {
    ArrayRef<RequirementRepr> requirements;
    bool exported;
    SILSpecializeAttr::SpecializationKind kind;
  };

  enum class ConformanceContext {
    /// A normal conformance parse.
    Ordinary,

    /// We're parsing this for a SIL witness table.
    /// Leave any generic parameter clauses in scope, and use an explicit
    /// self-conformance instead of an abstract one.
    WitnessTable,
  };

  class SILParser {
    friend SILParserTUState;
  public:
    Parser &P;
    SILModule &SILMod;
    SILParserTUState &TUState;
    SILFunction *F = nullptr;
    GenericEnvironment *ContextGenericEnv = nullptr;

  private:
    /// HadError - Have we seen an error parsing this function?
    bool HadError = false;

    /// Data structures used to perform name lookup of basic blocks.
    llvm::DenseMap<Identifier, SILBasicBlock*> BlocksByName;
    llvm::DenseMap<SILBasicBlock*,
                   std::pair<SourceLoc, Identifier>> UndefinedBlocks;

    /// Data structures used to perform name lookup for local values.
    llvm::StringMap<ValueBase*> LocalValues;
    llvm::StringMap<SourceLoc> ForwardRefLocalValues;

    /// A callback to be invoked every time a type was deserialized.
    std::function<void(Type)> ParsedTypeCallback;

    bool performTypeLocChecking(TypeLoc &T, bool IsSILType,
                                GenericEnvironment *GenericEnv = nullptr,
                                DeclContext *DC = nullptr);

    void convertRequirements(SILFunction *F, ArrayRef<RequirementRepr> From,
                             SmallVectorImpl<Requirement> &To);

    Optional<ProtocolConformanceRef>
    parseProtocolConformanceHelper(ProtocolDecl *&proto,
                                   GenericEnvironment *GenericEnv,
                                   ConformanceContext context,
                                   ProtocolDecl *defaultForProto);
  public:
    SILParser(Parser &P)
        : P(P), SILMod(static_cast<SILParserTUState *>(P.SIL)->M),
          TUState(*static_cast<SILParserTUState *>(P.SIL)),
          ParsedTypeCallback([](Type ty) {}) {}

    /// diagnoseProblems - After a function is fully parse, emit any diagnostics
    /// for errors and return true if there were any.
    bool diagnoseProblems();

    /// getGlobalNameForReference - Given a reference to a global name, look it
    /// up and return an appropriate SIL function.
    SILFunction *getGlobalNameForReference(Identifier Name,
                                           CanSILFunctionType Ty,
                                           SourceLoc Loc,
                                           bool IgnoreFwdRef = false);
    /// getGlobalNameForDefinition - Given a definition of a global name, look
    /// it up and return an appropriate SIL function.
    SILFunction *getGlobalNameForDefinition(Identifier Name,
                                            CanSILFunctionType Ty,
                                            SourceLoc Loc);

    /// getBBForDefinition - Return the SILBasicBlock for a definition of the
    /// specified block.
    SILBasicBlock *getBBForDefinition(Identifier Name, SourceLoc Loc);
    
    /// getBBForReference - return the SILBasicBlock of the specified name.  The
    /// source location is used to diagnose a failure if the block ends up never
    /// being defined.
    SILBasicBlock *getBBForReference(Identifier Name, SourceLoc Loc);

    struct UnresolvedValueName {
      StringRef Name;
      SourceLoc NameLoc;

      bool isUndef() const { return Name == "undef"; }
    };

    /// getLocalValue - Get a reference to a local value with the specified name
    /// and type.
    SILValue getLocalValue(UnresolvedValueName Name, SILType Type,
                           SILLocation L, SILBuilder &B);

    /// setLocalValue - When an instruction or block argument is defined, this
    /// method is used to register it and update our symbol table.
    void setLocalValue(ValueBase *Value, StringRef Name, SourceLoc NameLoc);

    SILDebugLocation getDebugLoc(SILBuilder & B, SILLocation Loc) {
      return SILDebugLocation(Loc, F->getDebugScope());
    }

    /// @{ Primitive parsing.

    /// \verbatim
    ///   sil-identifier ::= [A-Za-z_0-9]+
    /// \endverbatim
    bool parseSILIdentifier(Identifier &Result, SourceLoc &Loc,
                            const Diagnostic &D);

    template<typename ...DiagArgTypes, typename ...ArgTypes>
    bool parseSILIdentifier(Identifier &Result, Diag<DiagArgTypes...> ID,
                            ArgTypes... Args) {
      SourceLoc L;
      return parseSILIdentifier(Result, L, Diagnostic(ID, Args...));
    }

    template <typename T, typename... DiagArgTypes, typename... ArgTypes>
    bool parseSILIdentifierSwitch(T &Result, ArrayRef<StringRef> Strings,
                                  Diag<DiagArgTypes...> ID, ArgTypes... Args) {
      Identifier TmpResult;
      SourceLoc L;
      if (parseSILIdentifier(TmpResult, L, Diagnostic(ID, Args...))) {
        return true;
      }

      auto Iter = std::find(Strings.begin(), Strings.end(), TmpResult.str());
      if (Iter == Strings.end()) {
        P.diagnose(P.Tok, Diagnostic(ID, Args...));
        return true;
      }

      Result = T(*Iter);
      return false;
    }

    template<typename ...DiagArgTypes, typename ...ArgTypes>
    bool parseSILIdentifier(Identifier &Result, SourceLoc &L,
                            Diag<DiagArgTypes...> ID, ArgTypes... Args) {
      return parseSILIdentifier(Result, L, Diagnostic(ID, Args...));
    }

    bool parseVerbatim(StringRef identifier);

    template <typename T>
    bool parseInteger(T &Result, const Diagnostic &D) {
      if (!P.Tok.is(tok::integer_literal)) {
        P.diagnose(P.Tok, D);
        return true;
      }
      bool error = parseIntegerLiteral(P.Tok.getText(), 0, Result);
      P.consumeToken(tok::integer_literal);
      return error;
    }

    template <typename T>
    bool parseIntegerLiteral(StringRef text, unsigned radix, T &result) {
      text = prepareIntegerLiteralForParsing(text);
      return text.getAsInteger(radix, result);
    }

    StringRef prepareIntegerLiteralForParsing(StringRef text) {
      // tok::integer_literal can contain characters that the library
      // parsing routines don't expect.
      if (text.contains('_'))
        text = P.copyAndStripUnderscores(text);
      return text;
    }

    /// @}

    /// @{ Type parsing.
    bool parseASTType(CanType &result,
                      GenericEnvironment *environment = nullptr);
    bool parseASTType(CanType &result, SourceLoc &TypeLoc) {
      TypeLoc = P.Tok.getLoc();
      return parseASTType(result);
    }
    bool parseASTType(CanType &result,
                      SourceLoc &TypeLoc,
                      GenericEnvironment *env) {
      TypeLoc = P.Tok.getLoc();
      return parseASTType(result, env);
    }
    bool parseSILOwnership(ValueOwnershipKind &OwnershipKind) {
      // We parse here @ <identifier>.
      if (!P.consumeIf(tok::at_sign)) {
        // If we fail, we must have @any ownership. We check elsewhere in the
        // parser that this matches what the function signature wants.
        OwnershipKind = ValueOwnershipKind::Any;
        return false;
      }

      StringRef AllOwnershipKinds[3] = {"unowned", "owned",
                                        "guaranteed"};
      return parseSILIdentifierSwitch(OwnershipKind, AllOwnershipKinds,
                                      diag::expected_sil_value_ownership_kind);
    }
    bool parseSILType(SILType &Result,
                      GenericEnvironment *&parsedGenericEnv,
                      bool IsFuncDecl = false,
                      GenericEnvironment *parentGenericEnv = nullptr);
    bool parseSILType(SILType &Result) {
      GenericEnvironment *IgnoredEnv;
      return parseSILType(Result, IgnoredEnv);
    }
    bool parseSILType(SILType &Result, SourceLoc &TypeLoc) {
      TypeLoc = P.Tok.getLoc();
      return parseSILType(Result);
    }
    bool parseSILType(SILType &Result, SourceLoc &TypeLoc,
                      GenericEnvironment *&parsedGenericEnv,
                      GenericEnvironment *parentGenericEnv = nullptr) {
      TypeLoc = P.Tok.getLoc();
      return parseSILType(Result, parsedGenericEnv, false, parentGenericEnv);
    }
    /// @}

    bool parseSILDottedPath(ValueDecl *&Decl,
                            SmallVectorImpl<ValueDecl *> &values);
    bool parseSILDottedPath(ValueDecl *&Decl) {
      SmallVector<ValueDecl *, 4> values;
      return parseSILDottedPath(Decl, values);
    }
    bool parseSILDottedPathWithoutPound(ValueDecl *&Decl,
                                        SmallVectorImpl<ValueDecl *> &values);
    bool parseSILDottedPathWithoutPound(ValueDecl *&Decl) {
      SmallVector<ValueDecl *, 4> values;
      return parseSILDottedPathWithoutPound(Decl, values);
    }
    /// At the time of calling this function, we may not have the type of the
    /// Decl yet. So we return a SILDeclRef on the first lookup result and also
    /// return all the lookup results. After parsing the expected type, the
    /// caller of this function can choose the one that has the expected type.
    bool parseSILDeclRef(SILDeclRef &Result,
                         SmallVectorImpl<ValueDecl *> &values);
    bool parseSILDeclRef(SILDeclRef &Result) {
      SmallVector<ValueDecl *, 4> values;
      return parseSILDeclRef(Result, values);
    }
    bool parseSILDeclRef(SILDeclRef &Member, bool FnTypeRequired);
    bool parseGlobalName(Identifier &Name);
    bool parseValueName(UnresolvedValueName &Name);
    bool parseValueRef(SILValue &Result, SILType Ty, SILLocation Loc,
                       SILBuilder &B);
    bool parseTypedValueRef(SILValue &Result, SourceLoc &Loc, SILBuilder &B);
    bool parseTypedValueRef(SILValue &Result, SILBuilder &B) {
      SourceLoc Tmp;
      return parseTypedValueRef(Result, Tmp, B);
    }
    bool parseSILOpcode(SILInstructionKind &Opcode, SourceLoc &OpcodeLoc,
                        StringRef &OpcodeName);
    bool parseSILDebugVar(SILDebugVariable &Var);

    /// Parses the basic block arguments as part of branch instruction.
    bool parseSILBBArgsAtBranch(SmallVector<SILValue, 6> &Args, SILBuilder &B);

    bool parseSILLocation(SILLocation &L);
    bool parseScopeRef(SILDebugScope *&DS);
    bool parseSILDebugLocation(SILLocation &L, SILBuilder &B,
                               bool parsedComma = false);
    bool parseSILInstruction(SILBuilder &B);
    bool parseCallInstruction(SILLocation InstLoc,
                              SILInstructionKind Opcode, SILBuilder &B,
                              SILInstruction *&ResultVal);
    bool parseSILFunctionRef(SILLocation InstLoc, SILFunction *&ResultFn);

    bool parseSILBasicBlock(SILBuilder &B);
    bool parseKeyPathPatternComponent(KeyPathPatternComponent &component,
                                      SmallVectorImpl<SILType> &operandTypes,
                                      SourceLoc componentLoc,
                                      Identifier componentKind,
                                      SILLocation InstLoc,
                                      GenericEnvironment *patternEnv);
    bool isStartOfSILInstruction();

    bool parseSubstitutions(SmallVectorImpl<ParsedSubstitution> &parsed,
                            GenericEnvironment *GenericEnv=nullptr,
                            ProtocolDecl *defaultForProto = nullptr);

    Optional<ProtocolConformanceRef>
    parseProtocolConformance(ProtocolDecl *&proto,
                             GenericEnvironment *&genericEnv,
                             ConformanceContext context,
                             ProtocolDecl *defaultForProto);
    Optional<ProtocolConformanceRef>
    parseProtocolConformance(ProtocolDecl *defaultForProto,
                             ConformanceContext context) {
      ProtocolDecl *dummy;
      GenericEnvironment *env;
      return parseProtocolConformance(dummy, env, context, defaultForProto);
    }

    Optional<llvm::coverage::Counter>
    parseSILCoverageExpr(llvm::coverage::CounterExpressionBuilder &Builder);

    template <class T>
    struct ParsedEnum {
      Optional<T> Value;
      StringRef Name;
      SourceLoc Loc;

      bool isSet() const { return Value.hasValue(); }
      T operator*() const { return *Value; }
    };

    template <class T>
    void setEnum(ParsedEnum<T> &existing,
                 T value, StringRef name, SourceLoc loc) {
      if (existing.Value) {
        if (*existing.Value == value) {
          P.diagnose(loc, diag::duplicate_attribute, /*modifier*/ 1);
        } else {
          P.diagnose(loc, diag::mutually_exclusive_attrs, name,
                     existing.Name, /*modifier*/ 1);
        }
        P.diagnose(existing.Loc, diag::previous_attribute, /*modifier*/ 1);
      }
      existing.Value = value;
      existing.Name = name;
      existing.Loc = loc;
    }

    template <class T>
    void maybeSetEnum(bool allowed, ParsedEnum<T> &existing,
                      T value, StringRef name, SourceLoc loc) {
      if (allowed)
        setEnum(existing, value, name, loc);
      else
        P.diagnose(loc, diag::unknown_attribute, name);
    }
  };
} // end anonymous namespace

bool SILParser::parseSILIdentifier(Identifier &Result, SourceLoc &Loc,
                                   const Diagnostic &D) {
  switch (P.Tok.getKind()) {
  case tok::identifier:
  case tok::dollarident:
    Result = P.Context.getIdentifier(P.Tok.getText());
    break;
  case tok::string_literal: {
    // Drop the double quotes.
    StringRef rawString = P.Tok.getText().drop_front().drop_back();
    Result = P.Context.getIdentifier(rawString);
    break;
  }
  case tok::oper_binary_unspaced:  // fixme?
  case tok::oper_binary_spaced:
  case tok::kw_init:
    // A binary operator or `init` can be part of a SILDeclRef.
    Result = P.Context.getIdentifier(P.Tok.getText());
    break;
  default:
    // If it's some other keyword, grab an identifier for it.
    if (P.Tok.isKeyword()) {
      Result = P.Context.getIdentifier(P.Tok.getText());
      break;
    }
    P.diagnose(P.Tok, D);
    return true;
  }

  Loc = P.Tok.getLoc();
  P.consumeToken();
  return false;
}

bool SILParser::parseVerbatim(StringRef name) {
  Identifier tok;
  SourceLoc loc;

  if (parseSILIdentifier(tok, loc, diag::expected_tok_in_sil_instr, name)) {
    return true;
  }
  if (tok.str() != name) {
    P.diagnose(loc, diag::expected_tok_in_sil_instr, name);
    return true;
  }
  return false;
}

/// diagnoseProblems - After a function is fully parse, emit any diagnostics
/// for errors and return true if there were any.
bool SILParser::diagnoseProblems() {
  // Check for any uses of basic blocks that were not defined.
  if (!UndefinedBlocks.empty()) {
    // FIXME: These are going to come out in nondeterministic order.
    for (auto Entry : UndefinedBlocks)
      P.diagnose(Entry.second.first, diag::sil_undefined_basicblock_use,
                 Entry.second.second);

    HadError = true;
  }
  
  if (!ForwardRefLocalValues.empty()) {
    // FIXME: These are going to come out in nondeterministic order.
    for (auto &Entry : ForwardRefLocalValues)
      P.diagnose(Entry.second, diag::sil_use_of_undefined_value,
                 Entry.first());
    HadError = true;
  }
  
  return HadError;
}

/// getGlobalNameForDefinition - Given a definition of a global name, look
/// it up and return an appropriate SIL function.
SILFunction *SILParser::getGlobalNameForDefinition(Identifier name,
                                                   CanSILFunctionType ty,
                                                   SourceLoc sourceLoc) {
  SILParserFunctionBuilder builder(SILMod);
  auto silLoc = RegularLocation(sourceLoc);

  // Check to see if a function of this name has been forward referenced.  If so
  // complete the forward reference.
  auto iter = TUState.ForwardRefFns.find(name);
  if (iter != TUState.ForwardRefFns.end()) {
    SILFunction *fn = iter->second.first;

    // Verify that the types match up.
    if (fn->getLoweredFunctionType() != ty) {
      P.diagnose(sourceLoc, diag::sil_value_use_type_mismatch, name.str(),
                 fn->getLoweredFunctionType(), ty);
      P.diagnose(iter->second.second, diag::sil_prior_reference);
      fn = builder.createFunctionForForwardReference("" /*name*/, ty, silLoc);
    }

    assert(fn->isExternalDeclaration() && "Forward defns cannot have bodies!");
    TUState.ForwardRefFns.erase(iter);

    // Move the function to this position in the module.
    //
    // FIXME: Should we move this functionality into SILParserFunctionBuilder?
    SILMod.getFunctionList().remove(fn);
    SILMod.getFunctionList().push_back(fn);

    return fn;
  }

  // If we don't have a forward reference, make sure the function hasn't been
  // defined already.
  if (SILMod.lookUpFunction(name.str()) != nullptr) {
    P.diagnose(sourceLoc, diag::sil_value_redefinition, name.str());
    return builder.createFunctionForForwardReference("" /*name*/, ty, silLoc);
  }

  // Otherwise, this definition is the first use of this name.
  return builder.createFunctionForForwardReference(name.str(), ty, silLoc);
}

/// getGlobalNameForReference - Given a reference to a global name, look it
/// up and return an appropriate SIL function.
SILFunction *SILParser::getGlobalNameForReference(Identifier name,
                                                  CanSILFunctionType funcTy,
                                                  SourceLoc sourceLoc,
                                                  bool ignoreFwdRef) {
  SILParserFunctionBuilder builder(SILMod);
  auto silLoc = RegularLocation(sourceLoc);

  // Check to see if we have a function by this name already.
  if (SILFunction *fn = SILMod.lookUpFunction(name.str())) {
    // If so, check for matching types.
    if (fn->getLoweredFunctionType() == funcTy) {
      return fn;
    }

    P.diagnose(sourceLoc, diag::sil_value_use_type_mismatch, name.str(),
               fn->getLoweredFunctionType(), funcTy);

    return builder.createFunctionForForwardReference("" /*name*/, funcTy,
                                                     silLoc);
  }
  
  // If we didn't find a function, create a new one - it must be a forward
  // reference.
  auto *fn =
      builder.createFunctionForForwardReference(name.str(), funcTy, silLoc);
  TUState.ForwardRefFns[name] = {fn, ignoreFwdRef ? SourceLoc() : sourceLoc};
  return fn;
}


/// getBBForDefinition - Return the SILBasicBlock for a definition of the
/// specified block.
SILBasicBlock *SILParser::getBBForDefinition(Identifier Name, SourceLoc Loc) {
  // If there was no name specified for this block, just create a new one.
  if (Name.empty())
    return F->createBasicBlock();

  SILBasicBlock *&BB = BlocksByName[Name];
  // If the block has never been named yet, just create it.
  if (BB == nullptr)
    return BB = F->createBasicBlock();

  // If it already exists, it was either a forward reference or a redefinition.
  // If it is a forward reference, it should be in our undefined set.
  if (!UndefinedBlocks.erase(BB)) {
    // If we have a redefinition, return a new BB to avoid inserting
    // instructions after the terminator.
    P.diagnose(Loc, diag::sil_basicblock_redefinition, Name);
    HadError = true;
    return F->createBasicBlock();
  }

  // FIXME: Splice the block to the end of the function so they come out in the
  // right order.
  return BB;
}

/// getBBForReference - return the SILBasicBlock of the specified name.  The
/// source location is used to diagnose a failure if the block ends up never
/// being defined.
SILBasicBlock *SILParser::getBBForReference(Identifier Name, SourceLoc Loc) {
  // If the block has already been created, use it.
  SILBasicBlock *&BB = BlocksByName[Name];
  if (BB != nullptr)
    return BB;

  // Otherwise, create it and remember that this is a forward reference so
  // that we can diagnose use without definition problems.
  BB = F->createBasicBlock();
  UndefinedBlocks[BB] = {Loc, Name};
  return BB;
}

///   sil-global-name:
///     '@' identifier
bool SILParser::parseGlobalName(Identifier &Name) {
  return P.parseToken(tok::at_sign, diag::expected_sil_value_name) ||
         parseSILIdentifier(Name, diag::expected_sil_value_name);
}

/// getLocalValue - Get a reference to a local value with the specified name
/// and type.
SILValue SILParser::getLocalValue(UnresolvedValueName Name, SILType Type,
                                  SILLocation Loc, SILBuilder &B) {
  if (Name.isUndef())
    return SILUndef::get(Type, B.getFunction());

  // Check to see if this is already defined.
  ValueBase *&Entry = LocalValues[Name.Name];

  if (Entry) {
    // If this value is already defined, check it to make sure types match.
    SILType EntryTy = Entry->getType();

    if (EntryTy != Type) {
      HadError = true;
      P.diagnose(Name.NameLoc, diag::sil_value_use_type_mismatch, Name.Name,
                 EntryTy.getASTType(), Type.getASTType());
      // Make sure to return something of the requested type.
      return new (SILMod) GlobalAddrInst(getDebugLoc(B, Loc), Type);
    }

    return SILValue(Entry);
  }
  
  // Otherwise, this is a forward reference.  Create a dummy node to represent
  // it until we see a real definition.
  ForwardRefLocalValues[Name.Name] = Name.NameLoc;

  Entry = new (SILMod) GlobalAddrInst(getDebugLoc(B, Loc), Type);
  return Entry;
}

/// setLocalValue - When an instruction or block argument is defined, this
/// method is used to register it and update our symbol table.
void SILParser::setLocalValue(ValueBase *Value, StringRef Name,
                              SourceLoc NameLoc) {
  ValueBase *&Entry = LocalValues[Name];

  // If this value was already defined, it is either a redefinition, or a
  // specification for a forward referenced value.
  if (Entry) {
    if (!ForwardRefLocalValues.erase(Name)) {
      P.diagnose(NameLoc, diag::sil_value_redefinition, Name);
      HadError = true;
      return;
    }

    // If the forward reference was of the wrong type, diagnose this now.
    if (Entry->getType() != Value->getType()) {
      P.diagnose(NameLoc, diag::sil_value_def_type_mismatch, Name,
                 Entry->getType().getASTType(),
                 Value->getType().getASTType());
      HadError = true;
    } else {
      // Forward references only live here if they have a single result.
      Entry->replaceAllUsesWith(Value);
    }
    Entry = Value;
    return;
  }

  // Otherwise, just store it in our map.
  Entry = Value;
}


//===----------------------------------------------------------------------===//
// SIL Parsing Logic
//===----------------------------------------------------------------------===//

/// parseSILLinkage - Parse a linkage specifier if present.
///   sil-linkage:
///     /*empty*/          // default depends on whether this is a definition
///     'public'
///     'hidden'
///     'shared'
///     'private'
///     'public_external'
///     'hidden_external'
///     'private_external'
static bool parseSILLinkage(Optional<SILLinkage> &Result, Parser &P) {
  // Begin by initializing result to our base value of None.
  Result = None;

  // Unfortunate collision with access control keywords.
  if (P.Tok.is(tok::kw_public)) {
    Result = SILLinkage::Public;
    P.consumeToken();
    return false;
  }

  // Unfortunate collision with access control keywords.
  if (P.Tok.is(tok::kw_private)) {
    Result = SILLinkage::Private;
    P.consumeToken();
    return false;
  }

  // If we do not have an identifier, bail. All SILLinkages that we are parsing
  // are identifiers.
  if (P.Tok.isNot(tok::identifier))
    return false;

  // Then use a string switch to try and parse the identifier.
  Result = llvm::StringSwitch<Optional<SILLinkage>>(P.Tok.getText())
    .Case("non_abi", SILLinkage::PublicNonABI)
    .Case("hidden", SILLinkage::Hidden)
    .Case("shared", SILLinkage::Shared)
    .Case("public_external", SILLinkage::PublicExternal)
    .Case("hidden_external", SILLinkage::HiddenExternal)
    .Case("shared_external", SILLinkage::SharedExternal)
    .Case("private_external", SILLinkage::PrivateExternal)
    .Default(None);

  // If we succeed, consume the token.
  if (Result) {
    P.consumeToken(tok::identifier);
  }

  return false;
}

/// Given whether it's known to be a definition, resolve an optional
/// SIL linkage to a real one.
static SILLinkage resolveSILLinkage(Optional<SILLinkage> linkage,
                                    bool isDefinition) {
  if (linkage.hasValue()) {
    return linkage.getValue();
  } else if (isDefinition) {
    return SILLinkage::DefaultForDefinition;
  } else {
    return SILLinkage::DefaultForDeclaration;
  }
}

static bool parseSILOptional(StringRef &Result, SourceLoc &Loc, SILParser &SP) {
  if (SP.P.consumeIf(tok::l_square)) {
    Identifier Id;
    SP.parseSILIdentifier(Id, Loc, diag::expected_in_attribute_list);
    SP.P.parseToken(tok::r_square, diag::expected_in_attribute_list);
    Result = Id.str();
    return true;
  }
  return false;
}

static bool parseSILOptional(StringRef &Result, SILParser &SP) {
  SourceLoc Loc;
  return parseSILOptional(Result, Loc, SP);
}

/// Parse an option attribute ('[' Expected ']')?
static bool parseSILOptional(bool &Result, SILParser &SP, StringRef Expected) {
  StringRef Optional;
  if (parseSILOptional(Optional, SP)) {
    if (Optional != Expected)
      return true;
    Result = true;
  }
  return false;
}

namespace {
  /// A helper class to perform lookup of IdentTypes in the
  /// current parser scope.
  class IdentTypeReprLookup : public ASTWalker {
    Parser &P;
  public:
    IdentTypeReprLookup(Parser &P) : P(P) {}

    bool walkToTypeReprPre(TypeRepr *Ty) override {
      auto *T = dyn_cast_or_null<IdentTypeRepr>(Ty);
      auto Comp = T->getComponentRange().front();
      if (auto Entry = P.lookupInScope(Comp->getIdentifier()))
        if (auto *TD = dyn_cast<TypeDecl>(Entry)) {
          Comp->setValue(TD, nullptr);
          return false;
        }
      return true;
    }
  };
} // end anonymous namespace

/// Remap RequirementReps to Requirements.
void SILParser::convertRequirements(SILFunction *F,
                                    ArrayRef<RequirementRepr> From,
                                    SmallVectorImpl<Requirement> &To) {
  if (From.empty()) {
    To.clear();
    return;
  }

  auto *GenericEnv = F->getGenericEnvironment();
  assert(GenericEnv);
  (void)GenericEnv;

  IdentTypeReprLookup PerformLookup(P);
  // Use parser lexical scopes to resolve references
  // to the generic parameters.
  auto ResolveToInterfaceType = [&](TypeLoc Ty) -> Type {
    Ty.getTypeRepr()->walk(PerformLookup);
    performTypeLocChecking(Ty, /* IsSIL */ false);
    assert(Ty.getType());
    return Ty.getType()->mapTypeOutOfContext();
  };

  for (auto &Req : From) {
    if (Req.getKind() == RequirementReprKind::SameType) {
      auto FirstType = ResolveToInterfaceType(Req.getFirstTypeLoc());
      auto SecondType = ResolveToInterfaceType(Req.getSecondTypeLoc());
      Requirement ConvertedRequirement(RequirementKind::SameType, FirstType,
                                       SecondType);
      To.push_back(ConvertedRequirement);
      continue;
    }

    if (Req.getKind() == RequirementReprKind::TypeConstraint) {
      auto Subject = ResolveToInterfaceType(Req.getSubjectLoc());
      auto Constraint = ResolveToInterfaceType(Req.getConstraintLoc());
      Requirement ConvertedRequirement(RequirementKind::Conformance, Subject,
                                       Constraint);
      To.push_back(ConvertedRequirement);
      continue;
    }

    if (Req.getKind() == RequirementReprKind::LayoutConstraint) {
      auto Subject = ResolveToInterfaceType(Req.getSubjectLoc());
      Requirement ConvertedRequirement(RequirementKind::Layout, Subject,
                                       Req.getLayoutConstraint());
      To.push_back(ConvertedRequirement);
      continue;
    }
    llvm_unreachable("Unsupported requirement kind");
  }
}

/// SWIFT_ENABLE_TENSORFLOW
/// Parse a `differentiable` attribute, e.g.
/// `[differentiable wrt 0, 1 vjp @other]`.
/// Returns true on error.
static bool parseDifferentiableAttr(
  SmallVectorImpl<SILDifferentiableAttr *> &DAs, SILParser &SP) {
  auto &P = SP.P;
  SourceLoc LastLoc = P.getEndOfPreviousLoc();
  // Parse 'source'.
  unsigned SourceIndex;
  if (P.parseSpecificIdentifier(
          "source", diag::sil_attr_differentiable_expected_keyword, "source") ||
      P.parseUnsignedInteger(SourceIndex, LastLoc,
           diag::sil_attr_differentiable_expected_source_index))
    return true;
  // Parse 'wrt'.
  if (P.parseSpecificIdentifier(
        "wrt", diag::sil_attr_differentiable_expected_keyword, "wrt"))
    return true;
  // Parse parameter index list.
  SmallVector<unsigned, 8> ParamIndices;
  // Function that parses an index into `ParamIndices`. Returns true on error.
  auto parseParam = [&]() -> bool {
    unsigned Index;
    // TODO: Reject non-ascending parameter index lists.
    if (P.parseUnsignedInteger(Index, LastLoc,
            diag::sil_attr_differentiable_expected_parameter_index))
      return true;
    ParamIndices.push_back(Index);
    return false;
  };
  // Parse first.
  if (parseParam())
    return true;
  // Parse rest.
  while (P.consumeIf(tok::comma))
    if (parseParam())
      return true;

  // Parse a SIL function name, e.g. '@foo'.
  auto parseFnName = [&P, &LastLoc](Identifier &id) -> bool {
    return P.parseToken(tok::at_sign, diag::expected_sil_function_name) ||
      P.parseIdentifier(id, LastLoc, diag::expected_sil_function_name);
  };

  // Parse optional 'jvp'.
  Identifier JVPName;
  if (P.Tok.is(tok::identifier) && P.Tok.getText() == "jvp") {
    P.consumeToken();
    if (parseFnName(JVPName)) return true;
  }
  // Parse optional 'vjp'.
  Identifier VJPName;
  if (P.Tok.is(tok::identifier) && P.Tok.getText() == "vjp") {
    P.consumeToken();
    if (parseFnName(VJPName)) return true;
  }
  // Parse a trailing 'where' clause if any.
  TrailingWhereClause *WhereClause = nullptr;
  if (P.Tok.is(tok::kw_where)) {
    SourceLoc whereLoc;
    SmallVector<RequirementRepr, 4> requirementReprs;
    bool firstTypeInComplete;
    P.parseGenericWhereClause(whereLoc, requirementReprs, firstTypeInComplete,
                              /*AllowLayoutConstraints*/ false);
    WhereClause = TrailingWhereClause::create(SP.SILMod.getASTContext(),
                                              whereLoc, requirementReprs);
  }
  // Parse ']'.
  if (P.parseToken(tok::r_square,
                   diag::sil_attr_differentiable_expected_rsquare))
    return true;
  // Create a SILDifferentiableAttr and we are done.
  auto maxIndexRef = std::max_element(ParamIndices.begin(), ParamIndices.end());
  auto *paramIndicesSubset = AutoDiffIndexSubset::get(
      P.Context, maxIndexRef ? *maxIndexRef + 1 : 0, ParamIndices);
  auto *Attr = SILDifferentiableAttr::create(
      SP.SILMod, {SourceIndex, paramIndicesSubset}, JVPName.str(),
      VJPName.str(), WhereClause);
  DAs.push_back(Attr);
  return false;
}

static bool parseDeclSILOptional(bool *isTransparent,
                                 IsSerialized_t *isSerialized,
                                 bool *isCanonical,
                                 bool *hasOwnershipSSA,
                                 IsThunk_t *isThunk,
                                 IsDynamicallyReplaceable_t *isDynamic,
                                 IsExactSelfClass_t *isExactSelfClass,
                                 SILFunction **dynamicallyReplacedFunction,
                                 Identifier *objCReplacementFor,
                                 bool *isGlobalInit,
                                 Inline_t *inlineStrategy,
                                 OptimizationMode *optimizationMode,
                                 bool *isLet,
                                 bool *isWeakImported,
                                 AvailabilityContext *availability,
                                 bool *isWithoutActuallyEscapingThunk,
                                 SmallVectorImpl<std::string> *Semantics,
                                 SmallVectorImpl<ParsedSpecAttr> *SpecAttrs,
                                 // SWIFT_ENABLE_TENSORFLOW
                          SmallVectorImpl<SILDifferentiableAttr *> *DiffAttrs,
                                 ValueDecl **ClangDecl,
                                 EffectsKind *MRK, SILParser &SP,
                                 SILModule &M) {
  while (SP.P.consumeIf(tok::l_square)) {
    if (isLet && SP.P.Tok.is(tok::kw_let)) {
      *isLet = true;
      SP.P.consumeToken(tok::kw_let);
      SP.P.parseToken(tok::r_square, diag::expected_in_attribute_list);
      continue;
    }
    else if (SP.P.Tok.isNot(tok::identifier)) {
      SP.P.diagnose(SP.P.Tok, diag::expected_in_attribute_list);
      return true;
    } else if (isTransparent && SP.P.Tok.getText() == "transparent")
      *isTransparent = true;
    else if (isSerialized && SP.P.Tok.getText() == "serialized")
      *isSerialized = IsSerialized;
    else if (isDynamic && SP.P.Tok.getText() == "dynamically_replacable")
      *isDynamic = IsDynamic;
    else if (isExactSelfClass && SP.P.Tok.getText() == "exact_self_class")
      *isExactSelfClass = IsExactSelfClass;
    else if (isSerialized && SP.P.Tok.getText() == "serializable")
      *isSerialized = IsSerializable;
    else if (isCanonical && SP.P.Tok.getText() == "canonical")
      *isCanonical = true;
    else if (hasOwnershipSSA && SP.P.Tok.getText() == "ossa")
      *hasOwnershipSSA = true;
    else if (isThunk && SP.P.Tok.getText() == "thunk")
      *isThunk = IsThunk;
    else if (isThunk && SP.P.Tok.getText() == "signature_optimized_thunk")
      *isThunk = IsSignatureOptimizedThunk;
    else if (isThunk && SP.P.Tok.getText() == "reabstraction_thunk")
      *isThunk = IsReabstractionThunk;
    else if (isWithoutActuallyEscapingThunk
             && SP.P.Tok.getText() == "without_actually_escaping")
      *isWithoutActuallyEscapingThunk = true;
    else if (isGlobalInit && SP.P.Tok.getText() == "global_init")
      *isGlobalInit = true;
    else if (isWeakImported && SP.P.Tok.getText() == "weak_imported") {
      if (M.getASTContext().LangOpts.Target.isOSBinFormatCOFF())
        SP.P.diagnose(SP.P.Tok, diag::attr_unsupported_on_target,
                      SP.P.Tok.getText(),
                      M.getASTContext().LangOpts.Target.str());
      else
        *isWeakImported = true;
    } else if (availability && SP.P.Tok.getText() == "available") {
      SP.P.consumeToken(tok::identifier);

      SourceRange range;
      llvm::VersionTuple version;
      if (SP.P.parseVersionTuple(version, range,
                                 diag::sil_availability_expected_version))
        return true;

      *availability = AvailabilityContext(VersionRange::allGTE(version));

      SP.P.parseToken(tok::r_square, diag::expected_in_attribute_list);
      continue;
    } else if (inlineStrategy && SP.P.Tok.getText() == "noinline")
      *inlineStrategy = NoInline;
    else if (optimizationMode && SP.P.Tok.getText() == "Onone")
      *optimizationMode = OptimizationMode::NoOptimization;
    else if (optimizationMode && SP.P.Tok.getText() == "Ospeed")
      *optimizationMode = OptimizationMode::ForSpeed;
    else if (optimizationMode && SP.P.Tok.getText() == "Osize")
      *optimizationMode = OptimizationMode::ForSize;
    else if (inlineStrategy && SP.P.Tok.getText() == "always_inline")
      *inlineStrategy = AlwaysInline;
    else if (MRK && SP.P.Tok.getText() == "readnone")
      *MRK = EffectsKind::ReadNone;
    else if (MRK && SP.P.Tok.getText() == "readonly")
      *MRK = EffectsKind::ReadOnly;
    else if (MRK && SP.P.Tok.getText() == "readwrite")
      *MRK = EffectsKind::ReadWrite;
    else if (MRK && SP.P.Tok.getText() == "releasenone")
      *MRK = EffectsKind::ReleaseNone;
    else if  (dynamicallyReplacedFunction && SP.P.Tok.getText() == "dynamic_replacement_for") {
      SP.P.consumeToken(tok::identifier);
      if (SP.P.Tok.getKind() != tok::string_literal) {
        SP.P.diagnose(SP.P.Tok, diag::expected_in_attribute_list);
        return true;
      }
      // Drop the double quotes.
      StringRef replacedFunc = SP.P.Tok.getText().drop_front().drop_back();
      SILFunction *Func = M.lookUpFunction(replacedFunc.str());
      if (!Func) {
        Identifier Id = SP.P.Context.getIdentifier(replacedFunc);
        SP.P.diagnose(SP.P.Tok, diag::sil_dynamically_replaced_func_not_found,
                      Id);
        return true;
      }
      *dynamicallyReplacedFunction = Func;
      SP.P.consumeToken(tok::string_literal);

      SP.P.parseToken(tok::r_square, diag::expected_in_attribute_list);
      continue;
    } else if (objCReplacementFor &&
               SP.P.Tok.getText() == "objc_replacement_for") {
      SP.P.consumeToken(tok::identifier);
      if (SP.P.Tok.getKind() != tok::string_literal) {
        SP.P.diagnose(SP.P.Tok, diag::expected_in_attribute_list);
        return true;
      }
      // Drop the double quotes.
      StringRef replacedFunc = SP.P.Tok.getText().drop_front().drop_back();
      *objCReplacementFor = SP.P.Context.getIdentifier(replacedFunc);
      SP.P.consumeToken(tok::string_literal);

      SP.P.parseToken(tok::r_square, diag::expected_in_attribute_list);
      continue;
    } else if (Semantics && SP.P.Tok.getText() == "_semantics") {
      SP.P.consumeToken(tok::identifier);
      if (SP.P.Tok.getKind() != tok::string_literal) {
        SP.P.diagnose(SP.P.Tok, diag::expected_in_attribute_list);
        return true;
      }
  
      // Drop the double quotes.
      StringRef rawString = SP.P.Tok.getText().drop_front().drop_back();
      Semantics->push_back(rawString);
      SP.P.consumeToken(tok::string_literal);

      SP.P.parseToken(tok::r_square, diag::expected_in_attribute_list);
      continue;
    } else if (SpecAttrs && SP.P.Tok.getText() == "_specialize") {
      SourceLoc AtLoc = SP.P.Tok.getLoc();
      SourceLoc Loc(AtLoc);

      // Parse a _specialized attribute, building a parsed substitution list
      // and pushing a new ParsedSpecAttr on the SpecAttrs list. Conformances
      // cannot be generated until the function declaration is fully parsed so
      // that the function's generic signature can be consulted.
      ParsedSpecAttr SpecAttr;
      SpecAttr.requirements = {};
      SpecAttr.exported = false;
      SpecAttr.kind = SILSpecializeAttr::SpecializationKind::Full;
      SpecializeAttr *Attr;

      if (!SP.P.parseSpecializeAttribute(tok::r_square, AtLoc, Loc, Attr))
        return true;

      // Convert SpecializeAttr into ParsedSpecAttr.
      SpecAttr.requirements = Attr->getTrailingWhereClause()->getRequirements();
      SpecAttr.kind = Attr->getSpecializationKind() ==
                              swift::SpecializeAttr::SpecializationKind::Full
                          ? SILSpecializeAttr::SpecializationKind::Full
                          : SILSpecializeAttr::SpecializationKind::Partial;
      SpecAttr.exported = Attr->isExported();
      SpecAttrs->emplace_back(SpecAttr);
      continue;
    }
    // SWIFT_ENABLE_TENSORFLOW
    else if (DiffAttrs && SP.P.Tok.getText() == "differentiable") {
      SP.P.consumeToken(tok::identifier);
      if (parseDifferentiableAttr(*DiffAttrs, SP))
        return true;
      continue;
    }
    else if (ClangDecl && SP.P.Tok.getText() == "clang") {
      SP.P.consumeToken(tok::identifier);
      if (SP.parseSILDottedPathWithoutPound(*ClangDecl))
        return true;

      SP.P.parseToken(tok::r_square, diag::expected_in_attribute_list);
      continue;
    }
    else {
      SP.P.diagnose(SP.P.Tok, diag::expected_in_attribute_list);
      return true;
    }
    SP.P.consumeToken(tok::identifier);
    SP.P.parseToken(tok::r_square, diag::expected_in_attribute_list);
  }
  return false;
}

bool SILParser::performTypeLocChecking(TypeLoc &T, bool IsSILType,
                                       GenericEnvironment *GenericEnv,
                                       DeclContext *DC) {
  // Do some type checking / name binding for the parsed type.
  assert(P.SF.ASTStage == SourceFile::Parsing &&
         "Unexpected stage during parsing!");

  if (GenericEnv == nullptr)
    GenericEnv = ContextGenericEnv;

  if (!DC)
    DC = &P.SF;
  else if (!GenericEnv)
    GenericEnv = DC->getGenericEnvironmentOfContext();

  return swift::performTypeLocChecking(P.Context, T,
                                       /*isSILMode=*/true, IsSILType,
                                       GenericEnv, DC);
}

/// Find the top-level ValueDecl or Module given a name.
static llvm::PointerUnion<ValueDecl *, ModuleDecl *>
lookupTopDecl(Parser &P, DeclBaseName Name, bool typeLookup) {
  // Use UnqualifiedLookup to look through all of the imports.
  // We have to lie and say we're done with parsing to make this happen.
  assert(P.SF.ASTStage == SourceFile::Parsing &&
         "Unexpected stage during parsing!");
  llvm::SaveAndRestore<SourceFile::ASTStage_t> ASTStage(P.SF.ASTStage,
                                                        SourceFile::Parsed);

  UnqualifiedLookup::Options options;
  if (typeLookup)
    options |= UnqualifiedLookup::Flags::TypeLookup;

  UnqualifiedLookup DeclLookup(Name, &P.SF, SourceLoc(), options);
  assert(DeclLookup.isSuccess() && DeclLookup.Results.size() == 1);
  ValueDecl *VD = DeclLookup.Results.back().getValueDecl();
  return VD;
}

/// Find the ValueDecl given an interface type and a member name.
static ValueDecl *lookupMember(Parser &P, Type Ty, DeclBaseName Name,
                               SourceLoc Loc,
                               SmallVectorImpl<ValueDecl *> &Lookup,
                               bool ExpectMultipleResults) {
  Type CheckTy = Ty;
  if (auto MetaTy = CheckTy->getAs<AnyMetatypeType>())
    CheckTy = MetaTy->getInstanceType();

  if (auto nominal = CheckTy->getAnyNominal()) {
    if (Name == DeclBaseName::createDestructor() &&
        isa<ClassDecl>(nominal)) {
      auto *classDecl = cast<ClassDecl>(nominal);
      Lookup.push_back(classDecl->getDestructor());
    } else {
      auto found = nominal->lookupDirect(Name);
      Lookup.append(found.begin(), found.end());
    }
  } else if (auto moduleTy = CheckTy->getAs<ModuleType>()) {
    moduleTy->getModule()->lookupValue(Name, NLKind::QualifiedLookup, Lookup);
  } else {
    P.diagnose(Loc, diag::sil_member_lookup_bad_type, Name, Ty);
    return nullptr;
  }

  if (Lookup.empty() || (!ExpectMultipleResults && Lookup.size() != 1)) {
    P.diagnose(Loc, diag::sil_named_member_decl_not_found, Name, Ty);
    return nullptr;
  }
  return Lookup[0];
}

bool SILParser::parseASTType(CanType &result, GenericEnvironment *env) {
  ParserResult<TypeRepr> parsedType = P.parseType();
  if (parsedType.isNull()) return true;
  TypeLoc loc = parsedType.get();
  if (performTypeLocChecking(loc, /*IsSILType=*/ false, env))
    return true;

  if (env)
    result = loc.getType()->mapTypeOutOfContext()->getCanonicalType();
  else
    result = loc.getType()->getCanonicalType();

  // Invoke the callback on the parsed type.
  ParsedTypeCallback(loc.getType());
  return false;
}

///   sil-type:
///     '$' '*'? attribute-list (generic-params)? type
///
bool SILParser::parseSILType(SILType &Result,
                             GenericEnvironment *&ParsedGenericEnv,
                             bool IsFuncDecl,
                             GenericEnvironment *OuterGenericEnv) {
  ParsedGenericEnv = nullptr;

  if (P.parseToken(tok::sil_dollar, diag::expected_sil_type))
    return true;

  // If we have a '*', then this is an address type.
  SILValueCategory category = SILValueCategory::Object;
  if (P.Tok.isAnyOperator() && P.Tok.getText().startswith("*")) {
    category = SILValueCategory::Address;
    P.consumeStartingCharacterOfCurrentToken(tok::oper_binary_unspaced);
  }

  // Parse attributes.
  ParamDecl::Specifier specifier;
  SourceLoc specifierLoc;
  TypeAttributes attrs;
  P.parseTypeAttributeList(specifier, specifierLoc, attrs);

  // Global functions are implicitly @convention(thin) if not specified otherwise.
  if (IsFuncDecl && !attrs.has(TAK_convention)) {
    // Use a random location.
    attrs.setAttr(TAK_convention, P.PreviousLoc);
    attrs.convention = "thin";
  }

  ParserResult<TypeRepr> TyR = P.parseType(diag::expected_sil_type,
                                           /*handleCodeCompletion*/ true,
                                           /*isSILFuncDecl*/ IsFuncDecl);

  if (TyR.isNull())
    return true;
  
  // Resolve the generic environments for parsed generic function and box types.
  class HandleSILGenericParamsWalker : public ASTWalker {
    ASTContext &C;
    SourceFile *SF;
  public:
    HandleSILGenericParamsWalker(ASTContext &C,
                                 SourceFile *SF)
      : C(C), SF(SF)
    {}
    
    bool walkToTypeReprPre(TypeRepr *T) override {
      if (auto fnType = dyn_cast<FunctionTypeRepr>(T)) {
        if (auto generics = fnType->getGenericParams()) {
          auto env = handleSILGenericParams(C, generics, SF);
          fnType->setGenericEnvironment(env);
        }
      }
      if (auto boxType = dyn_cast<SILBoxTypeRepr>(T)) {
        if (auto generics = boxType->getGenericParams()) {
          auto env = handleSILGenericParams(C, generics, SF);
          boxType->setGenericEnvironment(env);
        }
      }
      return true;
    }
  };

  TyR.get()
    ->walk(HandleSILGenericParamsWalker(P.Context, &P.SF));
  
  // Save the top-level function generic environment if there was one.
  if (auto fnType = dyn_cast<FunctionTypeRepr>(TyR.get()))
    if (auto env = fnType->getGenericEnvironment())
      ParsedGenericEnv = env;
  
  // Apply attributes to the type.
  TypeLoc Ty = P.applyAttributeToType(TyR.get(), attrs, specifier, specifierLoc);

  if (performTypeLocChecking(Ty, /*IsSILType=*/true, OuterGenericEnv))
    return true;

  Result = SILType::getPrimitiveType(Ty.getType()->getCanonicalType(),
                                     category);

  // Invoke the callback on the parsed type.
  ParsedTypeCallback(Ty.getType());

  return false;
}

bool SILParser::parseSILDottedPath(ValueDecl *&Decl,
                                   SmallVectorImpl<ValueDecl *> &values) {
  if (P.parseToken(tok::pound, diag::expected_sil_constant))
    return true;
  return parseSILDottedPathWithoutPound(Decl, values);
}

bool SILParser::parseSILDottedPathWithoutPound(ValueDecl *&Decl,
                                   SmallVectorImpl<ValueDecl *> &values) {
  // Handle sil-dotted-path.
  Identifier Id;
  SmallVector<DeclBaseName, 4> FullName;
  SmallVector<SourceLoc, 4> Locs;
  do {
    Locs.push_back(P.Tok.getLoc());
    switch (P.Tok.getKind()) {
    case tok::kw_subscript:
      P.consumeToken();
      FullName.push_back(DeclBaseName::createSubscript());
      break;
    case tok::kw_init:
      P.consumeToken();
      FullName.push_back(DeclBaseName::createConstructor());
      break;
    case tok::kw_deinit:
      P.consumeToken();
      FullName.push_back(DeclBaseName::createDestructor());
      break;
    default:
      if (parseSILIdentifier(Id, diag::expected_sil_constant))
        return true;
      FullName.push_back(Id);
      break;
    }
  } while (P.consumeIf(tok::period));

  // Look up ValueDecl from a dotted path. If there are multiple components,
  // the first one must be a type declaration.
  ValueDecl *VD;
  llvm::PointerUnion<ValueDecl*, ModuleDecl *> Res = lookupTopDecl(
    P, FullName[0], /*typeLookup=*/FullName.size() > 1);
  // It is possible that the last member lookup can return multiple lookup
  // results. One example is the overloaded member functions.
  if (Res.is<ModuleDecl*>()) {
    assert(FullName.size() > 1 &&
           "A single module is not a full path to SILDeclRef");
    auto Mod = Res.get<ModuleDecl*>();
    values.clear();
    VD = lookupMember(P, ModuleType::get(Mod), FullName[1], Locs[1], values,
                      FullName.size() == 2/*ExpectMultipleResults*/);
    for (unsigned I = 2, E = FullName.size(); I < E; I++) {
      values.clear();
      VD = lookupMember(P, VD->getInterfaceType(), FullName[I], Locs[I], values,
                        I == FullName.size() - 1/*ExpectMultipleResults*/);
    }
  } else {
    VD = Res.get<ValueDecl*>();
    for (unsigned I = 1, E = FullName.size(); I < E; I++) {
      values.clear();
      VD = lookupMember(P, VD->getInterfaceType(), FullName[I], Locs[I], values,
                        I == FullName.size() - 1/*ExpectMultipleResults*/);
    }
  }
  Decl = VD;
  return false;
}

static Optional<AccessorKind> getAccessorKind(StringRef ident) {
  return llvm::StringSwitch<Optional<AccessorKind>>(ident)
           .Case("getter", AccessorKind::Get)
           .Case("setter", AccessorKind::Set)
           .Case("addressor", AccessorKind::Address)
           .Case("mutableAddressor", AccessorKind::MutableAddress)
           .Case("read", AccessorKind::Read)
           .Case("modify", AccessorKind::Modify)
           .Default(None);
}

// SWIFT_ENABLE_TENSORFLOW
///  sil-decl-ref ::= '#' sil-identifier ('.' sil-identifier)* sil-decl-subref?
///  sil-decl-subref ::= '!' sil-decl-subref-part ('.' sil-decl-uncurry-level)?
///                      ('.' sil-decl-lang)? ('.' sil-decl-autodiff)?
///  sil-decl-subref ::= '!' sil-decl-uncurry-level ('.' sil-decl-lang)?
///                      ('.' sil-decl-autodiff)?
///  sil-decl-subref ::= '!' sil-decl-lang ('.' sil-decl-autodiff)?
///  sil-decl-subref ::= '!' sil-decl-autodiff
///  sil-decl-subref-part ::= 'getter'
///  sil-decl-subref-part ::= 'setter'
///  sil-decl-subref-part ::= 'allocator'
///  sil-decl-subref-part ::= 'initializer'
///  sil-decl-subref-part ::= 'enumelt'
///  sil-decl-subref-part ::= 'destroyer'
///  sil-decl-subref-part ::= 'globalaccessor'
///  sil-decl-uncurry-level ::= [0-9]+
///  sil-decl-lang ::= 'foreign'
///  sil-decl-autodiff ::= sil-decl-autodiff-kind '.' sil-decl-autodiff-order
///                        '.' sil-decl-autodiff-indices
///  sil-decl-autodiff-kind ::= 'jvp'
///  sil-decl-autodiff-kind ::= 'vjp'
///  sil-decl-autodiff-order ::= [0-9]+
///  sil-decl-autodiff-indices ::= [FM][SU]+
bool SILParser::parseSILDeclRef(SILDeclRef &Result,
                                SmallVectorImpl<ValueDecl *> &values) {
  ValueDecl *VD;
  if (parseSILDottedPath(VD, values))
    return true;

  // Initialize Kind, uncurryLevel and IsObjC.
  SILDeclRef::Kind Kind = SILDeclRef::Kind::Func;
  unsigned uncurryLevel = 0;
  bool IsObjC = false;
  // SWIFT_ENABLE_TENSORFLOW
  AutoDiffAssociatedFunctionIdentifier *autoDiffFuncId = nullptr;

  if (!P.consumeIf(tok::sil_exclamation)) {
    // Construct SILDeclRef.
    Result = SILDeclRef(VD, Kind, /*isCurried=*/false, IsObjC);
    if (uncurryLevel < Result.getParameterListCount() - 1)
      Result = Result.asCurried();
    return false;
  }

  // Handle sil-constant-kind-and-uncurry-level.
  // ParseState indicates the value we just handled.
  // SWIFT_ENABLE_TENSORFLOW
  // 1 means we just handled Kind, 2 means we just handled uncurryLevel, 3 means
  // we just handled foreign.
  // We accept func|getter|setter|...|foreign, an autodiff identifier, or an
  // integer when ParseState is 0; accept foreign, an autodiff identifier, or an
  // integer when ParseState is 1; accept foreign or an autodiff identifier when
  // ParseState is 2; accept an autodiff identifier when ParseState is 3.
  unsigned ParseState = 0;
  Identifier Id;
  do {
    if (P.Tok.is(tok::identifier)) {
      auto IdLoc = P.Tok.getLoc();
      if (parseSILIdentifier(Id, diag::expected_sil_constant))
        return true;
      Optional<AccessorKind> accessorKind;
      if (!ParseState && Id.str() == "func") {
        Kind = SILDeclRef::Kind::Func;
        ParseState = 1;
      } else if (!ParseState &&
                 (accessorKind = getAccessorKind(Id.str())).hasValue()) {
        // Drill down to the corresponding accessor for each declaration,
        // compacting away decls that lack it.
        size_t destI = 0;
        for (size_t srcI = 0, e = values.size(); srcI != e; ++srcI) {
          if (auto storage = dyn_cast<AbstractStorageDecl>(values[srcI]))
            if (auto accessor = storage->getOpaqueAccessor(*accessorKind))
              values[destI++] = accessor;
        }
        values.resize(destI);

        // Complain if none of the decls had a corresponding accessor.
        if (destI == 0) {
          P.diagnose(IdLoc, diag::referenced_value_no_accessor, 0);
          return true;
        }

        Kind = SILDeclRef::Kind::Func;
        VD = values[0];
        ParseState = 1;
      } else if (!ParseState && Id.str() == "allocator") {
        Kind = SILDeclRef::Kind::Allocator;
        ParseState = 1;
      } else if (!ParseState && Id.str() == "initializer") {
        Kind = SILDeclRef::Kind::Initializer;
        ParseState = 1;
      } else if (!ParseState && Id.str() == "enumelt") {
        Kind = SILDeclRef::Kind::EnumElement;
        ParseState = 1;
      } else if (!ParseState && Id.str() == "destroyer") {
        Kind = SILDeclRef::Kind::Destroyer;
        ParseState = 1;
      } else if (!ParseState && Id.str() == "deallocator") {
        Kind = SILDeclRef::Kind::Deallocator;
        ParseState = 1;
      } else if (!ParseState && Id.str() == "globalaccessor") {
        Kind = SILDeclRef::Kind::GlobalAccessor;
        ParseState = 1;
      } else if (!ParseState && Id.str() == "ivardestroyer") {
        Kind = SILDeclRef::Kind::IVarDestroyer;
        ParseState = 1;
      } else if (!ParseState && Id.str() == "ivarinitializer") {
        Kind = SILDeclRef::Kind::IVarInitializer;
        ParseState = 1;
      } else if (!ParseState && Id.str() == "defaultarg") {
        Kind = SILDeclRef::Kind::IVarInitializer;
        ParseState = 1;
      } else if (!ParseState && Id.str() == "propertyinit") {
        Kind = SILDeclRef::Kind::StoredPropertyInitializer;
        ParseState = 1;
<<<<<<< HEAD
      // SWIFT_ENABLE_TENSORFLOW
      } else if (ParseState < 3 && Id.str() == "foreign") {
=======
      } else if (!ParseState && Id.str() == "backinginit") {
        Kind = SILDeclRef::Kind::PropertyWrapperBackingInitializer;
        ParseState = 1;
      } else if (Id.str() == "foreign") {
>>>>>>> 3571b1df
        IsObjC = true;
        // SWIFT_ENABLE_TENSORFLOW
        ParseState = 3;
      } else if (Id.str() == "jvp" || Id.str() == "vjp") {
        AutoDiffAssociatedFunctionKind kind;
        unsigned differentiationOrder;
        AutoDiffParameterIndices *parameterIndices = nullptr;

        if (Id.str() == "jvp")
          kind = AutoDiffAssociatedFunctionKind::JVP;
        else if (Id.str() == "vjp")
          kind = AutoDiffAssociatedFunctionKind::VJP;
        else
          llvm_unreachable("Should only have JVP and VJP here");

        if (!P.consumeIf(tok::period)) {
          P.diagnose(P.Tok, diag::expected_tok_in_sil_instr, ".");
          return true;
        }

        if (parseInteger(differentiationOrder,
                         diag::sil_const_expected_int_value))
          return true;

        if (!P.consumeIf(tok::period)) {
          P.diagnose(P.Tok, diag::expected_tok_in_sil_instr, ".");
          return true;
        }

        parameterIndices = AutoDiffParameterIndices::create(
            SILMod.getASTContext(), P.Tok.getText());
        if (!parameterIndices) {
          P.diagnose(P.Tok, diag::malformed_autodiff_parameter_indices);
          return true;
        }
        P.consumeToken();

        autoDiffFuncId = AutoDiffAssociatedFunctionIdentifier::get(
            kind, differentiationOrder, parameterIndices,
            SILMod.getASTContext());

        break;
      } else
        break;
    } else if (ParseState < 2 && P.Tok.is(tok::integer_literal)) {
      parseIntegerLiteral(P.Tok.getText(), 0, uncurryLevel);
      P.consumeToken(tok::integer_literal);
      ParseState = 2;
    } else
      break;

  } while (P.consumeIf(tok::period));

  // Construct SILDeclRef.
  // SWIFT_ENABLE_TENSORFLOW
  Result = SILDeclRef(VD, Kind, /*isCurried=*/false, IsObjC, autoDiffFuncId);
  if (uncurryLevel < Result.getParameterListCount() - 1)
    Result = Result.asCurried();
  return false;
}

/// parseValueName - Parse a value name without a type available yet.
///
///     sil-value-name:
///       sil-local-name
///       'undef'
///
bool SILParser::parseValueName(UnresolvedValueName &Result) {
  Result.Name = P.Tok.getText();

  if (P.Tok.is(tok::kw_undef)) {
    Result.NameLoc = P.consumeToken(tok::kw_undef);
    return false;
  }

  // Parse the local-name.
  if (P.parseToken(tok::sil_local_name, Result.NameLoc,
                   diag::expected_sil_value_name))
    return true;

  return false;
}

/// parseValueRef - Parse a value, given a contextual type.
///
///     sil-value-ref:
///       sil-local-name
///
bool SILParser::parseValueRef(SILValue &Result, SILType Ty,
                              SILLocation Loc, SILBuilder &B) {
  UnresolvedValueName Name;
  if (parseValueName(Name)) return true;
  Result = getLocalValue(Name, Ty, Loc, B);
  return false;
}

/// parseTypedValueRef - Parse a type/value reference pair.
///
///    sil-typed-valueref:
///       sil-value-ref ':' sil-type
///
bool SILParser::parseTypedValueRef(SILValue &Result, SourceLoc &Loc,
                                   SILBuilder &B) {
  Loc = P.Tok.getLoc();

  UnresolvedValueName Name;
  SILType Ty;
  if (parseValueName(Name) ||
      P.parseToken(tok::colon, diag::expected_sil_colon_value_ref) ||
      parseSILType(Ty))
    return true;
  
  Result = getLocalValue(Name, Ty, RegularLocation(Loc), B);
  return false;
}

/// Look up whether the given string corresponds to a SIL opcode.
static Optional<SILInstructionKind> getOpcodeByName(StringRef OpcodeName) {
  return llvm::StringSwitch<Optional<SILInstructionKind>>(OpcodeName)
  #define FULL_INST(Id, TextualName, Parent, MemBehavior, MayRelease) \
    .Case(#TextualName, SILInstructionKind::Id)
  #include "swift/SIL/SILNodes.def"
    .Default(None);
}

/// getInstructionKind - This method maps the string form of a SIL instruction
/// opcode to an enum.
bool SILParser::parseSILOpcode(SILInstructionKind &Opcode, SourceLoc &OpcodeLoc,
                               StringRef &OpcodeName) {
  OpcodeLoc = P.Tok.getLoc();
  OpcodeName = P.Tok.getText();
  // Parse this textually to avoid Swift keywords (like 'return') from
  // interfering with opcode recognition.
  auto MaybeOpcode = getOpcodeByName(OpcodeName);
  if (!MaybeOpcode) {
    P.diagnose(OpcodeLoc, diag::expected_sil_instr_opcode);
    return true;
  }

  Opcode = MaybeOpcode.getValue();
  P.consumeToken();
  return false;
}

static bool peekSILDebugLocation(Parser &P) {
  auto T = P.peekToken().getText();
  return P.Tok.is(tok::comma) && (T == "loc" || T == "scope");
}

bool SILParser::parseSILDebugVar(SILDebugVariable &Var) {
  while (P.Tok.is(tok::comma) && !peekSILDebugLocation(P)) {
    P.consumeToken();
    StringRef Key = P.Tok.getText();
    if (Key == "name") {
      P.consumeToken();
      if (P.Tok.getKind() != tok::string_literal) {
        P.diagnose(P.Tok, diag::expected_tok_in_sil_instr, "string");
        return true;
      }
      // Drop the double quotes.
      StringRef Val = P.Tok.getText().drop_front().drop_back();
      Var.Name = Val;
    } else if (Key == "argno") {
      P.consumeToken();
      if (P.Tok.getKind() != tok::integer_literal) {
        P.diagnose(P.Tok, diag::expected_tok_in_sil_instr, "integer");
        return true;
      }
      uint16_t ArgNo;
      if (parseIntegerLiteral(P.Tok.getText(), 0, ArgNo))
        return true;
      Var.ArgNo = ArgNo;
    } else if (Key == "let") {
      Var.Constant = true;
    } else if (Key == "var") {
      Var.Constant = false; 
    } else if (Key == "loc") {
      Var.Constant = false; 
    } else {
      P.diagnose(P.Tok, diag::sil_dbg_unknown_key, Key);
      return true;
    }
    P.consumeToken();
  }
  return false;
}

bool SILParser::parseSILBBArgsAtBranch(SmallVector<SILValue, 6> &Args,
                                       SILBuilder &B) {
  if (P.Tok.is(tok::l_paren)) {
    SourceLoc LParenLoc = P.consumeToken(tok::l_paren);
    SourceLoc RParenLoc;

    if (P.parseList(tok::r_paren, LParenLoc, RParenLoc,
                    /*AllowSepAfterLast=*/false,
                    diag::sil_basicblock_arg_rparen,
                    SyntaxKind::Unknown,
                    [&]() -> ParserStatus {
                      SILValue Arg;
                      SourceLoc ArgLoc;
                      if (parseTypedValueRef(Arg, ArgLoc, B))
                        return makeParserError();
                      Args.push_back(Arg);
                      return makeParserSuccess();
                    }).isError())
      return true;
  }
  return false;
}

/// Bind any unqualified 'Self' references to the given protocol's 'Self'
/// generic parameter.
///
/// FIXME: This is a hack to work around the lack of a DeclContext for
/// witness tables.
static void bindProtocolSelfInTypeRepr(TypeLoc &TL, ProtocolDecl *proto) {
  if (auto typeRepr = TL.getTypeRepr()) {
    // AST walker to update 'Self' references.
    class BindProtocolSelf : public ASTWalker {
      ProtocolDecl *proto;
      GenericTypeParamDecl *selfParam;
      Identifier selfId;

    public:
      BindProtocolSelf(ProtocolDecl *proto)
        : proto(proto),
          selfParam(proto->getProtocolSelfType()->getDecl()),
          selfId(proto->getASTContext().Id_Self) {
      }

      virtual bool walkToTypeReprPre(TypeRepr *T) override {
        if (auto ident = dyn_cast<IdentTypeRepr>(T)) {
          auto firstComponent = ident->getComponentRange().front();
          if (firstComponent->getIdentifier() == selfId)
            firstComponent->setValue(selfParam, proto);
        }

        return true;
      }
    };

    typeRepr->walk(BindProtocolSelf(proto));
  }
}

/// Parse the substitution list for an apply instruction or
/// specialized protocol conformance.
bool SILParser::parseSubstitutions(SmallVectorImpl<ParsedSubstitution> &parsed,
                                   GenericEnvironment *GenericEnv,
                                   ProtocolDecl *defaultForProto) {
  // Check for an opening '<' bracket.
  if (!P.Tok.isContextualPunctuator("<"))
    return false;
  
  P.consumeToken();
  
  // Parse a list of Substitutions.
  do {
    SourceLoc Loc = P.Tok.getLoc();

    // Parse substitution as AST type.
    ParserResult<TypeRepr> TyR = P.parseType();
    if (TyR.isNull())
      return true;
    TypeLoc Ty = TyR.get();
    if (defaultForProto)
      bindProtocolSelfInTypeRepr(Ty, defaultForProto);
    if (performTypeLocChecking(Ty, /*IsSILType=*/ false, GenericEnv,
                               defaultForProto))
      return true;
    parsed.push_back({Loc, Ty.getType()});
  } while (P.consumeIf(tok::comma));
  
  // Consume the closing '>'.
  if (!P.Tok.isContextualPunctuator(">")) {
    P.diagnose(P.Tok, diag::expected_tok_in_sil_instr, ">");
    return true;
  }
  P.consumeToken();
  
  return false;
}

/// Collect conformances by looking up the conformance from replacement
/// type and protocol decl.
static bool getConformancesForSubstitution(Parser &P,
              ExistentialLayout::ProtocolTypeArrayRef protocols,
              Type subReplacement,
              SourceLoc loc,
              SmallVectorImpl<ProtocolConformanceRef> &conformances) {
  auto M = P.SF.getParentModule();

  for (auto protoTy : protocols) {
    auto conformance = M->lookupConformance(subReplacement,
                                            protoTy->getDecl());
    if (conformance) {
      conformances.push_back(*conformance);
      continue;
    }

    P.diagnose(loc, diag::sil_substitution_mismatch, subReplacement,
               protoTy);
    return true;
  }

  return false;
}

/// Reconstruct an AST substitution map from parsed substitutions.
SubstitutionMap getApplySubstitutionsFromParsed(
                             SILParser &SP,
                             GenericEnvironment *env,
                             ArrayRef<ParsedSubstitution> parses) {
  if (parses.empty()) {
    assert(!env);
    return SubstitutionMap();
  }

  assert(env);

  auto loc = parses[0].loc;

  // Ensure that we have the right number of type arguments.
  auto genericSig = env->getGenericSignature();
  if (parses.size() != genericSig->getGenericParams().size()) {
    bool hasTooFew = parses.size() < genericSig->getGenericParams().size();
    SP.P.diagnose(loc,
                  hasTooFew ? diag::sil_missing_substitutions
                            : diag::sil_too_many_substitutions);
    return SubstitutionMap();
  }

  bool failed = false;
  auto subMap = SubstitutionMap::get(
    genericSig,
    [&](SubstitutableType *type) -> Type {
      auto genericParam = dyn_cast<GenericTypeParamType>(type);
      if (!genericParam) return nullptr;

      auto index = genericSig->getGenericParamOrdinal(genericParam);
      assert(index < genericSig->getGenericParams().size());
      assert(index < parses.size());

      // Provide the replacement type.
      return parses[index].replacement;
    },
    [&](CanType dependentType, Type replacementType,
        ProtocolDecl *proto) ->Optional<ProtocolConformanceRef> {
      auto M = SP.P.SF.getParentModule();
      auto conformance = M->lookupConformance(replacementType, proto);
      if (conformance) return conformance;

      SP.P.diagnose(loc, diag::sil_substitution_mismatch, replacementType,
                    proto->getDeclaredType());
      failed = true;

      return ProtocolConformanceRef(proto);
    });

  return failed ? SubstitutionMap() : subMap;
}

static ArrayRef<ProtocolConformanceRef>
collectExistentialConformances(Parser &P, CanType conformingType, SourceLoc loc,
                               CanType protocolType) {
  auto layout = protocolType.getExistentialLayout();

  if (layout.requiresClass()) {
    if (!conformingType->mayHaveSuperclass() &&
        !conformingType->isObjCExistentialType()) {
      P.diagnose(loc, diag::sil_not_class, conformingType);
    }
  }

  // FIXME: Check superclass also.

  auto protocols = layout.getProtocols();
  if (protocols.empty())
    return {};

  SmallVector<ProtocolConformanceRef, 2> conformances;
  getConformancesForSubstitution(P, protocols, conformingType,
                                 loc, conformances);

  return P.Context.AllocateCopy(conformances);
}

/// sil-loc ::= 'loc' string-literal ':' [0-9]+ ':' [0-9]+
bool SILParser::parseSILLocation(SILLocation &Loc) {
  SILLocation::DebugLoc L;
  if (parseVerbatim("loc"))
    return true;

  if (P.Tok.getKind() != tok::string_literal) {
    P.diagnose(P.Tok, diag::expected_tok_in_sil_instr, "string");
    return true;
  }
  // Drop the double quotes.
  StringRef File = P.Tok.getText().drop_front().drop_back();
  L.Filename = P.Context.getIdentifier(File).str().data();
  P.consumeToken(tok::string_literal);
  if (P.parseToken(tok::colon, diag::expected_colon_in_sil_location))
    return true;
  if (parseInteger(L.Line, diag::sil_invalid_line_in_sil_location))
    return true;
  if (P.parseToken(tok::colon, diag::expected_colon_in_sil_location))
    return true;
  if (parseInteger(L.Column, diag::sil_invalid_column_in_sil_location))
    return true;

  Loc.setDebugInfoLoc(L);
  return false;
}

bool SILParser::parseScopeRef(SILDebugScope *&DS) {
  unsigned Slot;
  SourceLoc SlotLoc = P.Tok.getLoc();
  if (parseInteger(Slot, diag::sil_invalid_scope_slot))
    return true;

  DS = TUState.ScopeSlots[Slot];
  if (!DS) {
    P.diagnose(SlotLoc, diag::sil_scope_undeclared, Slot);
    return true;
  }
  return false;
}

///  (',' sil-loc)? (',' sil-scope-ref)?
bool SILParser::parseSILDebugLocation(SILLocation &L, SILBuilder &B,
                                      bool parsedComma) {
  // Parse the debug information, if any.
  if (P.Tok.is(tok::comma)) {
    P.consumeToken();
    parsedComma = true;
  }
  if (!parsedComma)
    return false;

  bool requireScope = false;
  if (P.Tok.getText() == "loc") {
    if (parseSILLocation(L))
      return true;

    if (P.Tok.is(tok::comma)) {
      P.consumeToken();
      requireScope = true;
    }
  }
  if (P.Tok.getText() == "scope" || requireScope) {
    parseVerbatim("scope");
    SILDebugScope *DS = nullptr;
    if (parseScopeRef(DS))
      return true;
    if (DS)
      B.setCurrentDebugScope(DS);
  }
  return false;
}

static bool parseLoadOwnershipQualifier(LoadOwnershipQualifier &Result,
                                        SILParser &P) {
  StringRef Str;
  // If we do not parse '[' ... ']', we have unqualified. Set value and return.
  if (!parseSILOptional(Str, P)) {
    Result = LoadOwnershipQualifier::Unqualified;
    return false;
  }

  // Then try to parse one of our other qualifiers. We do not support parsing
  // unqualified here so we use that as our fail value.
  auto Tmp = llvm::StringSwitch<LoadOwnershipQualifier>(Str)
                 .Case("take", LoadOwnershipQualifier::Take)
                 .Case("copy", LoadOwnershipQualifier::Copy)
                 .Case("trivial", LoadOwnershipQualifier::Trivial)
                 .Default(LoadOwnershipQualifier::Unqualified);

  // Thus return true (following the conventions in this file) if we fail.
  if (Tmp == LoadOwnershipQualifier::Unqualified)
    return true;

  // Otherwise, assign Result and return false.
  Result = Tmp;
  return false;
}

static bool parseStoreOwnershipQualifier(StoreOwnershipQualifier &Result,
                                         SILParser &P) {
  StringRef Str;
  // If we do not parse '[' ... ']', we have unqualified. Set value and return.
  if (!parseSILOptional(Str, P)) {
    Result = StoreOwnershipQualifier::Unqualified;
    return false;
  }

  // Then try to parse one of our other qualifiers. We do not support parsing
  // unqualified here so we use that as our fail value.
  auto Tmp = llvm::StringSwitch<StoreOwnershipQualifier>(Str)
                 .Case("init", StoreOwnershipQualifier::Init)
                 .Case("assign", StoreOwnershipQualifier::Assign)
                 .Case("trivial", StoreOwnershipQualifier::Trivial)
                 .Default(StoreOwnershipQualifier::Unqualified);

  // Thus return true (following the conventions in this file) if we fail.
  if (Tmp == StoreOwnershipQualifier::Unqualified)
    return true;

  // Otherwise, assign Result and return false.
  Result = Tmp;
  return false;
}

static bool parseAssignOwnershipQualifier(AssignOwnershipQualifier &Result,
                                          SILParser &P) {
  StringRef Str;
  // If we do not parse '[' ... ']', we have unknown. Set value and return.
  if (!parseSILOptional(Str, P)) {
    Result = AssignOwnershipQualifier::Unknown;
    return false;
  }

  // Then try to parse one of our other initialization kinds. We do not support
  // parsing unknown here so we use that as our fail value.
  auto Tmp = llvm::StringSwitch<AssignOwnershipQualifier>(Str)
                 .Case("reassign", AssignOwnershipQualifier::Reassign)
                 .Case("reinit", AssignOwnershipQualifier::Reinit)
                 .Case("init", AssignOwnershipQualifier::Init)
                 .Default(AssignOwnershipQualifier::Unknown);

  // Thus return true (following the conventions in this file) if we fail.
  if (Tmp == AssignOwnershipQualifier::Unknown)
    return true;

  // Otherwise, assign Result and return false.
  Result = Tmp;
  return false;
}

bool SILParser::parseSILDeclRef(SILDeclRef &Member, bool FnTypeRequired) {
  SourceLoc TyLoc;
  SmallVector<ValueDecl *, 4> values;
  if (parseSILDeclRef(Member, values))
    return true;

  // : ( or : < means that what follows is function type.
  if (!P.Tok.is(tok::colon))
    return false;

  if (FnTypeRequired &&
      !P.peekToken().is(tok::l_paren) &&
      !P.peekToken().isContextualPunctuator("<"))
    return false;

  // Type of the SILDeclRef is optional to be compatible with the old format.
  if (!P.parseToken(tok::colon, diag::expected_tok_in_sil_instr, ":")) {
    // Parse the type for SILDeclRef.
    Optional<Scope> GenericsScope;
    GenericsScope.emplace(&P, ScopeKind::Generics);
    ParserResult<TypeRepr> TyR = P.parseType();
    GenericsScope.reset();
    if (TyR.isNull())
      return true;
    TypeLoc Ty = TyR.get();

    // The type can be polymorphic.
    GenericEnvironment *genericEnv = nullptr;
    if (auto fnType = dyn_cast<FunctionTypeRepr>(TyR.get())) {
      if (auto generics = fnType->getGenericParams()) {
        assert(!Ty.wasValidated() && Ty.getType().isNull());

        genericEnv = handleSILGenericParams(P.Context, generics, &P.SF);
        fnType->setGenericEnvironment(genericEnv);
      }
    }

    if (performTypeLocChecking(Ty, /*IsSILType=*/ false, genericEnv))
      return true;

    // Pick the ValueDecl that has the right type.
    ValueDecl *TheDecl = nullptr;
    auto declTy = Ty.getType()->getCanonicalType();
    for (unsigned I = 0, E = values.size(); I < E; I++) {
      auto *decl = values[I];

      auto lookupTy =
        decl->getInterfaceType()
            ->removeArgumentLabels(decl->getNumCurryLevels());
      if (declTy == lookupTy->getCanonicalType()) {
        TheDecl = decl;
        // Update SILDeclRef to point to the right Decl.
        Member.loc = decl;
        break;
      }
      if (values.size() == 1 && !TheDecl) {
        P.diagnose(TyLoc, diag::sil_member_decl_type_mismatch, declTy,
                   lookupTy);
        return true;
      }
    }
    if (!TheDecl) {
      P.diagnose(TyLoc, diag::sil_member_decl_not_found);
      return true;
    }
  }
  return false;
}

bool
SILParser::parseKeyPathPatternComponent(KeyPathPatternComponent &component,
                                        SmallVectorImpl<SILType> &operandTypes,
                                        SourceLoc componentLoc,
                                        Identifier componentKind,
                                        SILLocation InstLoc,
                                        GenericEnvironment *patternEnv) {
   auto parseComponentIndices =
     [&](SmallVectorImpl<KeyPathPatternComponent::Index> &indexes) -> bool {
       while (true) {
         unsigned index;
         CanType formalTy;
         SILType loweredTy;
         if (P.parseToken(tok::oper_prefix,
                          diag::expected_tok_in_sil_instr, "%")
             || P.parseToken(tok::sil_dollar,
                             diag::expected_tok_in_sil_instr, "$"))
           return true;
         
         if (!P.Tok.is(tok::integer_literal)
             || parseIntegerLiteral(P.Tok.getText(), 0, index))
           return true;
         
         P.consumeToken(tok::integer_literal);
         
         SourceLoc formalTyLoc;
         SourceLoc loweredTyLoc;
         GenericEnvironment *ignoredParsedEnv;
         if (P.parseToken(tok::colon,
                          diag::expected_tok_in_sil_instr, ":")
             || P.parseToken(tok::sil_dollar,
                             diag::expected_tok_in_sil_instr, "$")
             || parseASTType(formalTy, formalTyLoc, patternEnv)
             || P.parseToken(tok::colon,
                             diag::expected_tok_in_sil_instr, ":")
             || parseSILType(loweredTy, loweredTyLoc,
                             ignoredParsedEnv, patternEnv))
           return true;
         
         if (patternEnv)
           loweredTy = SILType::getPrimitiveType(
             loweredTy.getASTType()->mapTypeOutOfContext()
               ->getCanonicalType(),
             loweredTy.getCategory());

         // Formal type must be hashable.
         auto proto = P.Context.getProtocol(KnownProtocolKind::Hashable);
         Type contextFormalTy = formalTy;
         if (patternEnv)
           contextFormalTy = patternEnv->mapTypeIntoContext(formalTy);
         auto lookup = P.SF.getParentModule()->lookupConformance(
                                                 contextFormalTy, proto);
         if (!lookup) {
           P.diagnose(formalTyLoc,
                      diag::sil_keypath_index_not_hashable,
                      formalTy);
           return true;
         }
         auto conformance = ProtocolConformanceRef(*lookup);
         
         indexes.push_back({index, formalTy, loweredTy, conformance});
         
         if (operandTypes.size() <= index)
           operandTypes.resize(index+1);
         if (operandTypes[index] && operandTypes[index] != loweredTy) {
           P.diagnose(loweredTyLoc,
                      diag::sil_keypath_index_operand_type_conflict,
                      index,
                      operandTypes[index].getASTType(),
                      loweredTy.getASTType());
           return true;
         }
         operandTypes[index] = loweredTy;
         
         if (P.consumeIf(tok::comma))
           continue;
         if (P.consumeIf(tok::r_square))
           break;
         return true;
       }
       return false;
     };
  
  if (componentKind.str() == "stored_property") {
    ValueDecl *prop;
    CanType ty;
    if (parseSILDottedPath(prop)
        || P.parseToken(tok::colon, diag::expected_tok_in_sil_instr, ":")
        || P.parseToken(tok::sil_dollar,
                        diag::expected_tok_in_sil_instr, "$")
        || parseASTType(ty, patternEnv))
      return true;
    component =
      KeyPathPatternComponent::forStoredProperty(cast<VarDecl>(prop), ty);
    return false;
  } else if (componentKind.str() == "gettable_property"
             || componentKind.str() == "settable_property") {
    bool isSettable = componentKind.str()[0] == 's';
    
    CanType componentTy;
    if (P.parseToken(tok::sil_dollar,diag::expected_tok_in_sil_instr,"$")
        || parseASTType(componentTy, patternEnv)
        || P.parseToken(tok::comma, diag::expected_tok_in_sil_instr, ","))
      return true;
    
    SILFunction *idFn = nullptr;
    SILDeclRef idDecl;
    VarDecl *idProperty = nullptr;
    SILFunction *getter = nullptr;
    SILFunction *setter = nullptr;
    SILFunction *equals = nullptr;
    SILFunction *hash = nullptr;
    AbstractStorageDecl *externalDecl = nullptr;
    SubstitutionMap externalSubs;
    SmallVector<KeyPathPatternComponent::Index, 4> indexes;
    while (true) {
      Identifier subKind;
      SourceLoc subKindLoc;
      if (parseSILIdentifier(subKind, subKindLoc,
                             diag::sil_keypath_expected_component_kind))
        return true;

      if (subKind.str() == "id") {
        // The identifier can be either a function ref, a SILDeclRef
        // to a class or protocol method, or a decl ref to a property:
        // @static_fn_ref : $...
        // #Type.method!whatever : (T) -> ...
        // ##Type.property
        if (P.Tok.is(tok::at_sign)) {
          if (parseSILFunctionRef(InstLoc, idFn))
            return true;
        } else if (P.Tok.is(tok::pound)) {
          if (P.peekToken().is(tok::pound)) {
            ValueDecl *propertyValueDecl;
            P.consumeToken(tok::pound);
            if (parseSILDottedPath(propertyValueDecl))
              return true;
            idProperty = cast<VarDecl>(propertyValueDecl);
          } else if (parseSILDeclRef(idDecl, /*fnType*/ true))
            return true;
        } else {
          P.diagnose(subKindLoc, diag::expected_tok_in_sil_instr, "# or @");
          return true;
        }
      } else if (subKind.str() == "getter" || subKind.str() == "setter") {
        bool isSetter = subKind.str()[0] == 's';
        if (parseSILFunctionRef(InstLoc, isSetter ? setter : getter))
          return true;
      } else if (subKind.str() == "indices") {
        if (P.parseToken(tok::l_square,
                         diag::expected_tok_in_sil_instr, "[")
            || parseComponentIndices(indexes))
          return true;
      } else if (subKind.str() == "indices_equals") {
        if (parseSILFunctionRef(InstLoc, equals))
          return true;
      } else if (subKind.str() == "indices_hash") {
        if (parseSILFunctionRef(InstLoc, hash))
          return true;
      } else if (subKind.str() == "external") {
        ValueDecl *parsedExternalDecl;
        SmallVector<ParsedSubstitution, 4> parsedSubs;

        if (parseSILDottedPath(parsedExternalDecl)
            || parseSubstitutions(parsedSubs, patternEnv))
          return true;

        externalDecl = cast<AbstractStorageDecl>(parsedExternalDecl);

        if (!parsedSubs.empty()) {
          auto genericEnv = externalDecl->getInnermostDeclContext()
                                        ->getGenericEnvironmentOfContext();
          if (!genericEnv) {
            P.diagnose(P.Tok,
                       diag::sil_substitutions_on_non_polymorphic_type);
            return true;
          }
          externalSubs = getApplySubstitutionsFromParsed(*this, genericEnv,
                                                         parsedSubs);
          if (!externalSubs) return true;

          // Map the substitutions out of the pattern context so that they
          // use interface types.
          externalSubs =
            externalSubs.mapReplacementTypesOutOfContext().getCanonical();
        }

      } else {
        P.diagnose(subKindLoc, diag::sil_keypath_unknown_component_kind,
                   subKind);
        return true;
      }
      
      if (!P.consumeIf(tok::comma))
        break;
    }
    
    if ((idFn == nullptr && idDecl.isNull() && idProperty == nullptr)
        || getter == nullptr
        || (isSettable && setter == nullptr)) {
      P.diagnose(componentLoc,
                 diag::sil_keypath_computed_property_missing_part,
                 isSettable);
      return true;
    }
    
    if ((idFn != nullptr) + (!idDecl.isNull()) + (idProperty != nullptr)
          != 1) {
      P.diagnose(componentLoc,
                 diag::sil_keypath_computed_property_missing_part,
                 isSettable);
      return true;
    }
    
    KeyPathPatternComponent::ComputedPropertyId id;
    if (idFn)
      id = idFn;
    else if (!idDecl.isNull())
      id = idDecl;
    else if (idProperty)
      id = idProperty;
    else
      llvm_unreachable("no id?!");
    
    auto indexesCopy = P.Context.AllocateCopy(indexes);
    
    if (!indexes.empty() && (!equals || !hash)) {
      P.diagnose(componentLoc,
                 diag::sil_keypath_computed_property_missing_part,
                 isSettable);
    }
    
    if (isSettable) {
      component = KeyPathPatternComponent::forComputedSettableProperty(
                             id, getter, setter,
                             indexesCopy, equals, hash,
                             externalDecl, externalSubs, componentTy);
    } else {
      component = KeyPathPatternComponent::forComputedGettableProperty(
                             id, getter,
                             indexesCopy, equals, hash,
                             externalDecl, externalSubs, componentTy);
    }
    return false;
  } else if (componentKind.str() == "optional_wrap"
               || componentKind.str() == "optional_chain"
               || componentKind.str() == "optional_force") {
    CanType ty;
    if (P.parseToken(tok::colon, diag::expected_tok_in_sil_instr, ":")
        || P.parseToken(tok::sil_dollar, diag::expected_tok_in_sil_instr, "$")
        || parseASTType(ty, patternEnv))
      return true;
    KeyPathPatternComponent::Kind kind;
    
    if (componentKind.str() == "optional_wrap") {
      kind = KeyPathPatternComponent::Kind::OptionalWrap;
    } else if (componentKind.str() == "optional_chain") {
      kind = KeyPathPatternComponent::Kind::OptionalChain;
    } else if (componentKind.str() == "optional_force") {
      kind = KeyPathPatternComponent::Kind::OptionalForce;
    } else {
      llvm_unreachable("unpossible");
    }
    
    component = KeyPathPatternComponent::forOptional(kind, ty);
    return false;
  } else if (componentKind.str() == "tuple_element") {
    unsigned tupleIndex;
    CanType ty;

    if (P.parseToken(tok::pound, diag::expected_sil_constant)
        || parseInteger(tupleIndex, diag::expected_sil_tuple_index)
        || P.parseToken(tok::colon, diag::expected_tok_in_sil_instr, ":")
        || P.parseToken(tok::sil_dollar, diag::expected_tok_in_sil_instr, "$")
        || parseASTType(ty, patternEnv))
      return true;
      
    component = KeyPathPatternComponent::forTupleElement(tupleIndex, ty);
    return false;
  } else {
    P.diagnose(componentLoc, diag::sil_keypath_unknown_component_kind,
               componentKind);
    return true;
  }
}

/// sil-instruction-result ::= sil-value-name '='
/// sil-instruction-result ::= '(' sil-value-name? ')'
/// sil-instruction-result ::= '(' sil-value-name (',' sil-value-name)* ')'
/// sil-instruction-source-info ::= (',' sil-scope-ref)? (',' sil-loc)?
/// sil-instruction-def ::=
///   (sil-instruction-result '=')? sil-instruction sil-instruction-source-info
bool SILParser::parseSILInstruction(SILBuilder &B) {
  // We require SIL instructions to be at the start of a line to assist
  // recovery.
  if (!P.Tok.isAtStartOfLine()) {
    P.diagnose(P.Tok, diag::expected_sil_instr_start_of_line);
    return true;
  }

  SmallVector<std::pair<StringRef, SourceLoc>, 4> resultNames;
  SourceLoc resultClauseBegin;

  // If the instruction has a name '%foo =', parse it.
  if (P.Tok.is(tok::sil_local_name)) {
    resultClauseBegin = P.Tok.getLoc();
    resultNames.push_back(std::make_pair(P.Tok.getText(), P.Tok.getLoc()));
    P.consumeToken(tok::sil_local_name);

  // If the instruction has a '(%foo, %bar) = ', parse it.
  } else if (P.consumeIf(tok::l_paren)) {
    resultClauseBegin = P.PreviousLoc;

    if (!P.consumeIf(tok::r_paren)) {
      while (true) {
        if (!P.Tok.is(tok::sil_local_name)) {
          P.diagnose(P.Tok, diag::expected_sil_value_name);
          return true;
        }

        resultNames.push_back(std::make_pair(P.Tok.getText(), P.Tok.getLoc()));
        P.consumeToken(tok::sil_local_name);

        if (P.consumeIf(tok::comma))
          continue;
        if (P.consumeIf(tok::r_paren))
          break;

        P.diagnose(P.Tok, diag::expected_tok_in_sil_instr, ",");
        return true;
      }
    }
  }

  if (resultClauseBegin.isValid()) {
    if (P.parseToken(tok::equal, diag::expected_equal_in_sil_instr))
      return true;
  }

  SILInstructionKind Opcode;
  SourceLoc OpcodeLoc;
  StringRef OpcodeName;
  
  // Parse the opcode name.
  if (parseSILOpcode(Opcode, OpcodeLoc, OpcodeName))
    return true;

  SmallVector<SILValue, 4> OpList;
  SILValue Val;
  SILType Ty;
  SILLocation InstLoc = RegularLocation(OpcodeLoc);

  auto parseFormalTypeAndValue = [&](CanType &formalType,
                                     SILValue &value) -> bool {
    return (parseASTType(formalType) || parseVerbatim("in")
            || parseTypedValueRef(value, B));
  };

  OpenedExistentialAccess AccessKind;
  auto parseOpenExistAddrKind = [&]() -> bool {
    Identifier accessKindToken;
    SourceLoc accessKindLoc;
    if (parseSILIdentifier(accessKindToken, accessKindLoc,
                           diag::expected_tok_in_sil_instr,
                           "opened existential access kind")) {
      return true;
    }
    auto kind =
        llvm::StringSwitch<Optional<OpenedExistentialAccess>>(
            accessKindToken.str())
            .Case("mutable_access", OpenedExistentialAccess::Mutable)
            .Case("immutable_access", OpenedExistentialAccess::Immutable)
            .Default(None);

    if (kind) {
      AccessKind = kind.getValue();
      return false;
    }
    P.diagnose(accessKindLoc, diag::expected_tok_in_sil_instr,
               "opened existential access kind");
    return true;
  };

  CanType SourceType, TargetType;
  SILValue SourceAddr, DestAddr;
  auto parseSourceAndDestAddress = [&] {
    return parseFormalTypeAndValue(SourceType, SourceAddr)
           || parseVerbatim("to")
           || parseFormalTypeAndValue(TargetType, DestAddr);
  };

  Identifier SuccessBBName, FailureBBName;
  SourceLoc SuccessBBLoc, FailureBBLoc;
  auto parseConditionalBranchDestinations = [&] {
    return P.parseToken(tok::comma, diag::expected_tok_in_sil_instr, ",")
           || parseSILIdentifier(SuccessBBName, SuccessBBLoc,
                                 diag::expected_sil_block_name)
           || P.parseToken(tok::comma, diag::expected_tok_in_sil_instr, ",")
           || parseSILIdentifier(FailureBBName, FailureBBLoc,
                                 diag::expected_sil_block_name)
           || parseSILDebugLocation(InstLoc, B);
  };

  // Validate the opcode name, and do opcode-specific parsing logic based on the
  // opcode we find.
  SILInstruction *ResultVal;
  switch (Opcode) {
  case SILInstructionKind::AllocBoxInst: {
    bool hasDynamicLifetime = false;
    if (parseSILOptional(hasDynamicLifetime, *this, "dynamic_lifetime"))
      return true;

    SILType Ty;
    if (parseSILType(Ty)) return true;
    SILDebugVariable VarInfo;
    if (parseSILDebugVar(VarInfo))
      return true;
    if (parseSILDebugLocation(InstLoc, B))
      return true;
    ResultVal = B.createAllocBox(InstLoc, Ty.castTo<SILBoxType>(), VarInfo,
                                 hasDynamicLifetime);
    break;
  }
  case SILInstructionKind::ApplyInst:
  case SILInstructionKind::BeginApplyInst:
  case SILInstructionKind::PartialApplyInst:
  case SILInstructionKind::TryApplyInst:
    if (parseCallInstruction(InstLoc, Opcode, B, ResultVal))
      return true;
    break;
  case SILInstructionKind::AbortApplyInst:
  case SILInstructionKind::EndApplyInst: {
    UnresolvedValueName argName;
    if (parseValueName(argName)) return true;

    if (parseSILDebugLocation(InstLoc, B))
      return true;

    SILType expectedTy = SILType::getSILTokenType(P.Context);
    SILValue op = getLocalValue(argName, expectedTy, InstLoc, B);

    if (Opcode == SILInstructionKind::AbortApplyInst) {
      ResultVal = B.createAbortApply(InstLoc, op);
    } else {
      ResultVal = B.createEndApply(InstLoc, op);
    }
    break;
  }
  case SILInstructionKind::IntegerLiteralInst: {
    SILType Ty;
    if (parseSILType(Ty) ||
        P.parseToken(tok::comma, diag::expected_tok_in_sil_instr, ","))
      return true;
    
    bool Negative = false;
    if (P.Tok.isAnyOperator() && P.Tok.getText() == "-") {
      Negative = true;
      P.consumeToken();
    }
    if (P.Tok.getKind() != tok::integer_literal) {
      P.diagnose(P.Tok, diag::expected_tok_in_sil_instr, "integer");
      return true;
    }
    
    auto intTy = Ty.getAs<AnyBuiltinIntegerType>();
    if (!intTy) {
      P.diagnose(P.Tok, diag::sil_integer_literal_not_integer_type);
      return true;
    }

    StringRef text = prepareIntegerLiteralForParsing(P.Tok.getText());

    bool error;
    APInt value = intTy->getWidth().parse(text, 0, Negative, &error);
    if (error) {
      P.diagnose(P.Tok, diag::sil_integer_literal_not_well_formed, intTy);
      return true;
    }

    P.consumeToken(tok::integer_literal);
    if (parseSILDebugLocation(InstLoc, B))
      return true;
    ResultVal = B.createIntegerLiteral(InstLoc, Ty, value);
    break;
  }
  case SILInstructionKind::FloatLiteralInst: {
    SILType Ty;
    if (parseSILType(Ty) ||
        P.parseToken(tok::comma, diag::expected_tok_in_sil_instr, ","))
      return true;
   
    // The value is expressed as bits.
    if (P.Tok.getKind() != tok::integer_literal) {
      P.diagnose(P.Tok, diag::expected_tok_in_sil_instr, "integer");
      return true;
    }
    
    auto floatTy = Ty.getAs<BuiltinFloatType>();
    if (!floatTy) {
      P.diagnose(P.Tok, diag::sil_float_literal_not_float_type);
      return true;
    }

    StringRef text = prepareIntegerLiteralForParsing(P.Tok.getText());
    
    APInt bits(floatTy->getBitWidth(), 0);
    bool error = text.getAsInteger(0, bits);
    assert(!error && "float_literal token did not parse as APInt?!");
    (void)error;
    
    if (bits.getBitWidth() != floatTy->getBitWidth())
      bits = bits.zextOrTrunc(floatTy->getBitWidth());
    
    APFloat value(floatTy->getAPFloatSemantics(), bits);
    if (parseSILDebugLocation(InstLoc, B))
      return true;
    ResultVal = B.createFloatLiteral(InstLoc, Ty, value);
    P.consumeToken(tok::integer_literal);
    break;
  }
  case SILInstructionKind::StringLiteralInst: {
    if (P.Tok.getKind() != tok::identifier) {
      P.diagnose(P.Tok, diag::sil_string_no_encoding);
      return true;
    }

    StringLiteralInst::Encoding encoding;
    if (P.Tok.getText() == "utf8") {
      encoding = StringLiteralInst::Encoding::UTF8;
    } else if (P.Tok.getText() == "utf16") {
      encoding = StringLiteralInst::Encoding::UTF16;
    } else if (P.Tok.getText() == "objc_selector") {
      encoding = StringLiteralInst::Encoding::ObjCSelector;
    } else if (P.Tok.getText() == "bytes") {
      encoding = StringLiteralInst::Encoding::Bytes;
    } else {
      P.diagnose(P.Tok, diag::sil_string_invalid_encoding, P.Tok.getText());
      return true;
    }
    P.consumeToken(tok::identifier);

    if (P.Tok.getKind() != tok::string_literal) {
      P.diagnose(P.Tok, diag::expected_tok_in_sil_instr, "string");
      return true;
    }

    // Parse the string.
    SmallVector<Lexer::StringSegment, 1> segments;
    P.L->getStringLiteralSegments(P.Tok, segments);
    assert(segments.size() == 1);

    P.consumeToken(tok::string_literal);
    if (parseSILDebugLocation(InstLoc, B))
      return true;

    SmallVector<char, 128> stringBuffer;

    if (encoding == StringLiteralInst::Encoding::Bytes) {
      // Decode hex bytes.
      CharSourceRange rawStringRange(segments.front().Loc,
                                     segments.front().Length);
      StringRef rawString = P.SourceMgr.extractText(rawStringRange);
      if (rawString.size() & 1) {
        P.diagnose(P.Tok, diag::expected_tok_in_sil_instr,
                   "even number of hex bytes");
        return true;
      }
      while (!rawString.empty()) {
        unsigned byte1 = llvm::hexDigitValue(rawString[0]);
        unsigned byte2 = llvm::hexDigitValue(rawString[1]);
        if (byte1 == -1U || byte2 == -1U) {
          P.diagnose(P.Tok, diag::expected_tok_in_sil_instr,
                     "hex bytes should contain 0-9, a-f, A-F only");
          return true;
        }
        stringBuffer.push_back((unsigned char)(byte1 << 4) | byte2);
        rawString = rawString.drop_front(2);
      }

      ResultVal = B.createStringLiteral(InstLoc, stringBuffer, encoding);
      break;
    }

    StringRef string = P.L->getEncodedStringSegment(segments.front(),
                                                    stringBuffer);
    ResultVal = B.createStringLiteral(InstLoc, string, encoding);
    break;
  }

  case SILInstructionKind::CondFailInst: {

    if (parseTypedValueRef(Val, B))
      return true;

    SmallVector<char, 128> stringBuffer;
    StringRef message;
    if (P.consumeIf(tok::comma)) {
      // Parse the string.
      if (P.Tok.getKind() != tok::string_literal) {
        P.diagnose(P.Tok, diag::expected_tok_in_sil_instr, "string");
        return true;
      }
      SmallVector<Lexer::StringSegment, 1> segments;
      P.L->getStringLiteralSegments(P.Tok, segments);
      assert(segments.size() == 1);

      P.consumeToken(tok::string_literal);
      message = P.L->getEncodedStringSegment(segments.front(), stringBuffer);
    }
    if (parseSILDebugLocation(InstLoc, B))
      return true;

    ResultVal = B.createCondFail(InstLoc, Val, message);
    break;
  }

  case SILInstructionKind::AllocValueBufferInst: {
    SILType Ty;
    if (parseSILType(Ty) ||
        parseVerbatim("in") ||
        parseTypedValueRef(Val, B) ||
        parseSILDebugLocation(InstLoc, B))
      return true;
    ResultVal = B.createAllocValueBuffer(InstLoc, Ty, Val);
    break;
  }
  case SILInstructionKind::ProjectValueBufferInst: {
    SILType Ty;
    if (parseSILType(Ty) ||
        parseVerbatim("in") ||
        parseTypedValueRef(Val, B) ||
        parseSILDebugLocation(InstLoc, B))
      return true;
    ResultVal = B.createProjectValueBuffer(InstLoc, Ty, Val);
    break;
  }
  case SILInstructionKind::DeallocValueBufferInst: {
    SILType Ty;
    if (parseSILType(Ty) ||
        parseVerbatim("in") ||
        parseTypedValueRef(Val, B) ||
        parseSILDebugLocation(InstLoc, B))
      return true;
    ResultVal = B.createDeallocValueBuffer(InstLoc, Ty, Val);
    break;
  }

  case SILInstructionKind::ProjectBoxInst: {
    if (parseTypedValueRef(Val, B) ||
        P.parseToken(tok::comma, diag::expected_tok_in_sil_instr, ","))
      return true;
    
    if (!P.Tok.is(tok::integer_literal)) {
      P.diagnose(P.Tok, diag::expected_tok_in_sil_instr, "integer");
      return true;
    }
    
    unsigned Index;
    bool error = parseIntegerLiteral(P.Tok.getText(), 0, Index);
    assert(!error && "project_box index did not parse as integer?!");
    (void)error;

    P.consumeToken(tok::integer_literal);
    if (parseSILDebugLocation(InstLoc, B))
      return true;
    
    ResultVal = B.createProjectBox(InstLoc, Val, Index);
    break;
  }
      
  case SILInstructionKind::ProjectExistentialBoxInst: {
    SILType Ty;
    if (parseSILType(Ty) ||
        parseVerbatim("in") ||
        parseTypedValueRef(Val, B) ||
        parseSILDebugLocation(InstLoc, B))
      return true;
    ResultVal = B.createProjectExistentialBox(InstLoc, Ty, Val);
    break;
  }
      
  case SILInstructionKind::FunctionRefInst: {
    SILFunction *Fn;
    if (parseSILFunctionRef(InstLoc, Fn) ||
        parseSILDebugLocation(InstLoc, B))
      return true;
    ResultVal = B.createFunctionRef(InstLoc, Fn);
    break;
  }

  // SWIFT_ENABLE_TENSORFLOW
  case SILInstructionKind::AutoDiffFunctionInst: {
    // e.g. autodiff_function [wrt 0 1 2] [order 2] %0 : $T
    //
    // e.g. autodiff_function [wrt 0 1 2] [order 2] %0 : $T with
    //      {%1 : $T, %2 : $T}, {%3 : $T, %4 : $T}
    //        ^ jvp    ^ vjp
    SourceLoc lastLoc;
    SmallVector<unsigned, 8> parameterIndices;
    unsigned order = 1;
    // Parse optional `[wrt <integer_literal>...]`
    if (P.Tok.is(tok::l_square) &&
        P.peekToken().is(tok::identifier) &&
        P.peekToken().getText() == "wrt") {
      P.consumeToken(tok::l_square);
      P.consumeToken(tok::identifier);
      // Parse indices.
      while (P.Tok.is(tok::integer_literal)) {
        unsigned index;
        if (P.parseUnsignedInteger(index, lastLoc,
              diag::sil_inst_autodiff_expected_parameter_index))
          return true;
        parameterIndices.push_back(index);
      }
      if (P.parseToken(tok::r_square,
                       diag::sil_inst_autodiff_attr_expected_rsquare,
                       "parameter index list"))
        return true;
    }
    // Parse optional `[order <integer_literal>]`.
    if (P.Tok.is(tok::l_square) &&
        P.peekToken().is(tok::identifier) &&
        P.peekToken().getText() == "order") {
      P.consumeToken(tok::l_square);
      P.consumeToken(tok::identifier);
      // Parse an order.
      if (P.parseUnsignedInteger(order, lastLoc,
                                 diag::sil_inst_autodiff_expected_order) ||
          P.parseToken(tok::r_square,
                       diag::sil_inst_autodiff_attr_expected_rsquare,
                       "differentiation order"))
        return true;
      if (order == 0) {
        P.diagnose(lastLoc, diag::sil_inst_autodiff_expected_nonzero_order);
        return true;
      }
    }
    // Parse the original function value.
    SILValue original;
    SourceLoc originalOperandLoc;
    if (parseTypedValueRef(original, originalOperandLoc, B))
      return true;
    auto fnType = original->getType().getAs<SILFunctionType>();
    if (!fnType) {
      P.diagnose(originalOperandLoc,
                 diag::sil_inst_autodiff_expected_function_type_operand);
      return true;
    }
    SmallVector<SILValue, 16> associatedFunctions;
    // Parse optional operand lists `with { <operand> , <operand> }, ...`.
    if (P.Tok.is(tok::identifier) && P.Tok.getText() == "with") {
      P.consumeToken(tok::identifier);
      // Parse associated function values as operand lists. There are as many
      // operand lists as the differentiation order.
      associatedFunctions.reserve(2 * order);
      for (unsigned listIdx = 0; listIdx < order; ++listIdx) {
        // FIXME(rxwei): Change this to *not* require a type signature once
        // we can infer AD associated function types.
        SILValue newAssocFn1, newAssocFn2;
        if (P.parseToken(tok::l_brace,
                diag::sil_inst_autodiff_operand_list_expected_lbrace) ||
            parseTypedValueRef(newAssocFn1, B) ||
            P.parseToken(tok::comma,
                diag::sil_inst_autodiff_operand_list_expected_comma) ||
            parseTypedValueRef(newAssocFn2, B) ||
            P.parseToken(tok::r_brace,
                         diag::sil_inst_autodiff_operand_list_expected_rbrace))
          return true;
        associatedFunctions.push_back(newAssocFn1);
        associatedFunctions.push_back(newAssocFn2);
      }
      if (P.Tok.is(tok::l_brace)) {
        P.diagnose(P.Tok,
                   diag::sil_inst_autodiff_num_operand_list_order_mismatch);
        return true;
      }
    }
    if (parseSILDebugLocation(InstLoc, B))
      return true;
    auto *parameterIndicesSubset =
        AutoDiffIndexSubset::get(P.Context, fnType->getNumParameters(),
                                 parameterIndices);
    ResultVal = B.createAutoDiffFunction(InstLoc, parameterIndicesSubset, order,
                                         original, associatedFunctions);
    break;
  }
  
  case SILInstructionKind::AutoDiffFunctionExtractInst: {
    // Parse the rest of the instruction: an associated function kind, a
    // function operand, an order operand and a debug location.
    AutoDiffFunctionExtractInst::Extractee extractee;
    StringRef extracteeNames[3] = {"original", "jvp", "vjp"};
    unsigned order = 0;
    SILValue functionOperand;
    SourceLoc lastLoc;
    if (P.parseToken(tok::l_square,
            diag::sil_inst_autodiff_expected_associated_function_kind_attr) ||
        parseSILIdentifierSwitch(extractee, extracteeNames,
            diag::sil_inst_autodiff_expected_associated_function_kind_attr) ||
        P.parseToken(tok::r_square,
                     diag::sil_inst_autodiff_attr_expected_rsquare,
                     "associated function kind"))
      return true;
    if (P.Tok.is(tok::l_square) && P.peekToken().is(tok::identifier) &&
        P.peekToken().getText() == "order") {
      P.consumeToken(tok::l_square);
      P.consumeToken(tok::identifier);
      if (P.parseUnsignedInteger(order, lastLoc,
                                 diag::sil_inst_autodiff_expected_order) ||
          P.parseToken(tok::r_square,
                       diag::sil_inst_autodiff_attr_expected_rsquare,
                       "differentiation order"))
        return true;
      if (order == 0) {
        P.diagnose(lastLoc, diag::sil_inst_autodiff_expected_nonzero_order);
        return true;
      }
    }
    if (parseTypedValueRef(functionOperand, B) ||
        parseSILDebugLocation(InstLoc, B))
      return true;
    ResultVal = B.createAutoDiffFunctionExtract(InstLoc, extractee, order,
                                                functionOperand);
    break;
  }

  case SILInstructionKind::DynamicFunctionRefInst: {
    SILFunction *Fn;
    if (parseSILFunctionRef(InstLoc, Fn) ||
        parseSILDebugLocation(InstLoc, B))
      return true;
    // Set a forward reference's dynamic property for the first time.
    if (!Fn->isDynamicallyReplaceable()) {
      if (!Fn->empty()) {
        P.diagnose(P.Tok, diag::expected_dynamic_func_attr);
        return true;
      }
      Fn->setIsDynamic();
    }
    ResultVal = B.createDynamicFunctionRef(InstLoc, Fn);
    break;
  }
  case SILInstructionKind::PreviousDynamicFunctionRefInst: {
    SILFunction *Fn;
    if (parseSILFunctionRef(InstLoc, Fn) ||
        parseSILDebugLocation(InstLoc, B))
      return true;
    ResultVal = B.createPreviousDynamicFunctionRef(InstLoc, Fn);
    break;
  }

  case SILInstructionKind::BuiltinInst: {
    if (P.Tok.getKind() != tok::string_literal) {
      P.diagnose(P.Tok, diag::expected_tok_in_sil_instr,"builtin name");
      return true;
    }
    StringRef Str = P.Tok.getText();
    Identifier Id = P.Context.getIdentifier(Str.substr(1, Str.size()-2));
    P.consumeToken(tok::string_literal);

    // Find the builtin in the Builtin module
    SmallVector<ValueDecl*, 2> foundBuiltins;
    P.Context.TheBuiltinModule->lookupMember(foundBuiltins,
                                             P.Context.TheBuiltinModule, Id,
                                             Identifier());

    if (foundBuiltins.empty()) {
      P.diagnose(P.Tok, diag::expected_tok_in_sil_instr,"builtin name");
      return true;
    }
    assert(foundBuiltins.size() == 1 && "ambiguous builtin name?!");

    auto *builtinFunc = cast<FuncDecl>(foundBuiltins[0]);
    GenericEnvironment *genericEnv = builtinFunc->getGenericEnvironment();
    
    SmallVector<ParsedSubstitution, 4> parsedSubs;
    SubstitutionMap subMap;
    if (parseSubstitutions(parsedSubs))
      return true;
    
    if (!parsedSubs.empty()) {
      if (!genericEnv) {
        P.diagnose(P.Tok, diag::sil_substitutions_on_non_polymorphic_type);
        return true;
      }
      subMap = getApplySubstitutionsFromParsed(*this, genericEnv, parsedSubs);
      if (!subMap)
        return true;
    }

    if (P.Tok.getKind() != tok::l_paren) {
      P.diagnose(P.Tok, diag::expected_tok_in_sil_instr, "(");
      return true;
    }
    P.consumeToken(tok::l_paren);

    SmallVector<SILValue, 4> Args;
    while (true) {
      if (P.consumeIf(tok::r_paren))
        break;

      SILValue Val;
      if (parseTypedValueRef(Val, B))
        return true;
      Args.push_back(Val);
      if (P.consumeIf(tok::comma))
        continue;
      if (P.consumeIf(tok::r_paren))
        break;
      P.diagnose(P.Tok, diag::expected_tok_in_sil_instr, ")' or ',");
      return true;
    }
    
    if (P.Tok.getKind() != tok::colon) {
      P.diagnose(P.Tok, diag::expected_tok_in_sil_instr, ":");
      return true;
    }
    P.consumeToken(tok::colon);
    
    SILType ResultTy;
    if (parseSILType(ResultTy))
      return true;
    
    if (parseSILDebugLocation(InstLoc, B))
      return true;
    ResultVal = B.createBuiltin(InstLoc, Id, ResultTy, subMap, Args);
    break;
  }
  case SILInstructionKind::OpenExistentialAddrInst:
    if (parseOpenExistAddrKind() || parseTypedValueRef(Val, B)
        || parseVerbatim("to") || parseSILType(Ty)
        || parseSILDebugLocation(InstLoc, B))
      return true;

    ResultVal = B.createOpenExistentialAddr(InstLoc, Val, Ty, AccessKind);
    break;

  case SILInstructionKind::OpenExistentialBoxInst:
    if (parseTypedValueRef(Val, B) || parseVerbatim("to") || parseSILType(Ty)
        || parseSILDebugLocation(InstLoc, B))
      return true;

    ResultVal = B.createOpenExistentialBox(InstLoc, Val, Ty);
    break;

  case SILInstructionKind::OpenExistentialBoxValueInst:
    if (parseTypedValueRef(Val, B) || parseVerbatim("to") || parseSILType(Ty)
        || parseSILDebugLocation(InstLoc, B))
      return true;
    ResultVal = B.createOpenExistentialBoxValue(InstLoc, Val, Ty);
    break;

  case SILInstructionKind::OpenExistentialMetatypeInst:
    if (parseTypedValueRef(Val, B) || parseVerbatim("to") || parseSILType(Ty)
        || parseSILDebugLocation(InstLoc, B))
      return true;
    ResultVal = B.createOpenExistentialMetatype(InstLoc, Val, Ty);
    break;

  case SILInstructionKind::OpenExistentialRefInst:
    if (parseTypedValueRef(Val, B) || parseVerbatim("to") || parseSILType(Ty)
        || parseSILDebugLocation(InstLoc, B))
      return true;
    ResultVal = B.createOpenExistentialRef(InstLoc, Val, Ty);
    break;

  case SILInstructionKind::OpenExistentialValueInst:
    if (parseTypedValueRef(Val, B) || parseVerbatim("to") || parseSILType(Ty)
        || parseSILDebugLocation(InstLoc, B))
      return true;
    ResultVal = B.createOpenExistentialValue(InstLoc, Val, Ty);
    break;

#define UNARY_INSTRUCTION(ID) \
  case SILInstructionKind::ID##Inst:                   \
    if (parseTypedValueRef(Val, B)) return true; \
    if (parseSILDebugLocation(InstLoc, B)) return true; \
    ResultVal = B.create##ID(InstLoc, Val);   \
    break;

#define REFCOUNTING_INSTRUCTION(ID)                                            \
  case SILInstructionKind::ID##Inst: {                                                  \
    Atomicity atomicity = Atomicity::Atomic;                                   \
    StringRef Optional;                                                        \
    if (parseSILOptional(Optional, *this)) {                                   \
      if (Optional == "nonatomic") {                                           \
        atomicity = Atomicity::NonAtomic;                                      \
      } else {                                                                 \
        return true;                                                           \
      }                                                                        \
    }                                                                          \
    if (parseTypedValueRef(Val, B))                                            \
      return true;                                                             \
    if (parseSILDebugLocation(InstLoc, B))                                     \
      return true;                                                             \
    ResultVal = B.create##ID(InstLoc, Val, atomicity);                         \
  } break;

    UNARY_INSTRUCTION(ClassifyBridgeObject)
    UNARY_INSTRUCTION(ValueToBridgeObject)
    UNARY_INSTRUCTION(FixLifetime)
    UNARY_INSTRUCTION(EndLifetime)
    UNARY_INSTRUCTION(CopyBlock)
    UNARY_INSTRUCTION(IsUnique)
    UNARY_INSTRUCTION(DestroyAddr)
    UNARY_INSTRUCTION(CopyValue)
    UNARY_INSTRUCTION(DestroyValue)
    UNARY_INSTRUCTION(EndBorrow)
    UNARY_INSTRUCTION(DestructureStruct)
    UNARY_INSTRUCTION(DestructureTuple)
    REFCOUNTING_INSTRUCTION(UnmanagedReleaseValue)
    REFCOUNTING_INSTRUCTION(UnmanagedRetainValue)
    REFCOUNTING_INSTRUCTION(UnmanagedAutoreleaseValue)
    REFCOUNTING_INSTRUCTION(StrongRetain)
    REFCOUNTING_INSTRUCTION(StrongRelease)
    REFCOUNTING_INSTRUCTION(AutoreleaseValue)
    REFCOUNTING_INSTRUCTION(SetDeallocating)
    REFCOUNTING_INSTRUCTION(ReleaseValue)
    REFCOUNTING_INSTRUCTION(RetainValue)
    REFCOUNTING_INSTRUCTION(ReleaseValueAddr)
    REFCOUNTING_INSTRUCTION(RetainValueAddr)
#define UNCHECKED_REF_STORAGE(Name, ...) UNARY_INSTRUCTION(Copy##Name##Value)
#define ALWAYS_OR_SOMETIMES_LOADABLE_CHECKED_REF_STORAGE(Name, ...) \
    REFCOUNTING_INSTRUCTION(StrongRetain##Name) \
    REFCOUNTING_INSTRUCTION(Name##Retain) \
    REFCOUNTING_INSTRUCTION(Name##Release) \
    UNARY_INSTRUCTION(Copy##Name##Value)
#include "swift/AST/ReferenceStorage.def"
#undef UNARY_INSTRUCTION
#undef REFCOUNTING_INSTRUCTION

  case SILInstructionKind::IsEscapingClosureInst: {
    bool IsObjcVerifcationType = false;
    if (parseSILOptional(IsObjcVerifcationType, *this, "objc"))
      return true;
    if (parseTypedValueRef(Val, B) ||
        parseSILDebugLocation(InstLoc, B))
      return true;
    ResultVal = B.createIsEscapingClosure(
        InstLoc, Val,
        IsObjcVerifcationType ? IsEscapingClosureInst::ObjCEscaping
                              : IsEscapingClosureInst::WithoutActuallyEscaping);
    break;
  }

 case SILInstructionKind::DebugValueInst:
 case SILInstructionKind::DebugValueAddrInst: {
   SILDebugVariable VarInfo;
   if (parseTypedValueRef(Val, B) ||
       parseSILDebugVar(VarInfo) ||
       parseSILDebugLocation(InstLoc, B))
     return true;
   if (Opcode == SILInstructionKind::DebugValueInst)
     ResultVal = B.createDebugValue(InstLoc, Val, VarInfo);
   else
     ResultVal = B.createDebugValueAddr(InstLoc, Val, VarInfo);
   break;
 }

 // unchecked_ownership_conversion <reg> : <type>, <ownership> to <ownership>
 case SILInstructionKind::UncheckedOwnershipConversionInst: {
   ValueOwnershipKind LHSKind = ValueOwnershipKind::Any;
   ValueOwnershipKind RHSKind = ValueOwnershipKind::Any;
   SourceLoc Loc;

   if (parseTypedValueRef(Val, Loc, B) ||
       P.parseToken(tok::comma, diag::expected_sil_colon,
                    "unchecked_ownership_conversion value ownership kind "
                    "conversion specification") ||
       parseSILOwnership(LHSKind) || parseVerbatim("to") ||
       parseSILOwnership(RHSKind) || parseSILDebugLocation(InstLoc, B)) {
     return true;
   }

   if (Val.getOwnershipKind() != LHSKind) {
     return true;
   }

   ResultVal = B.createUncheckedOwnershipConversion(InstLoc, Val, RHSKind);
   break;
 }

 case SILInstructionKind::LoadInst: {
   LoadOwnershipQualifier Qualifier;
   SourceLoc AddrLoc;

   if (parseLoadOwnershipQualifier(Qualifier, *this) ||
       parseTypedValueRef(Val, AddrLoc, B) || parseSILDebugLocation(InstLoc, B))
     return true;

   ResultVal = B.createLoad(InstLoc, Val, Qualifier);
   break;
 }

 case SILInstructionKind::LoadBorrowInst: {
   SourceLoc AddrLoc;

   if (parseTypedValueRef(Val, AddrLoc, B) || parseSILDebugLocation(InstLoc, B))
     return true;

   ResultVal = B.createLoadBorrow(InstLoc, Val);
   break;
 }

 case SILInstructionKind::BeginBorrowInst: {
   SourceLoc AddrLoc;

   if (parseTypedValueRef(Val, AddrLoc, B) || parseSILDebugLocation(InstLoc, B))
     return true;

   ResultVal = B.createBeginBorrow(InstLoc, Val);
   break;
 }

#define NEVER_OR_SOMETIMES_LOADABLE_CHECKED_REF_STORAGE(Name, ...) \
  case SILInstructionKind::Load##Name##Inst: { \
    bool isTake = false; \
    SourceLoc addrLoc; \
    if (parseSILOptional(isTake, *this, "take") || \
        parseTypedValueRef(Val, addrLoc, B) || \
        parseSILDebugLocation(InstLoc, B)) \
      return true; \
    if (!Val->getType().is<Name##StorageType>()) { \
      P.diagnose(addrLoc, diag::sil_operand_not_ref_storage_address, \
                 "source", OpcodeName, ReferenceOwnership::Name); \
    } \
    ResultVal = B.createLoad##Name(InstLoc, Val, IsTake_t(isTake)); \
    break; \
  }
#include "swift/AST/ReferenceStorage.def"

  case SILInstructionKind::CopyBlockWithoutEscapingInst: {
    SILValue Closure;
    if (parseTypedValueRef(Val, B) ||
        parseVerbatim("withoutEscaping") ||
        parseTypedValueRef(Closure, B) ||
        parseSILDebugLocation(InstLoc, B))
      return true;

    ResultVal = B.createCopyBlockWithoutEscaping(InstLoc, Val, Closure);
    break;
  }

  case SILInstructionKind::MarkDependenceInst: {
    SILValue Base;
    if (parseTypedValueRef(Val, B) ||
        parseVerbatim("on") ||
        parseTypedValueRef(Base, B) ||
        parseSILDebugLocation(InstLoc, B))
      return true;

    ResultVal = B.createMarkDependence(InstLoc, Val, Base);
    break;
  }

  case SILInstructionKind::KeyPathInst: {
    SmallVector<KeyPathPatternComponent, 4> components;
    SILType Ty;
    if (parseSILType(Ty)
        || P.parseToken(tok::comma, diag::expected_tok_in_sil_instr, ","))
      return true;

    GenericParamList *generics = nullptr;
    GenericEnvironment *patternEnv = nullptr;
    CanType rootType;
    StringRef objcString;
    SmallVector<SILType, 4> operandTypes;
    {
      Scope genericsScope(&P, ScopeKind::Generics);
      generics = P.parseSILGenericParams().getPtrOrNull();
      patternEnv = handleSILGenericParams(P.Context, generics, &P.SF);
      
      if (P.parseToken(tok::l_paren, diag::expected_tok_in_sil_instr, "("))
        return true;
      
      while (true) {
        Identifier componentKind;
        SourceLoc componentLoc;
        if (parseSILIdentifier(componentKind, componentLoc,
                               diag::sil_keypath_expected_component_kind))
          return true;

        
        if (componentKind.str() == "root") {
          if (P.parseToken(tok::sil_dollar, diag::expected_tok_in_sil_instr, "$")
              || parseASTType(rootType, patternEnv))
            return true;
        } else if (componentKind.str() == "objc") {
          auto tok = P.Tok;
          if (P.parseToken(tok::string_literal, diag::expected_tok_in_sil_instr,
                           "string literal"))
            return true;
          
          auto objcStringValue = tok.getText().drop_front().drop_back();
          objcString = StringRef(
            P.Context.AllocateCopy<char>(objcStringValue.begin(),
                                         objcStringValue.end()),
            objcStringValue.size());
        } else {
          KeyPathPatternComponent component;
          if (parseKeyPathPatternComponent(component, operandTypes,
                                           componentLoc, componentKind,
                                           InstLoc, patternEnv))
            return true;
          components.push_back(component);
        }
        
        if (!P.consumeIf(tok::semi))
          break;
      }
      
      if (P.parseToken(tok::r_paren, diag::expected_tok_in_sil_instr, ")") ||
          parseSILDebugLocation(InstLoc, B))
        return true;
    }
    
    if (rootType.isNull())
      P.diagnose(InstLoc.getSourceLoc(), diag::sil_keypath_no_root);
    
    SmallVector<ParsedSubstitution, 4> parsedSubs;
    if (parseSubstitutions(parsedSubs, ContextGenericEnv))
      return true;
    
    SubstitutionMap subMap;
    if (!parsedSubs.empty()) {
      if (!patternEnv) {
        P.diagnose(InstLoc.getSourceLoc(),
                   diag::sil_substitutions_on_non_polymorphic_type);
        return true;
      }

      subMap = getApplySubstitutionsFromParsed(*this, patternEnv, parsedSubs);
      if (!subMap)
        return true;
    }
    
    SmallVector<SILValue, 4> operands;
    
    if (P.consumeIf(tok::l_paren)) {
      Lowering::GenericContextScope scope(SILMod.Types,
        patternEnv ? patternEnv->getGenericSignature()->getCanonicalSignature()
                   : nullptr);
      while (true) {
        SILValue v;
        
        if (operands.size() >= operandTypes.size()
            || !operandTypes[operands.size()]) {
          P.diagnose(P.Tok, diag::sil_keypath_no_use_of_operand_in_pattern,
                     operands.size());
          return true;
        }
        
        auto ty = operandTypes[operands.size()].subst(SILMod, subMap);
        
        if (parseValueRef(v, ty, RegularLocation(P.Tok.getLoc()), B))
          return true;
        operands.push_back(v);
        
        if (P.consumeIf(tok::comma))
          continue;
        if (P.consumeIf(tok::r_paren))
          break;
        return true;
      }
    }
    
    if (parseSILDebugLocation(InstLoc, B))
      return true;

    CanGenericSignature canSig = nullptr;
    if (patternEnv && patternEnv->getGenericSignature()) {
      canSig = patternEnv->getGenericSignature()->getCanonicalSignature();
    }
    CanType leafType;
    if (!components.empty())
      leafType = components.back().getComponentType();
    else
      leafType = rootType;
    auto pattern = KeyPathPattern::get(B.getModule(), canSig,
                     rootType, leafType,
                     components, objcString);

    ResultVal = B.createKeyPath(InstLoc, pattern, subMap, operands, Ty);
    break;
  }

  // Conversion instructions.
  case SILInstructionKind::UncheckedRefCastInst:
  case SILInstructionKind::UncheckedAddrCastInst:
  case SILInstructionKind::UncheckedTrivialBitCastInst:
  case SILInstructionKind::UncheckedBitwiseCastInst:
  case SILInstructionKind::UpcastInst:
  case SILInstructionKind::AddressToPointerInst:
  case SILInstructionKind::BridgeObjectToRefInst:
  case SILInstructionKind::BridgeObjectToWordInst:
  case SILInstructionKind::RefToRawPointerInst:
  case SILInstructionKind::RawPointerToRefInst:
#define LOADABLE_REF_STORAGE(Name, ...) \
  case SILInstructionKind::RefTo##Name##Inst: \
  case SILInstructionKind::Name##ToRefInst:
#include "swift/AST/ReferenceStorage.def"
  case SILInstructionKind::ThinFunctionToPointerInst:
  case SILInstructionKind::PointerToThinFunctionInst:
  case SILInstructionKind::ThinToThickFunctionInst:
  case SILInstructionKind::ThickToObjCMetatypeInst:
  case SILInstructionKind::ObjCToThickMetatypeInst:
  case SILInstructionKind::ConvertFunctionInst:
  case SILInstructionKind::ConvertEscapeToNoEscapeInst:
  case SILInstructionKind::ObjCExistentialMetatypeToObjectInst:
  case SILInstructionKind::ObjCMetatypeToObjectInst: {
    SILType Ty;
    Identifier ToToken;
    SourceLoc ToLoc;
    bool not_guaranteed = false;
    bool without_actually_escaping = false;
    if (Opcode == SILInstructionKind::ConvertEscapeToNoEscapeInst) {
      StringRef attrName;
      if (parseSILOptional(attrName, *this)) {
        if (attrName.equals("not_guaranteed"))
          not_guaranteed = true;
        else
          return true;
      }
    }
    if (parseTypedValueRef(Val, B)
        || parseSILIdentifier(ToToken, ToLoc, diag::expected_tok_in_sil_instr,
                              "to"))
      return true;

    if (ToToken.str() != "to") {
      P.diagnose(ToLoc, diag::expected_tok_in_sil_instr, "to");
      return true;
    }
    if (Opcode == SILInstructionKind::ConvertFunctionInst) {
      StringRef attrName;
      if (parseSILOptional(attrName, *this)) {
        if (attrName.equals("without_actually_escaping"))
          without_actually_escaping = true;
        else
          return true;
      }
    }
    if (parseSILType(Ty) || parseSILDebugLocation(InstLoc, B))
      return true;

    switch (Opcode) {
    default: llvm_unreachable("Out of sync with parent switch");
    case SILInstructionKind::UncheckedRefCastInst:
      ResultVal = B.createUncheckedRefCast(InstLoc, Val, Ty);
      break;
    case SILInstructionKind::UncheckedAddrCastInst:
      ResultVal = B.createUncheckedAddrCast(InstLoc, Val, Ty);
      break;
    case SILInstructionKind::UncheckedTrivialBitCastInst:
      ResultVal = B.createUncheckedTrivialBitCast(InstLoc, Val, Ty);
      break;
    case SILInstructionKind::UncheckedBitwiseCastInst:
      ResultVal = B.createUncheckedBitwiseCast(InstLoc, Val, Ty);
      break;
    case SILInstructionKind::UpcastInst:
      ResultVal = B.createUpcast(InstLoc, Val, Ty);
      break;
    case SILInstructionKind::ConvertFunctionInst:
      ResultVal =
          B.createConvertFunction(InstLoc, Val, Ty, without_actually_escaping);
      break;
    case SILInstructionKind::ConvertEscapeToNoEscapeInst:
      ResultVal =
          B.createConvertEscapeToNoEscape(InstLoc, Val, Ty, !not_guaranteed);
      break;
    case SILInstructionKind::AddressToPointerInst:
      ResultVal = B.createAddressToPointer(InstLoc, Val, Ty);
      break;
    case SILInstructionKind::BridgeObjectToRefInst:
      ResultVal = B.createBridgeObjectToRef(InstLoc, Val, Ty);
      break;
    case SILInstructionKind::BridgeObjectToWordInst:
      ResultVal = B.createBridgeObjectToWord(InstLoc, Val);
      break;
    case SILInstructionKind::RefToRawPointerInst:
      ResultVal = B.createRefToRawPointer(InstLoc, Val, Ty);
      break;
    case SILInstructionKind::RawPointerToRefInst:
      ResultVal = B.createRawPointerToRef(InstLoc, Val, Ty);
      break;
#define LOADABLE_REF_STORAGE(Name, ...) \
    case SILInstructionKind::RefTo##Name##Inst: \
      ResultVal = B.createRefTo##Name(InstLoc, Val, Ty); \
      break; \
    case SILInstructionKind::Name##ToRefInst: \
      ResultVal = B.create##Name##ToRef(InstLoc, Val, Ty); \
      break;
#include "swift/AST/ReferenceStorage.def"
    case SILInstructionKind::ThinFunctionToPointerInst:
      ResultVal = B.createThinFunctionToPointer(InstLoc, Val, Ty);
      break;
    case SILInstructionKind::PointerToThinFunctionInst:
      ResultVal = B.createPointerToThinFunction(InstLoc, Val, Ty);
      break;
    case SILInstructionKind::ThinToThickFunctionInst:
      ResultVal = B.createThinToThickFunction(InstLoc, Val, Ty);
      break;
    case SILInstructionKind::ThickToObjCMetatypeInst:
      ResultVal = B.createThickToObjCMetatype(InstLoc, Val, Ty);
      break;
    case SILInstructionKind::ObjCToThickMetatypeInst:
      ResultVal = B.createObjCToThickMetatype(InstLoc, Val, Ty);
      break;
    case SILInstructionKind::ObjCMetatypeToObjectInst:
      ResultVal = B.createObjCMetatypeToObject(InstLoc, Val, Ty);
      break;
    case SILInstructionKind::ObjCExistentialMetatypeToObjectInst:
      ResultVal = B.createObjCExistentialMetatypeToObject(InstLoc, Val, Ty);
      break;
    }
    break;
  }
  case SILInstructionKind::PointerToAddressInst: {
    SILType Ty;
    Identifier ToToken;
    SourceLoc ToLoc;
    StringRef attr;
    if (parseTypedValueRef(Val, B) ||
        parseSILIdentifier(ToToken, ToLoc,
                           diag::expected_tok_in_sil_instr, "to"))
      return true;
    if (parseSILOptional(attr, *this) && attr.empty())
      return true;
    if (parseSILType(Ty) ||
        parseSILDebugLocation(InstLoc, B))
      return true;

    bool isStrict = attr.equals("strict");
    bool isInvariant = attr.equals("invariant");

    if (ToToken.str() != "to") {
      P.diagnose(ToLoc, diag::expected_tok_in_sil_instr, "to");
      return true;
    }

    ResultVal = B.createPointerToAddress(InstLoc, Val, Ty,
                                         isStrict, isInvariant);
    break;
  }
  case SILInstructionKind::RefToBridgeObjectInst: {
    SILValue BitsVal;
    if (parseTypedValueRef(Val, B) ||
        P.parseToken(tok::comma, diag::expected_tok_in_sil_instr, ",") ||
        parseTypedValueRef(BitsVal, B) ||
        parseSILDebugLocation(InstLoc, B))
      return true;
    ResultVal = B.createRefToBridgeObject(InstLoc, Val, BitsVal);
    break;
  }

  case SILInstructionKind::CheckedCastAddrBranchInst: {
    Identifier consumptionKindToken;
    SourceLoc consumptionKindLoc;
    if (parseSILIdentifier(consumptionKindToken, consumptionKindLoc,
                           diag::expected_tok_in_sil_instr,
                           "cast consumption kind")) {
      return true;
    }
    // NOTE: BorrowAlways is not a supported cast kind for address types, so we
    // purposely do not parse it here.
    auto kind = llvm::StringSwitch<Optional<CastConsumptionKind>>(
                    consumptionKindToken.str())
                    .Case("take_always", CastConsumptionKind::TakeAlways)
                    .Case("take_on_success", CastConsumptionKind::TakeOnSuccess)
                    .Case("copy_on_success", CastConsumptionKind::CopyOnSuccess)
                    .Default(None);

    if (!kind) {
      P.diagnose(consumptionKindLoc, diag::expected_tok_in_sil_instr,
                 "cast consumption kind");
      return true;
    }
    auto consumptionKind = kind.getValue();

    if (parseSourceAndDestAddress() || parseConditionalBranchDestinations()
        || parseSILDebugLocation(InstLoc, B))
      return true;

    ResultVal = B.createCheckedCastAddrBranch(
        InstLoc, consumptionKind, SourceAddr, SourceType, DestAddr, TargetType,
        getBBForReference(SuccessBBName, SuccessBBLoc),
        getBBForReference(FailureBBName, FailureBBLoc));
    break;
  }
  case SILInstructionKind::UncheckedRefCastAddrInst:
    if (parseSourceAndDestAddress() || parseSILDebugLocation(InstLoc, B))
      return true;

    ResultVal = B.createUncheckedRefCastAddr(InstLoc, SourceAddr, SourceType,
                                             DestAddr, TargetType);
    break;

  case SILInstructionKind::UnconditionalCheckedCastAddrInst:
    if (parseSourceAndDestAddress() || parseSILDebugLocation(InstLoc, B))
      return true;

    ResultVal = B.createUnconditionalCheckedCastAddr(
        InstLoc, SourceAddr, SourceType, DestAddr, TargetType);
    break;

  case SILInstructionKind::UnconditionalCheckedCastValueInst:
    if (parseTypedValueRef(Val, B) || parseVerbatim("to") || parseSILType(Ty)
        || parseSILDebugLocation(InstLoc, B))
      return true;

    ResultVal = B.createUnconditionalCheckedCastValue(InstLoc, Val, Ty);
    break;

  case SILInstructionKind::UnconditionalCheckedCastInst:
    if (parseTypedValueRef(Val, B) || parseVerbatim("to") || parseSILType(Ty))
      return true;

    if (parseSILDebugLocation(InstLoc, B))
      return true;

    ResultVal = B.createUnconditionalCheckedCast(InstLoc, Val, Ty);
    break;

  case SILInstructionKind::CheckedCastBranchInst: {
    bool isExact = false;
    if (Opcode == SILInstructionKind::CheckedCastBranchInst &&
        parseSILOptional(isExact, *this, "exact"))
      return true;

    if (parseTypedValueRef(Val, B) || parseVerbatim("to") || parseSILType(Ty)
        || parseConditionalBranchDestinations())
      return true;

    ResultVal = B.createCheckedCastBranch(
        InstLoc, isExact, Val, Ty,
        getBBForReference(SuccessBBName, SuccessBBLoc),
        getBBForReference(FailureBBName, FailureBBLoc));
    break;
  }
  case SILInstructionKind::CheckedCastValueBranchInst:
    if (parseTypedValueRef(Val, B) || parseVerbatim("to") || parseSILType(Ty)
        || parseConditionalBranchDestinations())
      return true;

    ResultVal = B.createCheckedCastValueBranch(
        InstLoc, Val, Ty, getBBForReference(SuccessBBName, SuccessBBLoc),
        getBBForReference(FailureBBName, FailureBBLoc));
    break;

  case SILInstructionKind::MarkUninitializedInst: {
    if (P.parseToken(tok::l_square, diag::expected_tok_in_sil_instr, "["))
      return true;
    
    Identifier KindId;
    SourceLoc KindLoc = P.Tok.getLoc();
    if (P.consumeIf(tok::kw_var))
      KindId = P.Context.getIdentifier("var");
    else if (P.parseIdentifier(KindId, KindLoc,
                               diag::expected_tok_in_sil_instr, "kind"))
      return true;
    
    if (P.parseToken(tok::r_square, diag::expected_tok_in_sil_instr, "]"))
      return true;

    MarkUninitializedInst::Kind Kind;
    if (KindId.str() == "var")
      Kind = MarkUninitializedInst::Var;
    else if (KindId.str() == "rootself")
      Kind = MarkUninitializedInst::RootSelf;
    else if (KindId.str() == "crossmodulerootself")
      Kind = MarkUninitializedInst::CrossModuleRootSelf;
    else if (KindId.str() == "derivedself")
      Kind = MarkUninitializedInst::DerivedSelf;
    else if (KindId.str() == "derivedselfonly")
      Kind = MarkUninitializedInst::DerivedSelfOnly;
    else if (KindId.str() == "delegatingself")
      Kind = MarkUninitializedInst::DelegatingSelf;
    else if (KindId.str() == "delegatingselfallocated")
      Kind = MarkUninitializedInst::DelegatingSelfAllocated;
    else {
      P.diagnose(KindLoc, diag::expected_tok_in_sil_instr,
                 "var, rootself, crossmodulerootself, derivedself, "
                 "derivedselfonly, delegatingself, or delegatingselfallocated");
      return true;
    }

    if (parseTypedValueRef(Val, B) ||
        parseSILDebugLocation(InstLoc, B))
      return true;
    ResultVal = B.createMarkUninitialized(InstLoc, Val, Kind);
    break;
  }
  
  case SILInstructionKind::MarkFunctionEscapeInst: {
    SmallVector<SILValue, 4> OpList;
    do {
      if (parseTypedValueRef(Val, B)) return true;
      OpList.push_back(Val);
    } while (!peekSILDebugLocation(P) && P.consumeIf(tok::comma));

    if (parseSILDebugLocation(InstLoc, B))
      return true;
    ResultVal = B.createMarkFunctionEscape(InstLoc, OpList);
    break;
  }

  case SILInstructionKind::AssignInst:
  case SILInstructionKind::StoreInst: {
    UnresolvedValueName From;
    SourceLoc ToLoc, AddrLoc;
    Identifier ToToken;
    SILValue AddrVal;
    StoreOwnershipQualifier StoreQualifier;
    AssignOwnershipQualifier AssignQualifier;
    bool IsStore = Opcode == SILInstructionKind::StoreInst;
    bool IsAssign = Opcode == SILInstructionKind::AssignInst;
    if (parseValueName(From) ||
        parseSILIdentifier(ToToken, ToLoc, diag::expected_tok_in_sil_instr,
                           "to"))
      return true;

    if (IsStore && parseStoreOwnershipQualifier(StoreQualifier, *this))
      return true;

    if (IsAssign && parseAssignOwnershipQualifier(AssignQualifier, *this))
      return true;

    if (parseTypedValueRef(AddrVal, AddrLoc, B) ||
        parseSILDebugLocation(InstLoc, B))
      return true;

    if (ToToken.str() != "to") {
      P.diagnose(ToLoc, diag::expected_tok_in_sil_instr, "to");
      return true;
    }

    if (!AddrVal->getType().isAddress()) {
      P.diagnose(AddrLoc, diag::sil_operand_not_address, "destination",
                 OpcodeName);
      return true;
    }

    SILType ValType = AddrVal->getType().getObjectType();

    if (IsStore) {
      ResultVal = B.createStore(InstLoc,
                                getLocalValue(From, ValType, InstLoc, B),
                                AddrVal, StoreQualifier);
    } else {
      assert(IsAssign);

      ResultVal = B.createAssign(InstLoc,
                                getLocalValue(From, ValType, InstLoc, B),
                                AddrVal, AssignQualifier);
    }

    break;
  }

  case SILInstructionKind::AssignByWrapperInst: {
    SILValue Src, DestAddr, InitFn, SetFn;
    SourceLoc DestLoc;
    AssignOwnershipQualifier AssignQualifier;
    if (parseTypedValueRef(Src,  B) ||
        parseVerbatim("to") ||
        parseAssignOwnershipQualifier(AssignQualifier, *this) ||
        parseTypedValueRef(DestAddr, DestLoc, B) ||
        P.parseToken(tok::comma, diag::expected_tok_in_sil_instr, ",") ||
        parseVerbatim("init") ||
        parseTypedValueRef(InitFn, B) ||
        P.parseToken(tok::comma, diag::expected_tok_in_sil_instr, ",") ||
        parseVerbatim("set") ||
        parseTypedValueRef(SetFn, B) ||
        parseSILDebugLocation(InstLoc, B))
      return true;

    if (!DestAddr->getType().isAddress()) {
      P.diagnose(DestLoc, diag::sil_operand_not_address, "destination",
                 OpcodeName);
      return true;
    }

    ResultVal = B.createAssignByWrapper(InstLoc, Src, DestAddr, InitFn, SetFn,
                                         AssignQualifier);
    break;
  }

  case SILInstructionKind::BeginAccessInst:
  case SILInstructionKind::BeginUnpairedAccessInst:
  case SILInstructionKind::EndAccessInst:
  case SILInstructionKind::EndUnpairedAccessInst: {
    ParsedEnum<SILAccessKind> kind;
    ParsedEnum<SILAccessEnforcement> enforcement;
    ParsedEnum<bool> aborting;
    ParsedEnum<bool> noNestedConflict;
    ParsedEnum<bool> fromBuiltin;

    bool isBeginAccess = (Opcode == SILInstructionKind::BeginAccessInst ||
                          Opcode == SILInstructionKind::BeginUnpairedAccessInst);
    bool wantsEnforcement = (isBeginAccess ||
                             Opcode == SILInstructionKind::EndUnpairedAccessInst);

    while (P.consumeIf(tok::l_square)) {
      Identifier ident;
      SourceLoc identLoc;
      if (parseSILIdentifier(ident, identLoc,
                             diag::expected_in_attribute_list)) {
        if (P.consumeIf(tok::r_square)) {
          continue;
        } else {
          return true;
        }
      }
      StringRef attr = ident.str();

      auto setEnforcement = [&](SILAccessEnforcement value) {
        maybeSetEnum(wantsEnforcement, enforcement, value, attr, identLoc);
      };
      auto setKind = [&](SILAccessKind value) {
        maybeSetEnum(isBeginAccess, kind, value, attr, identLoc);
      };
      auto setAborting = [&](bool value) {
        maybeSetEnum(!isBeginAccess, aborting, value, attr, identLoc);
      };
      auto setNoNestedConflict = [&](bool value) {
        maybeSetEnum(isBeginAccess, noNestedConflict, value, attr, identLoc);
      };
      auto setFromBuiltin = [&](bool value) {
        maybeSetEnum(Opcode != SILInstructionKind::EndAccessInst, fromBuiltin,
                     value, attr, identLoc);
      };

      if (attr == "unknown") {
        setEnforcement(SILAccessEnforcement::Unknown);
      } else if (attr == "static") {
        setEnforcement(SILAccessEnforcement::Static);
      } else if (attr == "dynamic") {
        setEnforcement(SILAccessEnforcement::Dynamic);
      } else if (attr == "unsafe") {
        setEnforcement(SILAccessEnforcement::Unsafe);
      } else if (attr == "init") {
        setKind(SILAccessKind::Init);
      } else if (attr == "read") {
        setKind(SILAccessKind::Read);
      } else if (attr == "modify") {
        setKind(SILAccessKind::Modify);
      } else if (attr == "deinit") {
        setKind(SILAccessKind::Deinit);
      } else if (attr == "abort") {
        setAborting(true);
      } else if (attr == "no_nested_conflict") {
        setNoNestedConflict(true);
      } else if (attr == "builtin") {
        setFromBuiltin(true);
      } else {
        P.diagnose(identLoc, diag::unknown_attribute, attr);
      }

      if (!P.consumeIf(tok::r_square))
        return true;
    }

    if (isBeginAccess && !kind.isSet()) {
      P.diagnose(OpcodeLoc, diag::sil_expected_access_kind, OpcodeName);
      kind.Value = SILAccessKind::Read;
    }

    if (wantsEnforcement && !enforcement.isSet()) {
      P.diagnose(OpcodeLoc, diag::sil_expected_access_enforcement, OpcodeName);
      enforcement.Value = SILAccessEnforcement::Unsafe;
    }

    if (!isBeginAccess && !aborting.isSet())
      aborting.Value = false;

    if (isBeginAccess && !noNestedConflict.isSet())
      noNestedConflict.Value = false;

    if (!fromBuiltin.isSet())
      fromBuiltin.Value = false;

    SILValue addrVal;
    SourceLoc addrLoc;
    if (parseTypedValueRef(addrVal, addrLoc, B))
      return true;

    SILValue bufferVal;
    SourceLoc bufferLoc;
    if (Opcode == SILInstructionKind::BeginUnpairedAccessInst &&
        (P.parseToken(tok::comma, diag::expected_tok_in_sil_instr, ",") ||
         parseTypedValueRef(bufferVal, bufferLoc, B)))
      return true;

    if (parseSILDebugLocation(InstLoc, B))
      return true;

    if (!addrVal->getType().isAddress()) {
      P.diagnose(addrLoc, diag::sil_operand_not_address, "operand",
                 OpcodeName);
      return true;
    }

    if (Opcode == SILInstructionKind::BeginAccessInst) {
      ResultVal =
          B.createBeginAccess(InstLoc, addrVal, *kind, *enforcement,
                              *noNestedConflict, *fromBuiltin);
    } else if (Opcode == SILInstructionKind::EndAccessInst) {
      ResultVal = B.createEndAccess(InstLoc, addrVal, *aborting);
    } else if (Opcode == SILInstructionKind::BeginUnpairedAccessInst) {
      ResultVal = B.createBeginUnpairedAccess(InstLoc, addrVal, bufferVal,
                                              *kind, *enforcement,
                                              *noNestedConflict, *fromBuiltin);
    } else {
      ResultVal = B.createEndUnpairedAccess(InstLoc, addrVal, *enforcement,
                                            *aborting, *fromBuiltin);
    }
    break;
  }

#define NEVER_OR_SOMETIMES_LOADABLE_CHECKED_REF_STORAGE(Name, ...) \
  case SILInstructionKind::Store##Name##Inst:
#include "swift/AST/ReferenceStorage.def"
  case SILInstructionKind::StoreBorrowInst: {
    UnresolvedValueName from;
    bool isRefStorage = false;
#define NEVER_OR_SOMETIMES_LOADABLE_CHECKED_REF_STORAGE(Name, ...) \
    isRefStorage |= Opcode == SILInstructionKind::Store##Name##Inst;
#include "swift/AST/ReferenceStorage.def"

    SourceLoc toLoc, addrLoc;
    Identifier toToken;
    SILValue addrVal;
    bool isInit = false;
    if (parseValueName(from) ||
        parseSILIdentifier(toToken, toLoc,
                           diag::expected_tok_in_sil_instr, "to") ||
        (isRefStorage && parseSILOptional(isInit, *this, "initialization")) ||
        parseTypedValueRef(addrVal, addrLoc, B) ||
        parseSILDebugLocation(InstLoc, B))
      return true;

    if (toToken.str() != "to") {
      P.diagnose(toLoc, diag::expected_tok_in_sil_instr, "to");
      return true;
    }

    if (!addrVal->getType().isAddress()) {
      P.diagnose(addrLoc, diag::sil_operand_not_address,
                 "destination", OpcodeName);
      return true;
    }

    if (Opcode == SILInstructionKind::StoreBorrowInst) {
      SILType valueTy = addrVal->getType().getObjectType();
      ResultVal = B.createStoreBorrow(
          InstLoc, getLocalValue(from, valueTy, InstLoc, B), addrVal);
      break;
    }

#define NEVER_OR_SOMETIMES_LOADABLE_CHECKED_REF_STORAGE(Name, ...) \
    if (Opcode == SILInstructionKind::Store##Name##Inst) { \
      auto refType = addrVal->getType().getAs<Name##StorageType>(); \
      if (!refType) { \
        P.diagnose(addrLoc, diag::sil_operand_not_ref_storage_address, \
                   "destination", OpcodeName, ReferenceOwnership::Name); \
        return true; \
      } \
      auto valueTy =SILType::getPrimitiveObjectType(refType.getReferentType());\
      ResultVal = B.createStore##Name(InstLoc, \
                                      getLocalValue(from, valueTy, InstLoc, B),\
                                      addrVal, IsInitialization_t(isInit)); \
      break; \
    }
#include "swift/AST/ReferenceStorage.def"

    break;
  }
  case SILInstructionKind::AllocStackInst:
  case SILInstructionKind::MetatypeInst: {

    bool hasDynamicLifetime = false;
    if (Opcode == SILInstructionKind::AllocStackInst &&
        parseSILOptional(hasDynamicLifetime, *this, "dynamic_lifetime"))
      return true;

    SILType Ty;
    if (parseSILType(Ty))
      return true;

    if (Opcode == SILInstructionKind::AllocStackInst) {
      SILDebugVariable VarInfo;
      if (parseSILDebugVar(VarInfo) ||
          parseSILDebugLocation(InstLoc, B))
        return true;
      ResultVal = B.createAllocStack(InstLoc, Ty, VarInfo, hasDynamicLifetime);
    } else {
      assert(Opcode == SILInstructionKind::MetatypeInst);
      if (parseSILDebugLocation(InstLoc, B))
        return true;
      ResultVal = B.createMetatype(InstLoc, Ty);
    }
    break;
  }
  case SILInstructionKind::AllocRefInst:
  case SILInstructionKind::AllocRefDynamicInst: {
    bool IsObjC = false;
    bool OnStack = false;
    SmallVector<SILType, 2> ElementTypes;
    SmallVector<SILValue, 2> ElementCounts;
    while (P.consumeIf(tok::l_square)) {
      Identifier Id;
      parseSILIdentifier(Id, diag::expected_in_attribute_list);
      StringRef Optional = Id.str();
      if (Optional == "objc") {
        IsObjC = true;
      } else if (Optional == "stack") {
        OnStack = true;
      } else if (Optional == "tail_elems") {
        SILType ElemTy;
        if (parseSILType(ElemTy) ||
            !P.Tok.isAnyOperator() ||
            P.Tok.getText() != "*")
          return true;
        P.consumeToken();

        SILValue ElemCount;
        if (parseTypedValueRef(ElemCount, B))
          return true;

        ElementTypes.push_back(ElemTy);
        ElementCounts.push_back(ElemCount);
      } else {
        return true;
      }
      P.parseToken(tok::r_square, diag::expected_in_attribute_list);
    }
    SILValue Metadata;
    if (Opcode == SILInstructionKind::AllocRefDynamicInst) {
      if (parseTypedValueRef(Metadata, B) ||
          P.parseToken(tok::comma, diag::expected_tok_in_sil_instr, ","))
        return true;
    }

    SILType ObjectType;
    if (parseSILType(ObjectType))
      return true;

    if (parseSILDebugLocation(InstLoc, B))
      return true;

    if (IsObjC && !ElementTypes.empty()) {
      P.diagnose(P.Tok, diag::sil_objc_with_tail_elements);
      return true;
    }
    if (Opcode == SILInstructionKind::AllocRefDynamicInst) {
      if (OnStack)
        return true;

      ResultVal = B.createAllocRefDynamic(InstLoc, Metadata, ObjectType,
                                          IsObjC, ElementTypes, ElementCounts);
    } else {
      ResultVal = B.createAllocRef(InstLoc, ObjectType, IsObjC, OnStack,
                                   ElementTypes, ElementCounts);
    }
    break;
  }

  case SILInstructionKind::DeallocStackInst:
    if (parseTypedValueRef(Val, B) ||
        parseSILDebugLocation(InstLoc, B))
      return true;
    ResultVal = B.createDeallocStack(InstLoc, Val);
    break;
  case SILInstructionKind::DeallocRefInst: {
    bool OnStack = false;
    if (parseSILOptional(OnStack, *this, "stack"))
      return true;

    if (parseTypedValueRef(Val, B) ||
        parseSILDebugLocation(InstLoc, B))
      return true;
    ResultVal = B.createDeallocRef(InstLoc, Val, OnStack);
    break;
  }
  case SILInstructionKind::DeallocPartialRefInst: {
    SILValue Metatype, Instance;
    if (parseTypedValueRef(Instance, B) ||
        P.parseToken(tok::comma, diag::expected_tok_in_sil_instr, ",") ||
        parseTypedValueRef(Metatype, B) ||
        parseSILDebugLocation(InstLoc, B))
      return true;

    ResultVal = B.createDeallocPartialRef(InstLoc, Instance, Metatype);
    break;
  }
  case SILInstructionKind::DeallocBoxInst:
    if (parseTypedValueRef(Val, B) ||
        parseSILDebugLocation(InstLoc, B))
      return true;

    ResultVal = B.createDeallocBox(InstLoc, Val);
    break;
  case SILInstructionKind::ValueMetatypeInst:
  case SILInstructionKind::ExistentialMetatypeInst: {
    SILType Ty;
    if (parseSILType(Ty) ||
        P.parseToken(tok::comma, diag::expected_tok_in_sil_instr, ",") ||
        parseTypedValueRef(Val, B) ||
        parseSILDebugLocation(InstLoc, B))
      return true;
    switch (Opcode) {
    default: llvm_unreachable("Out of sync with parent switch");
    case SILInstructionKind::ValueMetatypeInst:
      ResultVal = B.createValueMetatype(InstLoc, Ty, Val);
      break;
    case SILInstructionKind::ExistentialMetatypeInst:
      ResultVal = B.createExistentialMetatype(InstLoc, Ty, Val);
      break;
    case SILInstructionKind::DeallocBoxInst:
      ResultVal = B.createDeallocBox(InstLoc, Val);
      break;
    }
    break;
  }
  case SILInstructionKind::DeallocExistentialBoxInst: {
    CanType ConcreteTy;
    if (parseTypedValueRef(Val, B)
        || P.parseToken(tok::comma, diag::expected_tok_in_sil_instr, ",")
        || P.parseToken(tok::sil_dollar, diag::expected_tok_in_sil_instr, "$")
        || parseASTType(ConcreteTy)
        || parseSILDebugLocation(InstLoc, B))
      return true;
    
    ResultVal = B.createDeallocExistentialBox(InstLoc, ConcreteTy, Val);
    break;
  }
  case SILInstructionKind::TupleInst: {
    // Tuple instructions have two different syntaxes, one for simple tuple
    // types, one for complicated ones.
    if (P.Tok.isNot(tok::sil_dollar)) {
      // If there is no type, parse the simple form.
      if (P.parseToken(tok::l_paren, diag::expected_tok_in_sil_instr, "("))
        return true;
      
      // TODO: Check for a type here.  This is how tuples with "interesting"
      // types are described.
      
      // This form is used with tuples that have elements with no names or
      // default values.
      SmallVector<TupleTypeElt, 4> TypeElts;
      if (P.Tok.isNot(tok::r_paren)) {
        do {
          if (parseTypedValueRef(Val, B)) return true;
          OpList.push_back(Val);
          TypeElts.push_back(Val->getType().getASTType());
        } while (P.consumeIf(tok::comma));
      }
      HadError |= P.parseToken(tok::r_paren,
                               diag::expected_tok_in_sil_instr,")");

      auto Ty = TupleType::get(TypeElts, P.Context);
      auto Ty2 = SILType::getPrimitiveObjectType(Ty->getCanonicalType());
      if (parseSILDebugLocation(InstLoc, B))
        return true;
      ResultVal = B.createTuple(InstLoc, Ty2, OpList);
      break;
    }
    
    // Otherwise, parse the fully general form.
    SILType Ty;
    if (parseSILType(Ty) ||
        P.parseToken(tok::l_paren, diag::expected_tok_in_sil_instr, "("))
      return true;
    
    TupleType *TT = Ty.getAs<TupleType>();
    if (TT == nullptr) {
      P.diagnose(OpcodeLoc, diag::expected_tuple_type_in_tuple);
      return true;
    }
    
    SmallVector<TupleTypeElt, 4> TypeElts;
    if (P.Tok.isNot(tok::r_paren)) {
      do {
        if (TypeElts.size() > TT->getNumElements()) {
          P.diagnose(P.Tok, diag::sil_tuple_inst_wrong_value_count,
                     TT->getNumElements());
          return true;
        }
        Type EltTy = TT->getElement(TypeElts.size()).getType();
        if (parseValueRef(Val,
                 SILType::getPrimitiveObjectType(EltTy->getCanonicalType()),
                          RegularLocation(P.Tok.getLoc()), B))
          return true;
        OpList.push_back(Val);
        TypeElts.push_back(Val->getType().getASTType());
      } while (P.consumeIf(tok::comma));
    }
    HadError |= P.parseToken(tok::r_paren,
                             diag::expected_tok_in_sil_instr,")");

    if (TypeElts.size() != TT->getNumElements()) {
      P.diagnose(OpcodeLoc, diag::sil_tuple_inst_wrong_value_count,
                 TT->getNumElements());
      return true;
    }

    if (parseSILDebugLocation(InstLoc, B))
      return true;
    ResultVal = B.createTuple(InstLoc, Ty, OpList);
    break;
  }
  case SILInstructionKind::EnumInst: {
    SILType Ty;
    SILDeclRef Elt;
    SILValue Operand;
    if (parseSILType(Ty) ||
        P.parseToken(tok::comma, diag::expected_tok_in_sil_instr, ",") ||
        parseSILDeclRef(Elt))
      return true;
    
    if (P.Tok.is(tok::comma) && !peekSILDebugLocation(P)) {
      P.consumeToken(tok::comma);
      if (parseTypedValueRef(Operand, B))
        return true;
    }
    
    if (parseSILDebugLocation(InstLoc, B))
      return true;
    ResultVal = B.createEnum(InstLoc, Operand,
                              cast<EnumElementDecl>(Elt.getDecl()), Ty);
    break;
  }
  case SILInstructionKind::InitEnumDataAddrInst:
  case SILInstructionKind::UncheckedEnumDataInst:
  case SILInstructionKind::UncheckedTakeEnumDataAddrInst: {
    SILValue Operand;
    SILDeclRef EltRef;
    if (parseTypedValueRef(Operand, B) ||
        P.parseToken(tok::comma, diag::expected_tok_in_sil_instr, ",") ||
        parseSILDeclRef(EltRef) ||
        parseSILDebugLocation(InstLoc, B))
      return true;
    
    EnumElementDecl *Elt = cast<EnumElementDecl>(EltRef.getDecl());
    auto ResultTy = Operand->getType().getEnumElementType(Elt, SILMod);
    
    switch (Opcode) {
    case swift::SILInstructionKind::InitEnumDataAddrInst:
      ResultVal = B.createInitEnumDataAddr(InstLoc, Operand, Elt, ResultTy);
      break;
    case swift::SILInstructionKind::UncheckedTakeEnumDataAddrInst:
      ResultVal = B.createUncheckedTakeEnumDataAddr(InstLoc, Operand, Elt,
                                                    ResultTy);
      break;
    case swift::SILInstructionKind::UncheckedEnumDataInst:
      ResultVal = B.createUncheckedEnumData(InstLoc, Operand, Elt, ResultTy);
      break;
    default:
      llvm_unreachable("switch out of sync");
    }
    break;
  }
  case SILInstructionKind::InjectEnumAddrInst: {
    SILValue Operand;
    SILDeclRef EltRef;
    if (parseTypedValueRef(Operand, B) ||
        P.parseToken(tok::comma, diag::expected_tok_in_sil_instr, ",") ||
        parseSILDeclRef(EltRef) ||
        parseSILDebugLocation(InstLoc, B))
      return true;
    
    EnumElementDecl *Elt = cast<EnumElementDecl>(EltRef.getDecl());
    ResultVal = B.createInjectEnumAddr(InstLoc, Operand, Elt);
    break;
  }
  case SILInstructionKind::TupleElementAddrInst:
  case SILInstructionKind::TupleExtractInst: {
    SourceLoc NameLoc;
    if (parseTypedValueRef(Val, B) ||
        P.parseToken(tok::comma, diag::expected_tok_in_sil_instr, ","))
      return true;

    unsigned Field = 0;
    TupleType *TT = Val->getType().getAs<TupleType>();
    if (P.Tok.isNot(tok::integer_literal) ||
        parseIntegerLiteral(P.Tok.getText(), 10, Field) ||
        Field >= TT->getNumElements()) {
      P.diagnose(P.Tok, diag::sil_tuple_inst_wrong_field);
      return true;
    }
    P.consumeToken(tok::integer_literal);
    if (parseSILDebugLocation(InstLoc, B))
      return true;
    auto ResultTy = TT->getElement(Field).getType()->getCanonicalType();
    if (Opcode == SILInstructionKind::TupleElementAddrInst)
      ResultVal = B.createTupleElementAddr(InstLoc, Val, Field,
                                  SILType::getPrimitiveAddressType(ResultTy));
    else
      ResultVal = B.createTupleExtract(InstLoc, Val, Field,
                          SILType::getPrimitiveObjectType(ResultTy));
    break;
  }
  case SILInstructionKind::ReturnInst: {
    if (parseTypedValueRef(Val, B) ||
        parseSILDebugLocation(InstLoc, B))
      return true;
    ResultVal = B.createReturn(InstLoc, Val);
    break;
  }
  case SILInstructionKind::ThrowInst: {
    if (parseTypedValueRef(Val, B) ||
        parseSILDebugLocation(InstLoc, B))
      return true;
    ResultVal = B.createThrow(InstLoc, Val);
    break;
  }
  case SILInstructionKind::UnwindInst: {
    if (parseSILDebugLocation(InstLoc, B))
      return true;
    ResultVal = B.createUnwind(InstLoc);
    break;
  }
  case SILInstructionKind::YieldInst: {
    SmallVector<SILValue, 6> values;

    // Parse a parenthesized (unless length-1), comma-separated list
    // of yielded values.
    if (P.consumeIf(tok::l_paren)) {
      if (!P.Tok.is(tok::r_paren)) {
        do {
          if (parseTypedValueRef(Val, B))
            return true;
          values.push_back(Val);
        } while (P.consumeIf(tok::comma));
      }

      if (P.parseToken(tok::r_paren, diag::expected_tok_in_sil_instr, ")"))
        return true;

    } else {
      if (parseTypedValueRef(Val, B))
        return true;
      values.push_back(Val);
    }

    Identifier resumeName, unwindName;
    SourceLoc resumeLoc, unwindLoc;
    if (P.parseToken(tok::comma, diag::expected_tok_in_sil_instr, ",") ||
        parseVerbatim("resume") ||
        parseSILIdentifier(resumeName, resumeLoc,
                           diag::expected_sil_block_name) ||
        P.parseToken(tok::comma, diag::expected_tok_in_sil_instr, ",") ||
        parseVerbatim("unwind") ||
        parseSILIdentifier(unwindName, unwindLoc,
                           diag::expected_sil_block_name) ||
        parseSILDebugLocation(InstLoc, B))
      return true;

    auto resumeBB = getBBForReference(resumeName, resumeLoc);
    auto unwindBB = getBBForReference(unwindName, unwindLoc);
    ResultVal = B.createYield(InstLoc, values, resumeBB, unwindBB);
    break;
  }
  case SILInstructionKind::BranchInst: {
    Identifier BBName;
    SourceLoc NameLoc;
    if (parseSILIdentifier(BBName, NameLoc, diag::expected_sil_block_name))
      return true;

    SmallVector<SILValue, 6> Args;
    if (parseSILBBArgsAtBranch(Args, B))
      return true;

    if (parseSILDebugLocation(InstLoc, B))
      return true;

    // Note, the basic block here could be a reference to an undefined
    // basic block, which will be parsed later on.
    ResultVal = B.createBranch(InstLoc, getBBForReference(BBName, NameLoc),
                               Args);
    break;
  }
  case SILInstructionKind::CondBranchInst: {
    UnresolvedValueName Cond;
    Identifier BBName, BBName2;
    SourceLoc NameLoc, NameLoc2;
    SmallVector<SILValue, 6> Args, Args2;
    if (parseValueName(Cond) ||
        P.parseToken(tok::comma, diag::expected_tok_in_sil_instr, ",") ||
        parseSILIdentifier(BBName, NameLoc, diag::expected_sil_block_name) ||
        parseSILBBArgsAtBranch(Args, B) ||
        P.parseToken(tok::comma, diag::expected_tok_in_sil_instr, ",") ||
        parseSILIdentifier(BBName2, NameLoc2,
                           diag::expected_sil_block_name) ||
        parseSILBBArgsAtBranch(Args2, B) ||
        parseSILDebugLocation(InstLoc, B))
      return true;

    auto I1Ty =
      SILType::getBuiltinIntegerType(1, SILMod.getASTContext());
    SILValue CondVal = getLocalValue(Cond, I1Ty, InstLoc, B);
    ResultVal = B.createCondBranch(InstLoc, CondVal,
                                   getBBForReference(BBName, NameLoc),
                                   Args,
                                   getBBForReference(BBName2, NameLoc2),
                                   Args2);
    break;
  }
  case SILInstructionKind::UnreachableInst:
    if (parseSILDebugLocation(InstLoc, B))
      return true;
    ResultVal = B.createUnreachable(InstLoc);
    break;
    
  case SILInstructionKind::ClassMethodInst:
  case SILInstructionKind::SuperMethodInst:
  case SILInstructionKind::ObjCMethodInst:
  case SILInstructionKind::ObjCSuperMethodInst: {
    SILDeclRef Member;
    SILType MethodTy;
    SourceLoc TyLoc;
    SmallVector<ValueDecl *, 4> values;
    if (parseTypedValueRef(Val, B) ||
        P.parseToken(tok::comma, diag::expected_tok_in_sil_instr, ","))
      return true;

    if (parseSILDeclRef(Member, true))
      return true;

    if (P.parseToken(tok::comma, diag::expected_tok_in_sil_instr, ",") ||
        parseSILType(MethodTy, TyLoc) ||
        parseSILDebugLocation(InstLoc, B))
      return true;

    switch (Opcode) {
    default: llvm_unreachable("Out of sync with parent switch");
    case SILInstructionKind::ClassMethodInst:
      ResultVal = B.createClassMethod(InstLoc, Val, Member, MethodTy);
      break;
    case SILInstructionKind::SuperMethodInst:
      ResultVal = B.createSuperMethod(InstLoc, Val, Member, MethodTy);
      break;
    case SILInstructionKind::ObjCMethodInst:
      ResultVal = B.createObjCMethod(InstLoc, Val, Member, MethodTy);
      break;
    case SILInstructionKind::ObjCSuperMethodInst:
      ResultVal = B.createObjCSuperMethod(InstLoc, Val, Member, MethodTy);
      break;
    }
    break;
  }
  case SILInstructionKind::WitnessMethodInst: {
    CanType LookupTy;
    SILDeclRef Member;
    SILType MethodTy;
    SourceLoc TyLoc;
    if (P.parseToken(tok::sil_dollar, diag::expected_tok_in_sil_instr, "$") ||
        parseASTType(LookupTy) ||
        P.parseToken(tok::comma, diag::expected_tok_in_sil_instr, ","))
      return true;
    if (parseSILDeclRef(Member, true))
      return true;
    // Optional operand.
    SILValue Operand;
    if (P.Tok.is(tok::comma)) {
      P.consumeToken(tok::comma);
      if (parseTypedValueRef(Operand, B))
        return true;
    }
    if (P.parseToken(tok::colon, diag::expected_tok_in_sil_instr, ":") ||
        parseSILType(MethodTy, TyLoc) ||
        parseSILDebugLocation(InstLoc, B))
      return true;

    // If LookupTy is a non-archetype, look up its conformance.
    ProtocolDecl *proto
      = dyn_cast<ProtocolDecl>(Member.getDecl()->getDeclContext());
    if (!proto) {
      P.diagnose(TyLoc, diag::sil_witness_method_not_protocol);
      return true;
    }
    auto conformance = P.SF.getParentModule()->lookupConformance(LookupTy, proto);
    if (!conformance) {
      P.diagnose(TyLoc, diag::sil_witness_method_type_does_not_conform);
      return true;
    }

    ResultVal = B.createWitnessMethod(InstLoc, LookupTy, *conformance, Member,
                                      MethodTy);
    break;
  }
  case SILInstructionKind::CopyAddrInst: {
    bool IsTake = false, IsInit = false;
    UnresolvedValueName SrcLName;
    SILValue DestLVal;
    SourceLoc ToLoc, DestLoc;
    Identifier ToToken;
    if (parseSILOptional(IsTake, *this, "take") || parseValueName(SrcLName) ||
        parseSILIdentifier(ToToken, ToLoc,
                           diag::expected_tok_in_sil_instr, "to") ||
        parseSILOptional(IsInit, *this, "initialization") ||
        parseTypedValueRef(DestLVal, DestLoc, B) ||
        parseSILDebugLocation(InstLoc, B))
      return true;

    if (ToToken.str() != "to") {
      P.diagnose(ToLoc, diag::expected_tok_in_sil_instr, "to");
      return true;
    }

    if (!DestLVal->getType().isAddress()) {
      P.diagnose(DestLoc, diag::sil_invalid_instr_operands);
      return true;
    }

    SILValue SrcLVal = getLocalValue(SrcLName, DestLVal->getType(), InstLoc, B);
    ResultVal = B.createCopyAddr(InstLoc, SrcLVal, DestLVal,
                                 IsTake_t(IsTake),
                                 IsInitialization_t(IsInit));
    break;
  }
  case SILInstructionKind::BindMemoryInst: {
    SILValue IndexVal;
    Identifier ToToken;
    SourceLoc ToLoc;
    SILType EltTy;
    if (parseTypedValueRef(Val, B) ||
        P.parseToken(tok::comma, diag::expected_tok_in_sil_instr, ",") ||
        parseTypedValueRef(IndexVal, B) ||
        parseSILIdentifier(ToToken, ToLoc,
                           diag::expected_tok_in_sil_instr, "to") ||
        parseSILType(EltTy) ||
        parseSILDebugLocation(InstLoc, B))
      return true;

    if (ToToken.str() != "to") {
      P.diagnose(ToLoc, diag::expected_tok_in_sil_instr, "to");
      return true;
    }
    ResultVal = B.createBindMemory(InstLoc, Val, IndexVal, EltTy);
    break;
  }
  case SILInstructionKind::ObjectInst:
  case SILInstructionKind::StructInst: {
    SILType Ty;
    if (parseSILType(Ty) ||
        P.parseToken(tok::l_paren, diag::expected_tok_in_sil_instr, "("))
      return true;

    // Parse a list of SILValue.
    bool OpsAreTailElems = false;
    unsigned NumBaseElems = 0;
    if (P.Tok.isNot(tok::r_paren)) {
      do {
        if (Opcode == SILInstructionKind::ObjectInst) {
          if (parseSILOptional(OpsAreTailElems, *this, "tail_elems"))
            return true;
        }
        if (parseTypedValueRef(Val, B)) return true;
        OpList.push_back(Val);
        if (!OpsAreTailElems)
          NumBaseElems = OpList.size();
      } while (P.consumeIf(tok::comma));
    }
    if (P.parseToken(tok::r_paren,
                     diag::expected_tok_in_sil_instr,")") ||
        parseSILDebugLocation(InstLoc, B))
      return true;

    if (Opcode == SILInstructionKind::StructInst) {
      ResultVal = B.createStruct(InstLoc, Ty, OpList);
    } else {
      ResultVal = B.createObject(InstLoc, Ty, OpList, NumBaseElems);
    }
    break;
  }
  case SILInstructionKind::StructElementAddrInst:
  case SILInstructionKind::StructExtractInst: {
    ValueDecl *FieldV;
    SourceLoc NameLoc = P.Tok.getLoc();
    if (parseTypedValueRef(Val, B) ||
        P.parseToken(tok::comma, diag::expected_tok_in_sil_instr, ",") ||
        parseSILDottedPath(FieldV) ||
        parseSILDebugLocation(InstLoc, B))
      return true;
    if (!FieldV || !isa<VarDecl>(FieldV)) {
      P.diagnose(NameLoc, diag::sil_struct_inst_wrong_field);
      return true;
    }
    VarDecl *Field = cast<VarDecl>(FieldV);

    // FIXME: substitution means this type should be explicit to improve
    // performance.
    auto ResultTy = Val->getType().getFieldType(Field, SILMod);
    if (Opcode == SILInstructionKind::StructElementAddrInst)
      ResultVal = B.createStructElementAddr(InstLoc, Val, Field,
                                            ResultTy.getAddressType());
    else
      ResultVal = B.createStructExtract(InstLoc, Val, Field,
                                        ResultTy.getObjectType());
    break;
  }
  case SILInstructionKind::RefElementAddrInst: {
    ValueDecl *FieldV;
    SourceLoc NameLoc;
    if (parseTypedValueRef(Val, B) ||
        P.parseToken(tok::comma, diag::expected_tok_in_sil_instr, ",") ||
        parseSILDottedPath(FieldV) ||
        parseSILDebugLocation(InstLoc, B))
      return true;
    if (!FieldV || !isa<VarDecl>(FieldV)) {
      P.diagnose(NameLoc, diag::sil_ref_inst_wrong_field);
      return true;
    }
    VarDecl *Field = cast<VarDecl>(FieldV);
    auto ResultTy = Val->getType().getFieldType(Field, SILMod);
    ResultVal = B.createRefElementAddr(InstLoc, Val, Field, ResultTy);
    break;
  }
  case SILInstructionKind::RefTailAddrInst: {
    SourceLoc NameLoc;
    SILType ResultObjTy;
    if (parseTypedValueRef(Val, B) ||
        P.parseToken(tok::comma, diag::expected_tok_in_sil_instr, ",") ||
        parseSILType(ResultObjTy) ||
        parseSILDebugLocation(InstLoc, B))
      return true;
    SILType ResultTy = ResultObjTy.getAddressType();
    ResultVal = B.createRefTailAddr(InstLoc, Val, ResultTy);
    break;
  }
  case SILInstructionKind::IndexAddrInst: {
    SILValue IndexVal;
    if (parseTypedValueRef(Val, B) ||
        P.parseToken(tok::comma, diag::expected_tok_in_sil_instr, ",") ||
        parseTypedValueRef(IndexVal, B) ||
        parseSILDebugLocation(InstLoc, B))
      return true;
    ResultVal = B.createIndexAddr(InstLoc, Val, IndexVal);
    break;
  }
  case SILInstructionKind::TailAddrInst: {
    SILValue IndexVal;
    SILType ResultObjTy;
    if (parseTypedValueRef(Val, B) ||
        P.parseToken(tok::comma, diag::expected_tok_in_sil_instr, ",") ||
        parseTypedValueRef(IndexVal, B) ||
        P.parseToken(tok::comma, diag::expected_tok_in_sil_instr, ",") ||
        parseSILType(ResultObjTy) ||
        parseSILDebugLocation(InstLoc, B))
      return true;
    SILType ResultTy = ResultObjTy.getAddressType();
    ResultVal = B.createTailAddr(InstLoc, Val, IndexVal, ResultTy);
    break;
  }
  case SILInstructionKind::IndexRawPointerInst: {
    SILValue IndexVal;
    if (parseTypedValueRef(Val, B) ||
        P.parseToken(tok::comma, diag::expected_tok_in_sil_instr, ",") ||
        parseTypedValueRef(IndexVal, B) ||
        parseSILDebugLocation(InstLoc, B))
      return true;
    ResultVal = B.createIndexRawPointer(InstLoc, Val, IndexVal);
    break;
  }
  case SILInstructionKind::ObjCProtocolInst: {
    Identifier ProtocolName;
    SILType Ty;
    if (P.parseToken(tok::pound, diag::expected_sil_constant) ||
        parseSILIdentifier(ProtocolName, diag::expected_sil_constant) ||
        P.parseToken(tok::colon, diag::expected_tok_in_sil_instr, ":") ||
        parseSILType(Ty) ||
        parseSILDebugLocation(InstLoc, B))
      return true;
    // Find the decl for the protocol name.
    ValueDecl *VD;
    SmallVector<ValueDecl*, 4> CurModuleResults;
    // Perform a module level lookup on the first component of the
    // fully-qualified name.
    P.SF.getParentModule()->lookupValue(ProtocolName,
                                        NLKind::UnqualifiedLookup,
                                        CurModuleResults);
    assert(CurModuleResults.size() == 1);
    VD = CurModuleResults[0];
    ResultVal = B.createObjCProtocol(InstLoc, cast<ProtocolDecl>(VD), Ty);
    break;
  }
  case SILInstructionKind::AllocGlobalInst: {
    Identifier GlobalName;
    SourceLoc IdLoc;
    if (P.parseToken(tok::at_sign, diag::expected_sil_value_name) ||
        parseSILIdentifier(GlobalName, IdLoc, diag::expected_sil_value_name) ||
        parseSILDebugLocation(InstLoc, B))
      return true;

    // Go through list of global variables in the SILModule.
    SILGlobalVariable *global = SILMod.lookUpGlobalVariable(GlobalName.str());
    if (!global) {
      P.diagnose(IdLoc, diag::sil_global_variable_not_found, GlobalName);
      return true;
    }

    ResultVal = B.createAllocGlobal(InstLoc, global);
    break;
  }
  case SILInstructionKind::GlobalAddrInst:
  case SILInstructionKind::GlobalValueInst: {
    Identifier GlobalName;
    SourceLoc IdLoc;
    SILType Ty;
    if (P.parseToken(tok::at_sign, diag::expected_sil_value_name) ||
        parseSILIdentifier(GlobalName, IdLoc, diag::expected_sil_value_name) ||
        P.parseToken(tok::colon, diag::expected_tok_in_sil_instr, ":") ||
        parseSILType(Ty) ||
        parseSILDebugLocation(InstLoc, B))
      return true;

    // Go through list of global variables in the SILModule.
    SILGlobalVariable *global = SILMod.lookUpGlobalVariable(GlobalName.str());
    if (!global) {
      P.diagnose(IdLoc, diag::sil_global_variable_not_found, GlobalName);
      return true;
    }

    SILType expectedType = (Opcode == SILInstructionKind::GlobalAddrInst ?
                            global->getLoweredType().getAddressType() :
                            global->getLoweredType());
    if (expectedType != Ty) {
      P.diagnose(IdLoc, diag::sil_value_use_type_mismatch, GlobalName.str(),
                 global->getLoweredType().getASTType(),
                 Ty.getASTType());
      return true;
    }

    if (Opcode == SILInstructionKind::GlobalAddrInst) {
      ResultVal = B.createGlobalAddr(InstLoc, global);
    } else {
      ResultVal = B.createGlobalValue(InstLoc, global);
    }
    break;
  }
  case SILInstructionKind::SelectEnumInst:
  case SILInstructionKind::SelectEnumAddrInst: {
    if (parseTypedValueRef(Val, B))
      return true;

    SmallVector<std::pair<EnumElementDecl*, UnresolvedValueName>, 4>
      CaseValueNames;
    Optional<UnresolvedValueName> DefaultValueName;
    while (P.consumeIf(tok::comma)) {
      Identifier BBName;
      SourceLoc BBLoc;
      // Parse 'default' sil-value.
     UnresolvedValueName tmp;
      if (P.consumeIf(tok::kw_default)) {
        if (parseValueName(tmp))
          return true;
        DefaultValueName = tmp;
        break;
      }

      // Parse 'case' sil-decl-ref ':' sil-value.
      if (P.consumeIf(tok::kw_case)) {
        SILDeclRef ElemRef;
        if (parseSILDeclRef(ElemRef))
          return true;
        assert(ElemRef.hasDecl() && isa<EnumElementDecl>(ElemRef.getDecl()));
        P.parseToken(tok::colon, diag::expected_tok_in_sil_instr, ":");
        parseValueName(tmp);
        CaseValueNames.push_back(std::make_pair(
                                     cast<EnumElementDecl>(ElemRef.getDecl()),
                                     tmp));
        continue;
      }

      P.diagnose(P.Tok, diag::expected_tok_in_sil_instr, "case or default");
      return true;
    }
    
    // Parse the type of the result operands.
    SILType ResultType;
    if (P.parseToken(tok::colon, diag::expected_tok_in_sil_instr, ":")
        || parseSILType(ResultType) ||
        parseSILDebugLocation(InstLoc, B))
      return true;
    
    // Resolve the results.
    SmallVector<std::pair<EnumElementDecl*, SILValue>, 4> CaseValues;
    SILValue DefaultValue;
    if (DefaultValueName)
      DefaultValue = getLocalValue(*DefaultValueName, ResultType, InstLoc, B);
    for (auto &caseName : CaseValueNames)
      CaseValues.push_back(std::make_pair(
          caseName.first,
          getLocalValue(caseName.second, ResultType, InstLoc, B)));

    if (Opcode == SILInstructionKind::SelectEnumInst)
      ResultVal = B.createSelectEnum(InstLoc, Val, ResultType,
                                     DefaultValue, CaseValues);
    else
      ResultVal = B.createSelectEnumAddr(InstLoc, Val, ResultType,
                                         DefaultValue, CaseValues);
    break;
  }
      
  case SILInstructionKind::SwitchEnumInst:
  case SILInstructionKind::SwitchEnumAddrInst: {
    if (parseTypedValueRef(Val, B))
      return true;

    SmallVector<std::pair<EnumElementDecl*, SILBasicBlock*>, 4> CaseBBs;
    SILBasicBlock *DefaultBB = nullptr;
    while (!peekSILDebugLocation(P) && P.consumeIf(tok::comma)) {
      Identifier BBName;
      SourceLoc BBLoc;
      // Parse 'default' sil-identifier.
      if (P.consumeIf(tok::kw_default)) {
        parseSILIdentifier(BBName, BBLoc, diag::expected_sil_block_name);
        DefaultBB = getBBForReference(BBName, BBLoc);
        break;
      }

      // Parse 'case' sil-decl-ref ':' sil-identifier.
      if (P.consumeIf(tok::kw_case)) {
        SILDeclRef ElemRef;
        if (parseSILDeclRef(ElemRef))
          return true;
        assert(ElemRef.hasDecl() && isa<EnumElementDecl>(ElemRef.getDecl()));
        P.parseToken(tok::colon, diag::expected_tok_in_sil_instr, ":");
        parseSILIdentifier(BBName, BBLoc, diag::expected_sil_block_name);
        CaseBBs.push_back( {cast<EnumElementDecl>(ElemRef.getDecl()),
                            getBBForReference(BBName, BBLoc)} );
        continue;
      }

      P.diagnose(P.Tok, diag::expected_tok_in_sil_instr, "case or default");
      return true;
    }
    if (parseSILDebugLocation(InstLoc, B))
      return true;
    if (Opcode == SILInstructionKind::SwitchEnumInst)
      ResultVal = B.createSwitchEnum(InstLoc, Val, DefaultBB, CaseBBs);
    else
      ResultVal = B.createSwitchEnumAddr(InstLoc, Val, DefaultBB, CaseBBs);
    break;
  }
  case SILInstructionKind::SwitchValueInst: {
    if (parseTypedValueRef(Val, B))
      return true;

    SmallVector<std::pair<SILValue, SILBasicBlock *>, 4> CaseBBs;
    SILBasicBlock *DefaultBB = nullptr;
    while (!peekSILDebugLocation(P) && P.consumeIf(tok::comma)) {
      Identifier BBName;
      SourceLoc BBLoc;
      SILValue CaseVal;
      
      // Parse 'default' sil-identifier.
      if (P.consumeIf(tok::kw_default)) {
        parseSILIdentifier(BBName, BBLoc, diag::expected_sil_block_name);
        DefaultBB = getBBForReference(BBName, BBLoc);
        break;
      }

      // Parse 'case' value-ref ':' sil-identifier.
      if (P.consumeIf(tok::kw_case)) {
        if (parseValueRef(CaseVal, Val->getType(),
                          RegularLocation(P.Tok.getLoc()), B)) {
          // TODO: Issue a proper error message here
          P.diagnose(P.Tok, diag::expected_tok_in_sil_instr, "reference to a value");
          return true;
        }

        auto intTy = Val->getType().getAs<BuiltinIntegerType>();
        auto functionTy = Val->getType().getAs<SILFunctionType>();
        if (!intTy && !functionTy) {
          P.diagnose(P.Tok, diag::sil_integer_literal_not_integer_type);
          return true;
        }

        if (intTy) {
          // If it is a switch on an integer type, check that all case values
          // are integer literals or undef.
          if (!isa<SILUndef>(CaseVal)) {
            auto *IL = dyn_cast<IntegerLiteralInst>(CaseVal);
            if (!IL) {
              P.diagnose(P.Tok, diag::sil_integer_literal_not_integer_type);
              return true;
            }
            APInt CaseValue = IL->getValue();

            if (CaseValue.getBitWidth() != intTy->getGreatestWidth())
              CaseVal = B.createIntegerLiteral(
                  IL->getLoc(), Val->getType(),
                  CaseValue.zextOrTrunc(intTy->getGreatestWidth()));
          }
        }

        if (functionTy) {
          // If it is a switch on a function type, check that all case values
          // are function references or undef.
          if (!isa<SILUndef>(CaseVal)) {
            auto *FR = dyn_cast<FunctionRefInst>(CaseVal);
            if (!FR) {
              if (auto *CF = dyn_cast<ConvertFunctionInst>(CaseVal)) {
                FR = dyn_cast<FunctionRefInst>(CF->getOperand());
              }
            }
            if (!FR) {
              P.diagnose(P.Tok, diag::sil_integer_literal_not_integer_type);
              return true;
            }
          }
        }

        P.parseToken(tok::colon, diag::expected_tok_in_sil_instr, ":");
        parseSILIdentifier(BBName, BBLoc, diag::expected_sil_block_name);
        CaseBBs.push_back({CaseVal, getBBForReference(BBName, BBLoc)});
        continue;
      }

      P.diagnose(P.Tok, diag::expected_tok_in_sil_instr, "case or default");
      return true;
    }
    if (parseSILDebugLocation(InstLoc, B))
      return true;
    ResultVal = B.createSwitchValue(InstLoc, Val, DefaultBB, CaseBBs);
    break;
  }
  case SILInstructionKind::SelectValueInst: {
    if (parseTypedValueRef(Val, B))
      return true;

    SmallVector<std::pair<UnresolvedValueName, UnresolvedValueName>, 4>
      CaseValueAndResultNames;
    Optional<UnresolvedValueName> DefaultResultName;
    while (P.consumeIf(tok::comma)) {
      Identifier BBName;
      SourceLoc BBLoc;
      // Parse 'default' sil-value.
      UnresolvedValueName tmp;
      if (P.consumeIf(tok::kw_default)) {
        if (parseValueName(tmp))
          return true;
        DefaultResultName = tmp;
        break;
      }

      // Parse 'case' sil-decl-ref ':' sil-value.
      if (P.consumeIf(tok::kw_case)) {
        UnresolvedValueName casevalue;
        parseValueName(casevalue);
        P.parseToken(tok::colon, diag::expected_tok_in_sil_instr, ":");
        parseValueName(tmp);
        CaseValueAndResultNames.push_back(std::make_pair(
                                          casevalue,
                                          tmp));
        continue;
      }

      P.diagnose(P.Tok, diag::expected_tok_in_sil_instr, "case or default");
      return true;
    }

    if (!DefaultResultName) {
      P.diagnose(P.Tok, diag::expected_tok_in_sil_instr, "default");
      return true;
    }

    // Parse the type of the result operands.
    SILType ResultType;
    if (P.parseToken(tok::colon, diag::expected_tok_in_sil_instr, ":") ||
        parseSILType(ResultType) ||
        parseSILDebugLocation(InstLoc, B))
      return true;

    // Resolve the results.
    SmallVector<std::pair<SILValue, SILValue>, 4> CaseValues;
    SILValue DefaultValue;
    if (DefaultResultName)
      DefaultValue = getLocalValue(*DefaultResultName, ResultType, InstLoc, B);
    SILType ValType = Val->getType();
    for (auto &caseName : CaseValueAndResultNames)
      CaseValues.push_back(std::make_pair(
          getLocalValue(caseName.first, ValType, InstLoc, B),
          getLocalValue(caseName.second, ResultType, InstLoc, B)));

    ResultVal = B.createSelectValue(InstLoc, Val, ResultType,
                                    DefaultValue, CaseValues);
    break;
  }
  case SILInstructionKind::DeinitExistentialAddrInst: {
    if (parseTypedValueRef(Val, B) ||
        parseSILDebugLocation(InstLoc, B))
      return true;
    ResultVal = B.createDeinitExistentialAddr(InstLoc, Val);
    break;
  }
  case SILInstructionKind::DeinitExistentialValueInst: {
    if (parseTypedValueRef(Val, B) || parseSILDebugLocation(InstLoc, B))
      return true;
    ResultVal = B.createDeinitExistentialValue(InstLoc, Val);
    break;
  }
  case SILInstructionKind::InitExistentialAddrInst: {
    CanType Ty;
    SourceLoc TyLoc;
    if (parseTypedValueRef(Val, B) ||
        P.parseToken(tok::comma, diag::expected_tok_in_sil_instr, ",") ||
        P.parseToken(tok::sil_dollar, diag::expected_tok_in_sil_instr, "$") ||
        parseASTType(Ty, TyLoc) ||
        parseSILDebugLocation(InstLoc, B))
      return true;
    
    // Lower the type at the abstraction level of the existential.
    auto archetype
      = OpenedArchetypeType::get(Val->getType().getASTType())
        ->getCanonicalType();
    
    auto &F = B.getFunction();
    SILType LoweredTy = F.getLoweredType(
        Lowering::AbstractionPattern(archetype), Ty)
      .getAddressType();
    
    // Collect conformances for the type.
    ArrayRef<ProtocolConformanceRef> conformances
      = collectExistentialConformances(P, Ty, TyLoc,
                                       Val->getType().getASTType());
    
    ResultVal = B.createInitExistentialAddr(InstLoc, Val, Ty, LoweredTy,
                                        conformances);
    break;
  }
  case SILInstructionKind::InitExistentialValueInst: {
    CanType FormalConcreteTy;
    SILType ExistentialTy;
    SourceLoc TyLoc;

    if (parseTypedValueRef(Val, B) ||
        P.parseToken(tok::comma, diag::expected_tok_in_sil_instr, ",") ||
        P.parseToken(tok::sil_dollar, diag::expected_tok_in_sil_instr, "$") ||
        parseASTType(FormalConcreteTy, TyLoc) ||
        P.parseToken(tok::comma, diag::expected_tok_in_sil_instr, ",") ||
        parseSILType(ExistentialTy) || parseSILDebugLocation(InstLoc, B))
      return true;

    ArrayRef<ProtocolConformanceRef> conformances =
        collectExistentialConformances(P, FormalConcreteTy, TyLoc,
                                       ExistentialTy.getASTType());

    ResultVal = B.createInitExistentialValue(
        InstLoc, ExistentialTy, FormalConcreteTy, Val, conformances);
    break;
  }
  case SILInstructionKind::AllocExistentialBoxInst: {
    SILType ExistentialTy;
    CanType ConcreteFormalTy;
    SourceLoc TyLoc;
    
    if (parseSILType(ExistentialTy) ||
        P.parseToken(tok::comma, diag::expected_tok_in_sil_instr, ",") ||
        P.parseToken(tok::sil_dollar, diag::expected_tok_in_sil_instr, "$") ||
        parseASTType(ConcreteFormalTy, TyLoc) ||
        parseSILDebugLocation(InstLoc, B))
      return true;
    
    // Collect conformances for the type.
    ArrayRef<ProtocolConformanceRef> conformances
      = collectExistentialConformances(P, ConcreteFormalTy, TyLoc,
                                       ExistentialTy.getASTType());
    
    ResultVal = B.createAllocExistentialBox(InstLoc, ExistentialTy,
                                            ConcreteFormalTy, conformances);
    
    break;
  }
  case SILInstructionKind::InitExistentialRefInst: {
    CanType FormalConcreteTy;
    SILType ExistentialTy;
    SourceLoc TyLoc;

    if (parseTypedValueRef(Val, B) ||
        P.parseToken(tok::colon, diag::expected_tok_in_sil_instr, ":") ||
        P.parseToken(tok::sil_dollar, diag::expected_tok_in_sil_instr, "$") ||
        parseASTType(FormalConcreteTy, TyLoc) ||
        P.parseToken(tok::comma, diag::expected_tok_in_sil_instr, ",") ||
        parseSILType(ExistentialTy) ||
        parseSILDebugLocation(InstLoc, B))
      return true;
    
    ArrayRef<ProtocolConformanceRef> conformances
      = collectExistentialConformances(P, FormalConcreteTy, TyLoc,
                            ExistentialTy.getASTType());

    // FIXME: Conformances in InitExistentialRefInst is currently not included
    // in SIL.rst.
    ResultVal = B.createInitExistentialRef(InstLoc, ExistentialTy,
                                           FormalConcreteTy, Val,
                                           conformances);
    break;
  }
  case SILInstructionKind::InitExistentialMetatypeInst: {
    SourceLoc TyLoc;
    SILType ExistentialTy;
    if (parseTypedValueRef(Val, B) ||
        P.parseToken(tok::comma, diag::expected_tok_in_sil_instr, ",") ||
        parseSILType(ExistentialTy, TyLoc) ||
        parseSILDebugLocation(InstLoc, B))
      return true;

    auto baseExType = ExistentialTy.getASTType();
    auto formalConcreteType = Val->getType().getASTType();
    while (auto instExType = dyn_cast<ExistentialMetatypeType>(baseExType)) {
      baseExType = instExType.getInstanceType();
      formalConcreteType =
        cast<MetatypeType>(formalConcreteType).getInstanceType();
    }

    ArrayRef<ProtocolConformanceRef> conformances
      = collectExistentialConformances(P, formalConcreteType, TyLoc,
                                       baseExType);
    
    ResultVal = B.createInitExistentialMetatype(InstLoc, Val, ExistentialTy,
                                                conformances);
    break;
  }
  case SILInstructionKind::DynamicMethodBranchInst: {
    SILDeclRef Member;
    Identifier BBName, BBName2;
    SourceLoc NameLoc, NameLoc2;
    if (parseTypedValueRef(Val, B) ||
        P.parseToken(tok::comma, diag::expected_tok_in_sil_instr, ",") ||
        parseSILDeclRef(Member) ||
        P.parseToken(tok::comma, diag::expected_tok_in_sil_instr, ",") ||
        parseSILIdentifier(BBName, NameLoc, diag::expected_sil_block_name) ||
        P.parseToken(tok::comma, diag::expected_tok_in_sil_instr, ",") ||
        parseSILIdentifier(BBName2, NameLoc2,
                           diag::expected_sil_block_name) ||
        parseSILDebugLocation(InstLoc, B))
      return true;

    ResultVal = B.createDynamicMethodBranch(InstLoc, Val, Member,
                                            getBBForReference(BBName, NameLoc),
                                            getBBForReference(BBName2,
                                                              NameLoc2));
    break;
  }
  case SILInstructionKind::ProjectBlockStorageInst: {
    if (parseTypedValueRef(Val, B) ||
        parseSILDebugLocation(InstLoc, B))
      return true;
    
    ResultVal = B.createProjectBlockStorage(InstLoc, Val);
    break;
  }
  case SILInstructionKind::InitBlockStorageHeaderInst: {
    Identifier invoke, type;
    SourceLoc invokeLoc, typeLoc;
    
    UnresolvedValueName invokeName;
    SILType invokeTy;
    GenericEnvironment *invokeGenericEnv;
    
    SILType blockType;
    SmallVector<ParsedSubstitution, 4> parsedSubs;

    
    if (parseTypedValueRef(Val, B) ||
        P.parseToken(tok::comma, diag::expected_tok_in_sil_instr, ",") ||
        parseSILIdentifier(invoke, invokeLoc,
                           diag::expected_tok_in_sil_instr, "invoke") ||
        parseValueName(invokeName) ||
        parseSubstitutions(parsedSubs) ||
        P.parseToken(tok::colon, diag::expected_tok_in_sil_instr, ":") ||
        parseSILType(invokeTy, invokeGenericEnv) ||
        P.parseToken(tok::comma, diag::expected_tok_in_sil_instr, ",") ||
        parseSILIdentifier(type, typeLoc,
                           diag::expected_tok_in_sil_instr, "type") ||
        parseSILType(blockType) ||
        parseSILDebugLocation(InstLoc, B))
      return true;
    
    if (invoke.str() != "invoke") {
      P.diagnose(invokeLoc, diag::expected_tok_in_sil_instr, "invoke");
      return true;
    }
    if (type.str() != "type") {
      P.diagnose(invokeLoc, diag::expected_tok_in_sil_instr, "type");
      return true;
    }
    
    auto invokeVal = getLocalValue(invokeName, invokeTy, InstLoc, B);

    SubstitutionMap subMap;
    if (!parsedSubs.empty()) {
      if (!invokeGenericEnv) {
        P.diagnose(typeLoc, diag::sil_substitutions_on_non_polymorphic_type);
        return true;
      }

      subMap = getApplySubstitutionsFromParsed(*this, invokeGenericEnv,
                                               parsedSubs);
      if (!subMap)
        return true;
    }
    
    ResultVal = B.createInitBlockStorageHeader(InstLoc, Val, invokeVal,
                                               blockType, subMap);
    break;
  }
  }

  // Match the results clause if we had one.
  if (resultClauseBegin.isValid()) {
    auto results = ResultVal->getResults();
    if (results.size() != resultNames.size()) {
      P.diagnose(resultClauseBegin, diag::wrong_result_count_in_sil_instr,
                 results.size());
    } else {
      for (size_t i : indices(results)) {
        setLocalValue(results[i], resultNames[i].first, resultNames[i].second);
      }
    }
  }

  return false;
}

bool SILParser::parseCallInstruction(SILLocation InstLoc,
                                     SILInstructionKind Opcode, SILBuilder &B,
                                     SILInstruction *&ResultVal) {
  UnresolvedValueName FnName;
  SmallVector<UnresolvedValueName, 4> ArgNames;

  auto PartialApplyConvention = ParameterConvention::Direct_Owned;
  bool IsNonThrowingApply = false;
  bool IsNoEscape = false;
  StringRef AttrName;

  while (parseSILOptional(AttrName, *this)) {
    if (AttrName.equals("nothrow"))
      IsNonThrowingApply = true;
    else if (AttrName.equals("callee_guaranteed"))
      PartialApplyConvention = ParameterConvention::Direct_Guaranteed;
    else if (AttrName.equals("on_stack"))
      IsNoEscape = true;
    else
      return true;
  }
  
  if (parseValueName(FnName))
    return true;
  SmallVector<ParsedSubstitution, 4> parsedSubs;
  if (parseSubstitutions(parsedSubs))
    return true;
    
  if (P.parseToken(tok::l_paren, diag::expected_tok_in_sil_instr, "("))
    return true;

  if (P.Tok.isNot(tok::r_paren)) {
    do {
      UnresolvedValueName Arg;
      if (parseValueName(Arg)) return true;
      ArgNames.push_back(Arg);
    } while (P.consumeIf(tok::comma));
  }

  SILType Ty;
  SourceLoc TypeLoc;
  GenericEnvironment *GenericEnv = nullptr;
  if (P.parseToken(tok::r_paren, diag::expected_tok_in_sil_instr, ")") ||
      P.parseToken(tok::colon, diag::expected_tok_in_sil_instr, ":") ||
      parseSILType(Ty, TypeLoc, GenericEnv))
    return true;

  auto FTI = Ty.getAs<SILFunctionType>();
  if (!FTI) {
    P.diagnose(TypeLoc, diag::expected_sil_type_kind, "be a function");
    return true;
  }

  SubstitutionMap subs;
  if (!parsedSubs.empty()) {
    if (!GenericEnv) {
      P.diagnose(TypeLoc, diag::sil_substitutions_on_non_polymorphic_type);
      return true;
    }
    subs = getApplySubstitutionsFromParsed(*this, GenericEnv, parsedSubs);
    if (!subs)
      return true;
  }

  SILValue FnVal = getLocalValue(FnName, Ty, InstLoc, B);

  SILType FnTy = FnVal->getType();
  CanSILFunctionType substFTI = FTI;
  if (!subs.empty()) {
    auto silFnTy = FnTy.castTo<SILFunctionType>();
    substFTI
      = silFnTy->substGenericArgs(SILMod, subs);
    FnTy = SILType::getPrimitiveObjectType(substFTI);
  }
  SILFunctionConventions substConv(substFTI, B.getModule());

  // Validate the operand count.
  if (substConv.getNumSILArguments() != ArgNames.size() &&
      Opcode != SILInstructionKind::PartialApplyInst) {
    P.diagnose(TypeLoc, diag::expected_sil_type_kind,
               "to have the same number of arg names as arg types");
    return true;
  }

  // Validate the coroutine kind.
  if (Opcode == SILInstructionKind::ApplyInst ||
      Opcode == SILInstructionKind::TryApplyInst) {
    if (FTI->getCoroutineKind() != SILCoroutineKind::None) {
      P.diagnose(TypeLoc, diag::expected_sil_type_kind,
                 "to not be a coroutine");
      return true;
    }
  } else if (Opcode == SILInstructionKind::BeginApplyInst) {
    if (FTI->getCoroutineKind() != SILCoroutineKind::YieldOnce) {
      P.diagnose(TypeLoc, diag::expected_sil_type_kind,
                 "to be a yield_once coroutine");
      return true;
    }
  } else {
    assert(Opcode == SILInstructionKind::PartialApplyInst);
    // partial_apply accepts all kinds of function
  }

  switch (Opcode) {
  default: llvm_unreachable("Unexpected case");
  case SILInstructionKind::ApplyInst : {
    if (parseSILDebugLocation(InstLoc, B))
      return true;

    unsigned ArgNo = 0;
    SmallVector<SILValue, 4> Args;
    for (auto &ArgName : ArgNames) {
      SILType expectedTy = substConv.getSILArgumentType(ArgNo++);
      Args.push_back(getLocalValue(ArgName, expectedTy, InstLoc, B));
    }

    ResultVal = B.createApply(InstLoc, FnVal, subs, Args, IsNonThrowingApply);
    break;
  }
  case SILInstructionKind::BeginApplyInst: {
    if (parseSILDebugLocation(InstLoc, B))
      return true;
    
    unsigned ArgNo = 0;
    SmallVector<SILValue, 4> Args;
    for (auto &ArgName : ArgNames) {
      SILType expectedTy = substConv.getSILArgumentType(ArgNo++);
      Args.push_back(getLocalValue(ArgName, expectedTy, InstLoc, B));
    }

    ResultVal =
      B.createBeginApply(InstLoc, FnVal, subs, Args, IsNonThrowingApply);
    break;
  }
  case SILInstructionKind::PartialApplyInst: {
    if (parseSILDebugLocation(InstLoc, B))
      return true;

    // Compute the result type of the partial_apply, based on which arguments
    // are getting applied.
    SmallVector<SILValue, 4> Args;
    unsigned ArgNo = substConv.getNumSILArguments() - ArgNames.size();
    for (auto &ArgName : ArgNames) {
      SILType expectedTy = substConv.getSILArgumentType(ArgNo++);
      Args.push_back(getLocalValue(ArgName, expectedTy, InstLoc, B));
    }

    // FIXME: Why the arbitrary order difference in IRBuilder type argument?
    ResultVal = B.createPartialApply(
        InstLoc, FnVal, subs, Args, PartialApplyConvention,
        IsNoEscape ? PartialApplyInst::OnStackKind::OnStack
                   : PartialApplyInst::OnStackKind::NotOnStack);
    break;
  }
  case SILInstructionKind::TryApplyInst: {
    Identifier normalBBName, errorBBName;
    SourceLoc normalBBLoc, errorBBLoc;
    if (P.parseToken(tok::comma, diag::expected_tok_in_sil_instr, ",") ||
        parseVerbatim("normal") ||
        parseSILIdentifier(normalBBName, normalBBLoc,
                           diag::expected_sil_block_name) ||
        P.parseToken(tok::comma, diag::expected_tok_in_sil_instr, ",") ||
        parseVerbatim("error") ||
        parseSILIdentifier(errorBBName, errorBBLoc,
                           diag::expected_sil_block_name) ||
        parseSILDebugLocation(InstLoc, B))
      return true;

    unsigned argNo = 0;
    SmallVector<SILValue, 4> args;
    for (auto &argName : ArgNames) {
      SILType expectedTy = substConv.getSILArgumentType(argNo++);
      args.push_back(getLocalValue(argName, expectedTy, InstLoc, B));
    }

    SILBasicBlock *normalBB = getBBForReference(normalBBName, normalBBLoc);
    SILBasicBlock *errorBB = getBBForReference(errorBBName, errorBBLoc);
    ResultVal = B.createTryApply(InstLoc, FnVal, subs, args, normalBB, errorBB);
    break;
  }
  }
  return false;
}

bool SILParser::parseSILFunctionRef(SILLocation InstLoc,
                                    SILFunction *&ResultFn) {
  Identifier Name;
  SILType Ty;
  SourceLoc Loc = P.Tok.getLoc();
  if (parseGlobalName(Name) ||
      P.parseToken(tok::colon, diag::expected_sil_colon_value_ref) ||
      parseSILType(Ty))
    return true;

  auto FnTy = Ty.getAs<SILFunctionType>();
  if (!FnTy || !Ty.isObject()) {
    P.diagnose(Loc, diag::expected_sil_function_type);
    return true;
  }
  
  ResultFn = getGlobalNameForReference(Name, FnTy, Loc);
  return false;
}

/// True if the current token sequence looks like the start of a SIL
/// instruction. This can be one of:
///
/// 1. %name
/// 2. ()
/// 3. (%name1
/// 4. identifier | keyword
///   where the identifier is not followed by a ':' or '(', or it is
///   followed by '(' and is an instruction name.  The exceptions here
///   are for recognizing block names.
bool SILParser::isStartOfSILInstruction() {
  if (P.Tok.is(tok::sil_local_name))
    return true;
  if (P.Tok.is(tok::l_paren) &&
      (P.peekToken().is(tok::sil_local_name) || P.peekToken().is(tok::r_paren)))
    return true;
  if (P.Tok.is(tok::identifier) || P.Tok.isKeyword()) {
    auto &peek = P.peekToken();
    if (peek.is(tok::l_paren))
      return getOpcodeByName(P.Tok.getText()).hasValue();
    return !peek.is(tok::colon);
  }
  return false;
}

///   sil-basic-block:
///     sil-instruction+
///     identifier sil-bb-argument-list? ':' sil-instruction+
///   sil-bb-argument-list:
///     '(' sil-typed-valueref (',' sil-typed-valueref)+ ')'
bool SILParser::parseSILBasicBlock(SILBuilder &B) {
  SILBasicBlock *BB;

  // The basic block name is optional.
  if (P.Tok.is(tok::sil_local_name)) {
    BB = getBBForDefinition(Identifier(), SourceLoc());
  } else {
    Identifier BBName;
    SourceLoc NameLoc;
    if (parseSILIdentifier(BBName, NameLoc, diag::expected_sil_block_name))
      return true;

    BB = getBBForDefinition(BBName, NameLoc);
    // For now, since we always assume that PhiArguments have
    // ValueOwnershipKind::Any, do not parse or do anything special. Eventually
    // we will parse the convention.
    bool IsEntry = BB->isEntry();

    // If there is a basic block argument list, process it.
    if (P.consumeIf(tok::l_paren)) {
      do {
        SILType Ty;
        ValueOwnershipKind OwnershipKind = ValueOwnershipKind::Any;
        SourceLoc NameLoc;
        StringRef Name = P.Tok.getText();
        if (P.parseToken(tok::sil_local_name, NameLoc,
                         diag::expected_sil_value_name) ||
            P.parseToken(tok::colon, diag::expected_sil_colon_value_ref))
          return true;

        // If SILOwnership is enabled and we are not assuming that we are
        // parsing unqualified SIL, look for printed value ownership kinds.
        if (F->hasOwnership() &&
            parseSILOwnership(OwnershipKind))
          return true;

        if (parseSILType(Ty))
          return true;

        SILArgument *Arg;
        if (IsEntry) {
          Arg = BB->createFunctionArgument(Ty);
          // Today, we construct the ownership kind straight from the function
          // type. Make sure they are in sync, otherwise bail. We want this to
          // be an exact check rather than a compatibility check since we do not
          // want incompatibilities in between @any and other types of ownership
          // to be ignored.
          if (F->hasOwnership() && Arg->getOwnershipKind() != OwnershipKind) {
            auto diagID =
                diag::silfunc_and_silarg_have_incompatible_sil_value_ownership;
            P.diagnose(NameLoc, diagID, Arg->getOwnershipKind().asString(),
                       OwnershipKind.asString());
            return true;
          }
        } else {
          Arg = BB->createPhiArgument(Ty, OwnershipKind);
        }
        setLocalValue(Arg, Name, NameLoc);
      } while (P.consumeIf(tok::comma));
      
      if (P.parseToken(tok::r_paren, diag::sil_basicblock_arg_rparen))
        return true;
    }
    
    if (P.parseToken(tok::colon, diag::expected_sil_block_colon))
      return true;
  }
  
  // Make sure the block is at the end of the function so that forward
  // references don't affect block layout.
  F->getBlocks().remove(BB);
  F->getBlocks().push_back(BB);

  B.setInsertionPoint(BB);
  do {
    if (parseSILInstruction(B))
      return true;
  } while (isStartOfSILInstruction());

  return false;
}

///   decl-sil:   [[only in SIL mode]]
///     'sil' sil-linkage '@' identifier ':' sil-type decl-sil-body?
///   decl-sil-body:
///     '{' sil-basic-block+ '}'
bool SILParserTUState::parseDeclSIL(Parser &P) {
  // Inform the lexer that we're lexing the body of the SIL declaration.  Do
  // this before we consume the 'sil' token so that all later tokens are
  // properly handled.
  Lexer::SILBodyRAII Tmp(*P.L);

  P.consumeToken(tok::kw_sil);

  SILParser FunctionState(P);

  Optional<SILLinkage> FnLinkage;
  Identifier FnName;
  SILType FnType;
  SourceLoc FnNameLoc;

  Scope S(&P, ScopeKind::TopLevel);
  bool isTransparent = false;
  IsSerialized_t isSerialized = IsNotSerialized;
  bool isCanonical = false;
  IsDynamicallyReplaceable_t isDynamic = IsNotDynamic;
  IsExactSelfClass_t isExactSelfClass = IsNotExactSelfClass;
  bool hasOwnershipSSA = false;
  IsThunk_t isThunk = IsNotThunk;
  bool isGlobalInit = false, isWeakImported = false;
  AvailabilityContext availability = AvailabilityContext::alwaysAvailable();
  bool isWithoutActuallyEscapingThunk = false;
  Inline_t inlineStrategy = InlineDefault;
  OptimizationMode optimizationMode = OptimizationMode::NotSet;
  SmallVector<std::string, 1> Semantics;
  SmallVector<ParsedSpecAttr, 4> SpecAttrs;
  // SWIFT_ENABLE_TENSORFLOW
  SmallVector<SILDifferentiableAttr *, 4> DiffAttrs;
  ValueDecl *ClangDecl = nullptr;
  EffectsKind MRK = EffectsKind::Unspecified;
  SILFunction *DynamicallyReplacedFunction = nullptr;
  Identifier objCReplacementFor;
  if (parseSILLinkage(FnLinkage, P) ||
      parseDeclSILOptional(
          &isTransparent, &isSerialized, &isCanonical, &hasOwnershipSSA,
          &isThunk, &isDynamic, &isExactSelfClass, &DynamicallyReplacedFunction,
          &objCReplacementFor, &isGlobalInit, &inlineStrategy, &optimizationMode, nullptr,
          &isWeakImported, &availability, &isWithoutActuallyEscapingThunk, &Semantics,
          // SWIFT_ENABLE_TENSORFLOW
          &SpecAttrs, &DiffAttrs, &ClangDecl, &MRK, FunctionState, M) ||
      P.parseToken(tok::at_sign, diag::expected_sil_function_name) ||
      P.parseIdentifier(FnName, FnNameLoc, diag::expected_sil_function_name) ||
      P.parseToken(tok::colon, diag::expected_sil_type))
    return true;
  {
    // Construct a Scope for the function body so TypeAliasDecl can be added to
    // the scope.
    Scope Body(&P, ScopeKind::FunctionBody);
    GenericEnvironment *GenericEnv;
    if (FunctionState.parseSILType(FnType, GenericEnv, true /*IsFuncDecl*/))
      return true;
    auto SILFnType = FnType.getAs<SILFunctionType>();
    if (!SILFnType || !FnType.isObject()) {
      P.diagnose(FnNameLoc, diag::expected_sil_function_type);
      return true;
    }
  
    FunctionState.F =
      FunctionState.getGlobalNameForDefinition(FnName, SILFnType, FnNameLoc);
    FunctionState.F->setBare(IsBare);
    FunctionState.F->setTransparent(IsTransparent_t(isTransparent));
    FunctionState.F->setSerialized(IsSerialized_t(isSerialized));
    FunctionState.F->setWasDeserializedCanonical(isCanonical);
    if (!hasOwnershipSSA)
      FunctionState.F->setOwnershipEliminated();
    FunctionState.F->setThunk(IsThunk_t(isThunk));
    FunctionState.F->setIsDynamic(isDynamic);
    FunctionState.F->setIsExactSelfClass(isExactSelfClass);
    FunctionState.F->setDynamicallyReplacedFunction(
        DynamicallyReplacedFunction);
    if (!objCReplacementFor.empty())
      FunctionState.F->setObjCReplacement(objCReplacementFor);
    FunctionState.F->setGlobalInit(isGlobalInit);
    FunctionState.F->setAlwaysWeakImported(isWeakImported);
    FunctionState.F->setAvailabilityForLinkage(availability);
    FunctionState.F->setWithoutActuallyEscapingThunk(
      isWithoutActuallyEscapingThunk);
    FunctionState.F->setInlineStrategy(inlineStrategy);
    FunctionState.F->setOptimizationMode(optimizationMode);
    // SWIFT_ENABLE_TENSORFLOW
    for (auto &Attr : DiffAttrs) {
      // `[differentiable]` attribute parameter index subsets should have
      // capacity equal to number of function parameters. However, when parsing
      // attributes, function parameter count is unknown. Update attributes
      // here if necessary.
      auto &indices = Attr->getIndices();
      if (indices.parameters->getCapacity() != SILFnType->getNumParameters()) {
        auto *newParamIndices = Attr->getIndices().parameters
            ->extendingCapacity(P.Context, SILFnType->getNumParameters());
        Attr->setIndices({Attr->getIndices().source, newParamIndices});
      }
      FunctionState.F->addDifferentiableAttr(Attr);
    }
    FunctionState.F->setEffectsKind(MRK);
    if (ClangDecl)
      FunctionState.F->setClangNodeOwner(ClangDecl);
    for (auto &Attr : Semantics) {
      FunctionState.F->addSemanticsAttr(Attr);
    }
    // Now that we have a SILFunction parse the body, if present.

    bool isDefinition = false;
    SourceLoc LBraceLoc = P.Tok.getLoc();

    if (P.consumeIf(tok::l_brace)) {
      isDefinition = true;

      FunctionState.ContextGenericEnv = GenericEnv;
      FunctionState.F->setGenericEnvironment(GenericEnv);

      if (GenericEnv && !SpecAttrs.empty()) {
        for (auto &Attr : SpecAttrs) {
          SmallVector<Requirement, 2> requirements;
          // Resolve types and convert requirements.
          FunctionState.convertRequirements(FunctionState.F,
                                            Attr.requirements, requirements);
          GenericSignature *genericSig = evaluateOrDefault(
              P.Context.evaluator,
              AbstractGenericSignatureRequest{
                FunctionState.F->getGenericEnvironment()->getGenericSignature(),
                /*addedGenericParams=*/{ },
                std::move(requirements)},
                nullptr);
          FunctionState.F->addSpecializeAttr(SILSpecializeAttr::create(
              FunctionState.F->getModule(), genericSig, Attr.exported,
              Attr.kind));
        }
      }

      // SWIFT_ENABLE_TENSORFLOW
      for (auto &attr : DiffAttrs) {
        // Resolve `[differentiable]` attribute where clause requirements.
        // If no where clause, continue.
        if (!attr->getWhereClause())
          continue;
        SmallVector<Requirement, 2> requirements;
        FunctionState.convertRequirements(
            FunctionState.F, attr->getWhereClause()->getRequirements(),
            requirements);
        auto *derivativeGenSig = evaluateOrDefault(
            P.Context.evaluator,
            AbstractGenericSignatureRequest{
              FunctionState.F->getGenericEnvironment()->getGenericSignature(),
              /*addedGenericParams=*/{},
              std::move(requirements)},
              nullptr);
        attr->setDerivativeGenericSignature(derivativeGenSig);
      }

      // Parse the basic block list.
      SILOpenedArchetypesTracker OpenedArchetypesTracker(FunctionState.F);
      SILBuilder B(*FunctionState.F);
      // Track the archetypes just like SILGen. This
      // is required for adding typedef operands to instructions.
      B.setOpenedArchetypesTracker(&OpenedArchetypesTracker);

      // Define a callback to be invoked on the deserialized types.
      auto OldParsedTypeCallback = FunctionState.ParsedTypeCallback;
      SWIFT_DEFER {
        FunctionState.ParsedTypeCallback = OldParsedTypeCallback;
      };

      FunctionState.ParsedTypeCallback = [&OpenedArchetypesTracker](Type ty) {
        OpenedArchetypesTracker.registerUsedOpenedArchetypes(
          ty->getCanonicalType());
      };

      do {
        if (FunctionState.parseSILBasicBlock(B))
          return true;
      } while (P.Tok.isNot(tok::r_brace) && P.Tok.isNot(tok::eof));

      SourceLoc RBraceLoc;
      P.parseMatchingToken(tok::r_brace, RBraceLoc, diag::expected_sil_rbrace,
                           LBraceLoc);

      // Check that there are no unresolved forward definitions of opened
      // archetypes.
      if (OpenedArchetypesTracker.hasUnresolvedOpenedArchetypeDefinitions())
        llvm_unreachable(
            "All forward definitions of opened archetypes should be resolved");
    }

    FunctionState.F->setLinkage(resolveSILLinkage(FnLinkage, isDefinition));
  }

  if (FunctionState.diagnoseProblems())
    return true;

  // If SIL parsing succeeded, verify the generated SIL.
  if (!P.Diags.hadAnyError())
    FunctionState.F->verify();

  return false;
}

///   decl-sil-stage:   [[only in SIL mode]]
///     'sil_stage' ('raw' | 'canonical')
bool SILParserTUState::parseDeclSILStage(Parser &P) {
  SourceLoc stageLoc = P.consumeToken(tok::kw_sil_stage);
  if (!P.Tok.is(tok::identifier)) {
    P.diagnose(P.Tok, diag::expected_sil_stage_name);
    return true;
  }
  SILStage stage;
  if (P.Tok.isContextualKeyword("raw")) {
    stage = SILStage::Raw;
    P.consumeToken();
  } else if (P.Tok.isContextualKeyword("canonical")) {
    stage = SILStage::Canonical;
    P.consumeToken();
  } else if (P.Tok.isContextualKeyword("lowered")) {
    stage = SILStage::Lowered;
    P.consumeToken();
  } else {
    P.diagnose(P.Tok, diag::expected_sil_stage_name);
    P.consumeToken();
    return true;
  }
  
  if (DidParseSILStage) {
    P.diagnose(stageLoc, diag::multiple_sil_stage_decls);
    return false;
  }
  
  M.setStage(stage);
  DidParseSILStage = true;
  return false;
}

/// Lookup a global variable declaration from its demangled name.
///
/// A variable declaration exists for all sil_global variables defined in
/// Swift. A Swift global defined outside this module will be exposed
/// via an addressor rather than as a sil_global. Globals imported
/// from clang will produce a sil_global but will not have any corresponding
/// VarDecl.
///
/// FIXME: lookupGlobalDecl() can handle collisions between private or
/// fileprivate global variables in the same SIL Module, but the typechecker
/// will still incorrectly diagnose this as an "invalid redeclaration" and give
/// all but the first declaration an error type.
static Optional<VarDecl *> lookupGlobalDecl(Identifier GlobalName,
                                            SILLinkage GlobalLinkage,
                                            SILType GlobalType, Parser &P) {
  // Create a set of DemangleOptions to produce the global variable's
  // identifier, which is used as a search key in the declaration context.
  Demangle::DemangleOptions demangleOpts;
  demangleOpts.QualifyEntities = false;
  demangleOpts.ShowPrivateDiscriminators = false;
  demangleOpts.DisplayEntityTypes = false;
  std::string GlobalDeclName = Demangle::demangleSymbolAsString(
    GlobalName.str(), demangleOpts);

  SmallVector<ValueDecl *, 4> CurModuleResults;
  P.SF.getParentModule()->lookupValue(
      P.Context.getIdentifier(GlobalDeclName), NLKind::UnqualifiedLookup,
      CurModuleResults);
  // Bail-out on clang-imported globals.
  if (CurModuleResults.empty())
    return nullptr;

  // private and fileprivate globals of the same name may be merged into a
  // single SIL module. Find the declaration with the correct type and
  // linkage. (If multiple globals have the same type and linkage then it
  // doesn't matter which declaration we use).
  for (ValueDecl *ValDecl : CurModuleResults) {
    auto *VD = cast<VarDecl>(ValDecl);
    CanType DeclTy = VD->getType()->getCanonicalType();
    if (DeclTy == GlobalType.getASTType()
        && getDeclSILLinkage(VD) == GlobalLinkage) {
      return VD;
    }
  }
  return None;
}

/// decl-sil-global: [[only in SIL mode]]
///   'sil_global' sil-linkage @name : sil-type [external]
bool SILParserTUState::parseSILGlobal(Parser &P) {
  // Inform the lexer that we're lexing the body of the SIL declaration.
  Lexer::SILBodyRAII Tmp(*P.L);

  P.consumeToken(tok::kw_sil_global);
  Optional<SILLinkage> GlobalLinkage;
  Identifier GlobalName;
  SILType GlobalType;
  SourceLoc NameLoc;
  IsSerialized_t isSerialized = IsNotSerialized;
  bool isLet = false;

  Scope S(&P, ScopeKind::TopLevel);
  SILParser State(P);
  if (parseSILLinkage(GlobalLinkage, P) ||
      // SWIFT_ENABLE_TENSORFLOW
      parseDeclSILOptional(nullptr, &isSerialized, nullptr, nullptr, nullptr,
                           nullptr, nullptr, nullptr, nullptr, nullptr,
                           nullptr, nullptr,
                           &isLet, nullptr, nullptr, nullptr, nullptr, nullptr,
                           nullptr, nullptr, nullptr, State, M) ||
      P.parseToken(tok::at_sign, diag::expected_sil_value_name) ||
      P.parseIdentifier(GlobalName, NameLoc, diag::expected_sil_value_name) ||
      P.parseToken(tok::colon, diag::expected_sil_type))
    return true;

  if (State.parseSILType(GlobalType))
    return true;

  // Non-external global variables are definitions by default.
  if (!GlobalLinkage.hasValue())
    GlobalLinkage = SILLinkage::DefaultForDefinition;

  // Lookup the global variable declaration for this sil_global.
  auto VD =
      lookupGlobalDecl(GlobalName, GlobalLinkage.getValue(), GlobalType, P);
  if (!VD) {
    P.diagnose(NameLoc, diag::sil_global_variable_not_found, GlobalName);
    return true;
  }
  auto *GV = SILGlobalVariable::create(
      M, GlobalLinkage.getValue(), isSerialized, GlobalName.str(), GlobalType,
      RegularLocation(NameLoc), VD.getValue());

  GV->setLet(isLet);
  // Parse static initializer if exists.
  if (State.P.consumeIf(tok::equal) && State.P.consumeIf(tok::l_brace)) {
    SILBuilder B(GV);
    do {
      State.parseSILInstruction(B);
    } while (! State.P.consumeIf(tok::r_brace));
  }
  return false;
}

/// decl-sil-property: [[only in SIL mode]]
///   'sil_property' sil-decl-ref '(' sil-key-path-pattern-component ')'

bool SILParserTUState::parseSILProperty(Parser &P) {
  Lexer::SILBodyRAII Tmp(*P.L);

  auto loc = P.consumeToken(tok::kw_sil_property);
  auto InstLoc = RegularLocation(loc);
  SILParser SP(P);
  
  IsSerialized_t Serialized = IsNotSerialized;
  // SWIFT_ENABLE_TENSORFLOW
  if (parseDeclSILOptional(nullptr, &Serialized, nullptr, nullptr, nullptr,
                           nullptr, nullptr, nullptr, nullptr, nullptr, nullptr,
                           nullptr, nullptr, nullptr, nullptr, nullptr, nullptr,
                           nullptr, nullptr, nullptr, nullptr, SP, M))
    return true;
  
  ValueDecl *VD;
  
  if (SP.parseSILDottedPath(VD))
    return true;
  
  GenericParamList *generics;
  GenericEnvironment *patternEnv;
  Scope toplevelScope(&P, ScopeKind::TopLevel);
  Scope genericsScope(&P, ScopeKind::Generics);
  generics = P.parseSILGenericParams().getPtrOrNull();
  patternEnv = handleSILGenericParams(P.Context, generics, &P.SF);
  
  if (patternEnv) {
    if (patternEnv->getGenericSignature()->getCanonicalSignature()
           != VD->getInnermostDeclContext()->getGenericSignatureOfContext()
                ->getCanonicalSignature()) {
      P.diagnose(loc, diag::sil_property_generic_signature_mismatch);
      return true;
    }
  } else {
    if (VD->getInnermostDeclContext()->getGenericSignatureOfContext()) {
      P.diagnose(loc, diag::sil_property_generic_signature_mismatch);
      return true;
    }
  }

  Identifier ComponentKind;
  Optional<KeyPathPatternComponent> Component;
  SourceLoc ComponentLoc;
  SmallVector<SILType, 4> OperandTypes;

  if (P.parseToken(tok::l_paren, diag::expected_tok_in_sil_instr, "("))
    return true;
  
  if (!P.consumeIf(tok::r_paren)) {
    KeyPathPatternComponent parsedComponent;
    if (P.parseIdentifier(ComponentKind, ComponentLoc,
                          diag::expected_tok_in_sil_instr, "component kind")
        || SP.parseKeyPathPatternComponent(parsedComponent, OperandTypes,
                 ComponentLoc, ComponentKind, InstLoc,
                 patternEnv)
        || P.parseToken(tok::r_paren, diag::expected_tok_in_sil_instr, ")"))
      return true;
    
    Component = std::move(parsedComponent);
  }
  
  SILProperty::create(M, Serialized,
                      cast<AbstractStorageDecl>(VD), Component);
  return false;
}

/// decl-sil-vtable: [[only in SIL mode]]
///   'sil_vtable' ClassName decl-sil-vtable-body
/// decl-sil-vtable-body:
///   '{' sil-vtable-entry* '}'
/// sil-vtable-entry:
///   SILDeclRef ':' SILFunctionName
bool SILParserTUState::parseSILVTable(Parser &P) {
  P.consumeToken(tok::kw_sil_vtable);
  SILParser VTableState(P);

  IsSerialized_t Serialized = IsNotSerialized;
  // SWIFT_ENABLE_TENSORFLOW
  if (parseDeclSILOptional(nullptr, &Serialized, nullptr, nullptr, nullptr,
                           nullptr, nullptr, nullptr, nullptr, nullptr, nullptr,
                           nullptr, nullptr, nullptr, nullptr, nullptr, nullptr,
                           nullptr, nullptr, nullptr, nullptr,
                           VTableState, M))
    return true;

  // Parse the class name.
  Identifier Name;
  SourceLoc Loc;
  if (VTableState.parseSILIdentifier(Name, Loc,
                                     diag::expected_sil_value_name))
    return true;

  // Find the class decl.
  llvm::PointerUnion<ValueDecl*, ModuleDecl *> Res =
    lookupTopDecl(P, Name, /*typeLookup=*/true);
  assert(Res.is<ValueDecl*>() && "Class look-up should return a Decl");
  ValueDecl *VD = Res.get<ValueDecl*>();
  if (!VD) {
    P.diagnose(Loc, diag::sil_vtable_class_not_found, Name);
    return true;
  }

  auto *theClass = dyn_cast<ClassDecl>(VD);
  if (!theClass) {
    P.diagnose(Loc, diag::sil_vtable_class_not_found, Name);
    return true;
  }

  SourceLoc LBraceLoc = P.Tok.getLoc();
  P.consumeToken(tok::l_brace);

  // We need to turn on InSILBody to parse SILDeclRef.
  Lexer::SILBodyRAII Tmp(*P.L);
  Scope S(&P, ScopeKind::TopLevel);
  // Parse the entry list.
  std::vector<SILVTable::Entry> vtableEntries;
  if (P.Tok.isNot(tok::r_brace)) {
    do {
      SILDeclRef Ref;
      Identifier FuncName;
      SourceLoc FuncLoc;
      if (VTableState.parseSILDeclRef(Ref, true))
        return true;
      SILFunction *Func = nullptr;
      if (P.Tok.is(tok::kw_nil)) {
        P.consumeToken();
      } else {
        if (P.parseToken(tok::colon, diag::expected_sil_vtable_colon) ||
            P.parseToken(tok::at_sign, diag::expected_sil_function_name) ||
            VTableState.parseSILIdentifier(FuncName, FuncLoc,
                                           diag::expected_sil_value_name))
        return true;
        Func = M.lookUpFunction(FuncName.str());
        if (!Func) {
          P.diagnose(FuncLoc, diag::sil_vtable_func_not_found, FuncName);
          return true;
        }
      }

      auto Kind = SILVTable::Entry::Kind::Normal;
      if (P.Tok.is(tok::l_square)) {
        P.consumeToken(tok::l_square);
        if (P.Tok.isNot(tok::identifier)) {
          P.diagnose(P.Tok.getLoc(), diag::sil_vtable_bad_entry_kind);
          return true;
        }

        if (P.Tok.getText() == "override") {
          P.consumeToken();
          Kind = SILVTable::Entry::Kind::Override;
        } else if (P.Tok.getText() == "inherited") {
          P.consumeToken();
          Kind = SILVTable::Entry::Kind::Inherited;
        } else {
          P.diagnose(P.Tok.getLoc(), diag::sil_vtable_bad_entry_kind);
          return true;
        }

        if (P.parseToken(tok::r_square, diag::sil_vtable_expect_rsquare))
          return true;
      }

      vtableEntries.emplace_back(Ref, Func, Kind);
    } while (P.Tok.isNot(tok::r_brace) && P.Tok.isNot(tok::eof));
  }

  SourceLoc RBraceLoc;
  P.parseMatchingToken(tok::r_brace, RBraceLoc, diag::expected_sil_rbrace,
                       LBraceLoc);

  SILVTable::create(M, theClass, Serialized, vtableEntries);
  return false;
}

static ProtocolDecl *parseProtocolDecl(Parser &P, SILParser &SP) {
  Identifier DeclName;
  SourceLoc DeclLoc;
  if (SP.parseSILIdentifier(DeclName, DeclLoc, diag::expected_sil_value_name))
    return nullptr;

  // Find the protocol decl. The protocol can be imported.
  llvm::PointerUnion<ValueDecl*, ModuleDecl *> Res =
    lookupTopDecl(P, DeclName, /*typeLookup=*/true);
  assert(Res.is<ValueDecl*>() && "Protocol look-up should return a Decl");
  ValueDecl *VD = Res.get<ValueDecl*>();
  if (!VD) {
    P.diagnose(DeclLoc, diag::sil_witness_protocol_not_found, DeclName);
    return nullptr;
  }
  auto *proto = dyn_cast<ProtocolDecl>(VD);
  if (!proto)
    P.diagnose(DeclLoc, diag::sil_witness_protocol_not_found, DeclName);
  return proto;
}

static AssociatedTypeDecl *parseAssociatedTypeDecl(Parser &P, SILParser &SP,
                                                   ProtocolDecl *proto) {
  Identifier DeclName;
  SourceLoc DeclLoc;
  if (SP.parseSILIdentifier(DeclName, DeclLoc, diag::expected_sil_value_name))
    return nullptr;
  // We can return multiple decls, for now, we use the first lookup result.
  // One example is two decls when searching for Generator of Sequence:
  // one from Sequence, the other from _Sequence_Type.
  SmallVector<ValueDecl *, 4> values;
  auto VD = lookupMember(P, proto->getInterfaceType(), DeclName, DeclLoc,
                         values, true/*ExpectMultipleResults*/);
  if (!VD) {
    P.diagnose(DeclLoc, diag::sil_witness_assoc_not_found, DeclName);
    return nullptr;
  }
  return dyn_cast<AssociatedTypeDecl>(VD);
}

static bool parseAssociatedTypePath(SILParser &SP,
                                    SmallVectorImpl<Identifier> &path) {
  do {
    Identifier name;
    SourceLoc loc;
    if (SP.parseSILIdentifier(name, loc, diag::expected_sil_value_name))
      return false;
    path.push_back(name);
  } while (SP.P.consumeIf(tok::period));

  return true;
}

static bool matchesAssociatedTypePath(CanType assocType,
                                      ArrayRef<Identifier> path) {
  if (auto memberType = dyn_cast<DependentMemberType>(assocType)) {
    return (!path.empty() &&
            memberType->getName() == path.back() &&
            matchesAssociatedTypePath(memberType.getBase(), path.drop_back()));
  } else {
    assert(isa<GenericTypeParamType>(assocType));
    return path.empty();
  }
}

static CanType parseAssociatedTypePath(Parser &P, SILParser &SP,
                                       ProtocolDecl *proto) {
  SourceLoc loc = SP.P.Tok.getLoc();
  SmallVector<Identifier, 4> path;
  if (!parseAssociatedTypePath(SP, path))
    return CanType();

  // This is only used for parsing associated conformances, so we can
  // go ahead and just search the requirement signature for something that
  // matches the path.
  for (auto &reqt : proto->getRequirementSignature()) {
    if (reqt.getKind() != RequirementKind::Conformance)
      continue;
    CanType assocType = reqt.getFirstType()->getCanonicalType();
    if (matchesAssociatedTypePath(assocType, path))
      return assocType;
  }

  SmallString<128> name;
  name += path[0].str();
  for (auto elt : makeArrayRef(path).slice(1)) {
    name += '.';
    name += elt.str();
  }
  P.diagnose(loc, diag::sil_witness_assoc_conf_not_found, name);
  return CanType();
}

static bool isSelfConformance(Type conformingType, ProtocolDecl *protocol) {
  if (auto protoTy = conformingType->getAs<ProtocolType>())
    return protoTy->getDecl() == protocol;
  return false;
}

static Optional<ProtocolConformanceRef> parseRootProtocolConformance(Parser &P,
           SILParser &SP, Type ConformingTy, ProtocolDecl *&proto,
           ConformanceContext context) {
  Identifier ModuleKeyword, ModuleName;
  SourceLoc Loc, KeywordLoc;
  proto = parseProtocolDecl(P, SP);
  if (!proto)
    return None;
      
  if (P.parseIdentifier(ModuleKeyword, KeywordLoc,
                        diag::expected_tok_in_sil_instr, "module") ||
      SP.parseSILIdentifier(ModuleName, Loc,
                            diag::expected_sil_value_name))
    return None;

  if (ModuleKeyword.str() != "module") {
    P.diagnose(KeywordLoc, diag::expected_tok_in_sil_instr, "module");
    return None;
  }

  // Calling lookupConformance on a BoundGenericType will return a specialized
  // conformance. We use UnboundGenericType to find the normal conformance.
  Type lookupTy = ConformingTy;
  if (auto bound = lookupTy->getAs<BoundGenericType>())
    lookupTy = bound->getDecl()->getDeclaredType();
  auto lookup = P.SF.getParentModule()->lookupConformance(lookupTy, proto);
  if (!lookup) {
    P.diagnose(KeywordLoc, diag::sil_witness_protocol_conformance_not_found);
    return None;
  }

  // Use a concrete self-conformance if we're parsing this for a witness table.
  if (context == ConformanceContext::WitnessTable &&
      !lookup->isConcrete() &&
      isSelfConformance(ConformingTy, proto)) {
    lookup = ProtocolConformanceRef(P.Context.getSelfConformance(proto));
  }

  return lookup;
}

///  protocol-conformance ::= normal-protocol-conformance
///  protocol-conformance ::=
///    generic-parameter-list? type: 'inherit' '(' protocol-conformance ')'
///  protocol-conformance ::=
///    generic-parameter-list? type: 'specialize' '<' substitution* '>'
///    '(' protocol-conformance ')'
///  normal-protocol-conformance ::=
///    generic-parameter-list? type: protocolName module ModuleName
/// Note that generic-parameter-list is already parsed before calling this.
Optional<ProtocolConformanceRef> SILParser::parseProtocolConformance(
           ProtocolDecl *&proto,
           GenericEnvironment *&genericEnv,
           ConformanceContext context,
           ProtocolDecl *defaultForProto) {
  // Parse generic params for the protocol conformance. We need to make sure
  // they have the right scope.
  Optional<Scope> GenericsScope;
  if (context == ConformanceContext::Ordinary)
    GenericsScope.emplace(&P, ScopeKind::Generics);

  // Make sure we don't leave it uninitialized in the caller
  genericEnv = nullptr;

  auto *genericParams = P.parseSILGenericParams().getPtrOrNull();
  if (genericParams) {
    genericEnv = handleSILGenericParams(P.Context, genericParams, &P.SF);
  }

  auto retVal = parseProtocolConformanceHelper(proto, genericEnv, context,
                                               defaultForProto);

  if (GenericsScope) {
    GenericsScope.reset();
  }
  return retVal;
}

Optional<ProtocolConformanceRef> SILParser::parseProtocolConformanceHelper(
                                    ProtocolDecl *&proto,
                                    GenericEnvironment *witnessEnv,
                                    ConformanceContext context,
                                    ProtocolDecl *defaultForProto) {
  // Parse AST type.
  ParserResult<TypeRepr> TyR = P.parseType();
  if (TyR.isNull())
    return None;
  TypeLoc Ty = TyR.get();
  if (defaultForProto) {
    bindProtocolSelfInTypeRepr(Ty, defaultForProto);
  }

  if (performTypeLocChecking(Ty, /*IsSILType=*/ false, witnessEnv,
                             defaultForProto))
    return None;
  auto ConformingTy = Ty.getType();

  if (P.parseToken(tok::colon, diag::expected_sil_witness_colon))
    return None;

  if (P.Tok.is(tok::identifier) && P.Tok.getText() == "specialize") {
    P.consumeToken();

    // Parse substitutions for specialized conformance.
    SmallVector<ParsedSubstitution, 4> parsedSubs;
    if (parseSubstitutions(parsedSubs, witnessEnv, defaultForProto))
      return None;

    if (P.parseToken(tok::l_paren, diag::expected_sil_witness_lparen))
      return None;
    ProtocolDecl *dummy;
    GenericEnvironment *specializedEnv;
    auto genericConform =
        parseProtocolConformance(dummy, specializedEnv,
                                 ConformanceContext::Ordinary,
                                 defaultForProto);
    if (!genericConform || !genericConform->isConcrete())
      return None;
    if (P.parseToken(tok::r_paren, diag::expected_sil_witness_rparen))
      return None;

    SubstitutionMap subMap =
      getApplySubstitutionsFromParsed(*this, specializedEnv, parsedSubs);
    if (!subMap)
      return None;

    auto result = P.Context.getSpecializedConformance(
      ConformingTy, genericConform->getConcrete(), subMap);
    return ProtocolConformanceRef(result);
  }

  if (P.Tok.is(tok::identifier) && P.Tok.getText() == "inherit") {
    P.consumeToken();

    if (P.parseToken(tok::l_paren, diag::expected_sil_witness_lparen))
      return None;
    auto baseConform = parseProtocolConformance(defaultForProto,
                                                ConformanceContext::Ordinary);
    if (!baseConform || !baseConform->isConcrete())
      return None;
    if (P.parseToken(tok::r_paren, diag::expected_sil_witness_rparen))
      return None;

    auto result = P.Context.getInheritedConformance(ConformingTy,
                                                    baseConform->getConcrete());
    return ProtocolConformanceRef(result);
  }

  auto retVal =
    parseRootProtocolConformance(P, *this, ConformingTy, proto, context);
  return retVal;
}

/// Parser a single SIL vtable entry and add it to either \p witnessEntries
/// or \c conditionalConformances.
static bool parseSILVTableEntry(
         Parser &P,
         SILModule &M,
         ProtocolDecl *proto,
         GenericEnvironment *witnessEnv,
         SILParser &witnessState,
         bool isDefaultWitnessTable,
         std::vector<SILWitnessTable::Entry> &witnessEntries,
         std::vector<SILWitnessTable::ConditionalConformance>
           &conditionalConformances) {
  ProtocolDecl *defaultForProto = isDefaultWitnessTable ? proto : nullptr;
  Identifier EntryKeyword;
  SourceLoc KeywordLoc;
  if (P.parseIdentifier(EntryKeyword, KeywordLoc,
        diag::expected_tok_in_sil_instr,
        "method, associated_type, associated_type_protocol, base_protocol"
        ", no_default"))
    return true;

  if (EntryKeyword.str() == "no_default") {
    witnessEntries.push_back(SILDefaultWitnessTable::Entry());
    return false;
  }

  if (EntryKeyword.str() == "base_protocol") {
    ProtocolDecl *proto = parseProtocolDecl(P, witnessState);
    if (!proto)
      return true;
    if (P.parseToken(tok::colon, diag::expected_sil_witness_colon))
      return true;
    auto conform =
      witnessState.parseProtocolConformance(defaultForProto,
                                            ConformanceContext::Ordinary);
    if (!conform || !conform->isConcrete()) // Ignore this witness entry for now.
      return false;

    witnessEntries.push_back(SILWitnessTable::BaseProtocolWitness{
      proto, conform->getConcrete()
    });
    return false;
  }

  if (EntryKeyword.str() == "associated_type_protocol" ||
      EntryKeyword.str() == "conditional_conformance") {
    if (P.parseToken(tok::l_paren, diag::expected_sil_witness_lparen))
      return true;
    CanType assocOrSubject;
    if (EntryKeyword.str() == "associated_type_protocol") {
      assocOrSubject = parseAssociatedTypePath(P, witnessState, proto);
    } else {
      // Parse AST type.
      ParserResult<TypeRepr> TyR = P.parseType();
      if (TyR.isNull())
        return true;
      TypeLoc Ty = TyR.get();
      if (isDefaultWitnessTable)
        bindProtocolSelfInTypeRepr(Ty, proto);
      if (swift::performTypeLocChecking(P.Context, Ty,
                                        /*isSILMode=*/false,
                                        /*isSILType=*/false,
                                        witnessEnv,
                                        &P.SF))
        return true;

      assocOrSubject = Ty.getType()->getCanonicalType();
    }
    if (!assocOrSubject)
      return true;
    if (P.parseToken(tok::colon, diag::expected_sil_witness_colon))
      return true;
    ProtocolDecl *proto = parseProtocolDecl(P, witnessState);
    if (!proto)
      return true;
    if (P.parseToken(tok::r_paren, diag::expected_sil_witness_rparen) ||
        P.parseToken(tok::colon, diag::expected_sil_witness_colon))
      return true;

    ProtocolConformanceRef conformance(proto);
    if (P.Tok.getText() != "dependent") {
      auto concrete =
        witnessState.parseProtocolConformance(defaultForProto,
                                              ConformanceContext::Ordinary);
      if (!concrete && !concrete->isConcrete()) // Ignore this for now.
        return false;
      conformance = *concrete;
    } else {
      P.consumeToken();
    }

    if (EntryKeyword.str() == "associated_type_protocol")
      witnessEntries.push_back(
          SILWitnessTable::AssociatedTypeProtocolWitness{assocOrSubject,
                                                         proto,
                                                         conformance});
    else
      conditionalConformances.push_back(
          SILWitnessTable::ConditionalConformance{assocOrSubject,
                                                  conformance});

    return false;
  }

  if (EntryKeyword.str() == "associated_type") {
    AssociatedTypeDecl *assoc = parseAssociatedTypeDecl(P, witnessState,
                                                        proto);
    if (!assoc)
      return true;
    if (P.parseToken(tok::colon, diag::expected_sil_witness_colon))
      return true;

    // Parse AST type.
    ParserResult<TypeRepr> TyR = P.parseType();
    if (TyR.isNull())
      return true;
    TypeLoc Ty = TyR.get();
    if (isDefaultWitnessTable)
      bindProtocolSelfInTypeRepr(Ty, proto);
    if (swift::performTypeLocChecking(P.Context, Ty,
                                      /*isSILMode=*/false,
                                      /*isSILType=*/false,
                                      witnessEnv,
                                      &P.SF))
      return true;

    witnessEntries.push_back(SILWitnessTable::AssociatedTypeWitness{
      assoc, Ty.getType()->getCanonicalType()
    });
    return false;
  }

  if (EntryKeyword.str() != "method") {
    P.diagnose(KeywordLoc, diag::expected_tok_in_sil_instr, "method");
    return true;
  }

  SILDeclRef Ref;


  Identifier FuncName;
  SourceLoc FuncLoc;
  if (witnessState.parseSILDeclRef(Ref, true) ||
      P.parseToken(tok::colon, diag::expected_sil_witness_colon))
    return true;

  SILFunction *Func = nullptr;
  if (P.Tok.is(tok::kw_nil)) {
    P.consumeToken();
  } else {
    if (P.parseToken(tok::at_sign, diag::expected_sil_function_name) ||
        witnessState.parseSILIdentifier(FuncName, FuncLoc,
                                        diag::expected_sil_value_name))
      return true;

    Func = M.lookUpFunction(FuncName.str());
    if (!Func) {
      P.diagnose(FuncLoc, diag::sil_witness_func_not_found, FuncName);
      return true;
    }
  }

  witnessEntries.push_back(SILWitnessTable::MethodWitness{
    Ref, Func
  });

  return false;
}

/// decl-sil-witness ::= 'sil_witness_table' sil-linkage?
///                      normal-protocol-conformance decl-sil-witness-body
/// normal-protocol-conformance ::=
///   generic-parameter-list? type: protocolName module ModuleName
/// decl-sil-witness-body:
///   '{' sil-witness-entry* '}'
/// sil-witness-entry:
///   method SILDeclRef ':' @SILFunctionName
///   associated_type AssociatedTypeDeclName: Type
///   associated_type_protocol (AssocName: ProtocolName):
///                              protocol-conformance|dependent
///   base_protocol ProtocolName: protocol-conformance
bool SILParserTUState::parseSILWitnessTable(Parser &P) {
  P.consumeToken(tok::kw_sil_witness_table);
  SILParser WitnessState(P);
  
  // Parse the linkage.
  Optional<SILLinkage> Linkage;
  parseSILLinkage(Linkage, P);
  
  IsSerialized_t isSerialized = IsNotSerialized;
  // SWIFT_ENABLE_TENSORFLOW
  if (parseDeclSILOptional(nullptr, &isSerialized, nullptr, nullptr, nullptr,
                           nullptr, nullptr, nullptr, nullptr, nullptr, nullptr,
                           nullptr, nullptr, nullptr, nullptr, nullptr, nullptr,
                           nullptr, nullptr, nullptr, nullptr,
                           WitnessState, M))
    return true;

  Scope S(&P, ScopeKind::TopLevel);
  // We should use WitnessTableBody. This ensures that the generic params
  // are visible.
  Optional<Scope> BodyScope;
  BodyScope.emplace(&P, ScopeKind::FunctionBody);

  // Parse the protocol conformance.
  ProtocolDecl *proto;
  GenericEnvironment *witnessEnv;
  auto conf = WitnessState.parseProtocolConformance(proto,
                                                    witnessEnv,
                                              ConformanceContext::WitnessTable,
                                                    nullptr);
  WitnessState.ContextGenericEnv = witnessEnv;

  // FIXME: should we really allow a specialized or inherited conformance here?
  auto theConformance =
    (conf && conf->isConcrete())
      ? conf->getConcrete()->getRootConformance()
      : nullptr;

  SILWitnessTable *wt = nullptr;
  if (theConformance) {
    wt = M.lookUpWitnessTable(theConformance, false);
    assert((!wt || wt->isDeclaration()) &&
           "Attempting to create duplicate witness table.");
  }

  // If we don't have an lbrace, then this witness table is a declaration.
  if (P.Tok.getKind() != tok::l_brace) {
    // Default to public external linkage.
    if (!Linkage)
      Linkage = SILLinkage::PublicExternal;
    // We ignore empty witness table without normal protocol conformance.
    if (!wt && theConformance)
      wt = SILWitnessTable::create(M, *Linkage, theConformance);
    BodyScope.reset();
    return false;
  }

  if (!theConformance) {
    P.diagnose(P.Tok, diag::sil_witness_protocol_conformance_not_found);
    return true;
  }

  SourceLoc LBraceLoc = P.Tok.getLoc();
  P.consumeToken(tok::l_brace);

  // We need to turn on InSILBody to parse SILDeclRef.
  Lexer::SILBodyRAII Tmp(*P.L);
  // Parse the entry list.
  std::vector<SILWitnessTable::Entry> witnessEntries;
  std::vector<SILWitnessTable::ConditionalConformance> conditionalConformances;

  if (P.Tok.isNot(tok::r_brace)) {
    do {
      if (parseSILVTableEntry(P, M, proto, witnessEnv, WitnessState, false,
                              witnessEntries, conditionalConformances))
        return true;
    } while (P.Tok.isNot(tok::r_brace) && P.Tok.isNot(tok::eof));
  }

  SourceLoc RBraceLoc;
  P.parseMatchingToken(tok::r_brace, RBraceLoc, diag::expected_sil_rbrace,
                       LBraceLoc);
  
  // Default to public linkage.
  if (!Linkage)
    Linkage = SILLinkage::Public;

  if (!wt)
    wt = SILWitnessTable::create(M, *Linkage, theConformance);
  else
    wt->setLinkage(*Linkage);
  wt->convertToDefinition(witnessEntries, conditionalConformances,
                          isSerialized);
  BodyScope.reset();
  return false;
}

/// decl-sil-default-witness ::= 'sil_default_witness_table' 
///                              sil-linkage identifier
///                              decl-sil-default-witness-body
/// decl-sil-default-witness-body:
///   '{' sil-default-witness-entry* '}'
/// sil-default-witness-entry:
///   sil-witness-entry
///   'no_default'
bool SILParserTUState::parseSILDefaultWitnessTable(Parser &P) {
  P.consumeToken(tok::kw_sil_default_witness_table);
  SILParser WitnessState(P);
  
  // Parse the linkage.
  Optional<SILLinkage> Linkage;
  parseSILLinkage(Linkage, P);
  
  Scope S(&P, ScopeKind::TopLevel);
  // We should use WitnessTableBody. This ensures that the generic params
  // are visible.
  Optional<Scope> BodyScope;
  BodyScope.emplace(&P, ScopeKind::FunctionBody);

  // Parse the protocol.
  ProtocolDecl *protocol = parseProtocolDecl(P, WitnessState);
  if (!protocol)
    return true;

  // Parse the body.
  SourceLoc LBraceLoc = P.Tok.getLoc();
  P.consumeToken(tok::l_brace);

  // We need to turn on InSILBody to parse SILDeclRef.
  Lexer::SILBodyRAII Tmp(*P.L);

  // Parse the entry list.
  std::vector<SILWitnessTable::Entry> witnessEntries;
  std::vector<SILWitnessTable::ConditionalConformance> conditionalConformances;

  if (P.Tok.isNot(tok::r_brace)) {
    do {
      if (parseSILVTableEntry(P, M, protocol, protocol->getGenericEnvironment(),
                              WitnessState, true, witnessEntries,
                              conditionalConformances))
        return true;
    } while (P.Tok.isNot(tok::r_brace) && P.Tok.isNot(tok::eof));
  }

  SourceLoc RBraceLoc;
  P.parseMatchingToken(tok::r_brace, RBraceLoc, diag::expected_sil_rbrace,
                       LBraceLoc);
  
  // Default to public linkage.
  if (!Linkage)
    Linkage = SILLinkage::Public;

  SILDefaultWitnessTable::create(M, *Linkage, protocol, witnessEntries);
  BodyScope.reset();
  return false;
}

llvm::Optional<llvm::coverage::Counter> SILParser::parseSILCoverageExpr(
    llvm::coverage::CounterExpressionBuilder &Builder) {
  if (P.Tok.is(tok::integer_literal)) {
    unsigned CounterId;
    if (parseInteger(CounterId, diag::sil_coverage_invalid_counter))
      return None;
    return llvm::coverage::Counter::getCounter(CounterId);
  }

  if (P.Tok.is(tok::identifier)) {
    Identifier Zero;
    SourceLoc Loc;
    if (parseSILIdentifier(Zero, Loc, diag::sil_coverage_invalid_counter))
      return None;
    if (Zero.str() != "zero") {
      P.diagnose(Loc, diag::sil_coverage_invalid_counter);
      return None;
    }
    return llvm::coverage::Counter::getZero();
  }

  if (P.Tok.is(tok::l_paren)) {
    P.consumeToken(tok::l_paren);
    auto LHS = parseSILCoverageExpr(Builder);
    if (!LHS)
      return None;
    Identifier Operator;
    SourceLoc Loc;
    if (P.parseAnyIdentifier(Operator, Loc,
                             diag::sil_coverage_invalid_operator))
      return None;
    if (Operator.str() != "+" && Operator.str() != "-") {
      P.diagnose(Loc, diag::sil_coverage_invalid_operator);
      return None;
    }
    auto RHS = parseSILCoverageExpr(Builder);
    if (!RHS)
      return None;
    if (P.parseToken(tok::r_paren, diag::sil_coverage_expected_rparen))
      return None;

    if (Operator.str() == "+")
      return Builder.add(*LHS, *RHS);
    return Builder.subtract(*LHS, *RHS);
  }

  P.diagnose(P.Tok, diag::sil_coverage_invalid_counter);
  return None;
}

/// decl-sil-coverage-map ::= 'sil_coverage_map' CoveredName PGOFuncName CoverageHash
///                           decl-sil-coverage-body
/// decl-sil-coverage-body:
///   '{' sil-coverage-entry* '}'
/// sil-coverage-entry:
///   sil-coverage-loc ':' sil-coverage-expr
/// sil-coverage-loc:
///   StartLine ':' StartCol '->' EndLine ':' EndCol
/// sil-coverage-expr:
///   ...
bool SILParserTUState::parseSILCoverageMap(Parser &P) {
  P.consumeToken(tok::kw_sil_coverage_map);
  SILParser State(P);

  // Parse the filename.
  Identifier Filename;
  SourceLoc FileLoc;
  if (State.parseSILIdentifier(Filename, FileLoc,
                               diag::expected_sil_value_name))
    return true;

  // Parse the covered name.
  if (!P.Tok.is(tok::string_literal)) {
    P.diagnose(P.Tok, diag::sil_coverage_expected_quote);
    return true;
  }
  StringRef FuncName = P.Tok.getText().drop_front().drop_back();
  P.consumeToken();

  // Parse the PGO func name.
  if (!P.Tok.is(tok::string_literal)) {
    P.diagnose(P.Tok, diag::sil_coverage_expected_quote);
    return true;
  }
  StringRef PGOFuncName = P.Tok.getText().drop_front().drop_back();
  P.consumeToken();

  uint64_t Hash;
  if (State.parseInteger(Hash, diag::sil_coverage_invalid_hash))
    return true;

  if (!P.Tok.is(tok::l_brace)) {
    P.diagnose(P.Tok, diag::sil_coverage_expected_lbrace);
    return true;
  }
  SourceLoc LBraceLoc = P.Tok.getLoc();
  P.consumeToken(tok::l_brace);

  llvm::coverage::CounterExpressionBuilder Builder;
  std::vector<SILCoverageMap::MappedRegion> Regions;
  bool BodyHasError = false;
  if (P.Tok.isNot(tok::r_brace)) {
    do {
      unsigned StartLine, StartCol, EndLine, EndCol;
      if (State.parseInteger(StartLine, diag::sil_coverage_expected_loc) ||
          P.parseToken(tok::colon, diag::sil_coverage_expected_loc) ||
          State.parseInteger(StartCol, diag::sil_coverage_expected_loc) ||
          P.parseToken(tok::arrow, diag::sil_coverage_expected_arrow) ||
          State.parseInteger(EndLine, diag::sil_coverage_expected_loc) ||
          P.parseToken(tok::colon, diag::sil_coverage_expected_loc) ||
          State.parseInteger(EndCol, diag::sil_coverage_expected_loc)) {
        BodyHasError = true;
        break;
      }

      if (P.parseToken(tok::colon, diag::sil_coverage_expected_colon)) {
        BodyHasError = true;
        break;
      }

      auto Counter = State.parseSILCoverageExpr(Builder);
      if (!Counter) {
        BodyHasError = true;
        break;
      }

      Regions.emplace_back(StartLine, StartCol, EndLine, EndCol, *Counter);
    } while (P.Tok.isNot(tok::r_brace) && P.Tok.isNot(tok::eof));
  }
  if (BodyHasError)
    P.skipUntilDeclRBrace();

  SourceLoc RBraceLoc;
  P.parseMatchingToken(tok::r_brace, RBraceLoc, diag::expected_sil_rbrace,
                       LBraceLoc);

  if (!BodyHasError)
    SILCoverageMap::create(M, Filename.str(), FuncName.str(), PGOFuncName.str(),
                           Hash, Regions, Builder.getExpressions());
  return false;
}

/// sil-scope-ref ::= 'scope' [0-9]+
/// sil-scope ::= 'sil_scope' [0-9]+ '{'
///                 debug-loc
///                 'parent' scope-parent
///                 ('inlined_at' sil-scope-ref)?
///               '}'
/// scope-parent ::= sil-function-name ':' sil-type
/// scope-parent ::= sil-scope-ref
/// debug-loc ::= 'loc' string-literal ':' [0-9]+ ':' [0-9]+
bool SILParserTUState::parseSILScope(Parser &P) {
  P.consumeToken(tok::kw_sil_scope);
  SILParser ScopeState(P);

  SourceLoc SlotLoc = P.Tok.getLoc();
  unsigned Slot;
  if (ScopeState.parseInteger(Slot, diag::sil_invalid_scope_slot))
    return true;

  SourceLoc LBraceLoc = P.Tok.getLoc();
  P.consumeToken(tok::l_brace);

  StringRef Key = P.Tok.getText();
  RegularLocation Loc{SILLocation::DebugLoc()};
  if (Key == "loc")
    if (ScopeState.parseSILLocation(Loc))
      return true;
  ScopeState.parseVerbatim("parent");
  Identifier FnName;
  SILDebugScope *Parent = nullptr;
  SILFunction *ParentFn = nullptr;
  if (P.Tok.is(tok::integer_literal)) {
    /// scope-parent ::= sil-scope-ref
    if (ScopeState.parseScopeRef(Parent))
      return true;
  } else {
    /// scope-parent ::= sil-function-name
    SILType Ty;
    SourceLoc FnLoc = P.Tok.getLoc();
    // We need to turn on InSILBody to parse the function reference.
    Lexer::SILBodyRAII Tmp(*P.L);
    GenericEnvironment *IgnoredEnv;
    Scope S(&P, ScopeKind::TopLevel);
    Scope Body(&P, ScopeKind::FunctionBody);
    if ((ScopeState.parseGlobalName(FnName)) ||
        P.parseToken(tok::colon, diag::expected_sil_colon_value_ref) ||
        ScopeState.parseSILType(Ty, IgnoredEnv, true))
      return true;

    // The function doesn't exist yet. Create a zombie forward declaration.
    auto FnTy = Ty.getAs<SILFunctionType>();
    if (!FnTy || !Ty.isObject()) {
      P.diagnose(FnLoc, diag::expected_sil_function_type);
      return true;
    }
    ParentFn = ScopeState.getGlobalNameForReference(FnName, FnTy, FnLoc, true);
    ScopeState.TUState.PotentialZombieFns.insert(ParentFn);
  }

  SILDebugScope *InlinedAt = nullptr;
  if (P.Tok.getText() == "inlined_at") {
    P.consumeToken();
    if (ScopeState.parseScopeRef(InlinedAt))
      return true;
  }

  SourceLoc RBraceLoc;
  P.parseMatchingToken(tok::r_brace, RBraceLoc, diag::expected_sil_rbrace,
                       LBraceLoc);

  auto &Scope = ScopeSlots[Slot];
  if (Scope) {
    P.diagnose(SlotLoc, diag::sil_scope_redefined, Slot);
    return true;
  }

  Scope = new (M) SILDebugScope(Loc, ParentFn, Parent, InlinedAt);
  return false;
}<|MERGE_RESOLUTION|>--- conflicted
+++ resolved
@@ -1626,15 +1626,11 @@
       } else if (!ParseState && Id.str() == "propertyinit") {
         Kind = SILDeclRef::Kind::StoredPropertyInitializer;
         ParseState = 1;
-<<<<<<< HEAD
-      // SWIFT_ENABLE_TENSORFLOW
-      } else if (ParseState < 3 && Id.str() == "foreign") {
-=======
       } else if (!ParseState && Id.str() == "backinginit") {
         Kind = SILDeclRef::Kind::PropertyWrapperBackingInitializer;
         ParseState = 1;
-      } else if (Id.str() == "foreign") {
->>>>>>> 3571b1df
+      // SWIFT_ENABLE_TENSORFLOW
+      } else if (ParseState < 3 && Id.str() == "foreign") {
         IsObjC = true;
         // SWIFT_ENABLE_TENSORFLOW
         ParseState = 3;
