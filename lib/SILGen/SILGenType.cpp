//===--- SILGenType.cpp - SILGen for types and their members --------------===//
//
// This source file is part of the Swift.org open source project
//
// Copyright (c) 2014 - 2017 Apple Inc. and the Swift project authors
// Licensed under Apache License v2.0 with Runtime Library Exception
//
// See https://swift.org/LICENSE.txt for license information
// See https://swift.org/CONTRIBUTORS.txt for the list of Swift project authors
//
//===----------------------------------------------------------------------===//
//
// This file contains code for emitting code associated with types:
//   - methods
//   - vtables and vtable thunks
//   - witness tables and witness thunks
//
//===----------------------------------------------------------------------===//

#include "ManagedValue.h"
#include "SILGenFunction.h"
#include "SILGenFunctionBuilder.h"
#include "Scope.h"
#include "swift/AST/ASTMangler.h"
#include "swift/AST/GenericEnvironment.h"
#include "swift/AST/ProtocolConformance.h"
#include "swift/AST/PrettyStackTrace.h"
#include "swift/AST/PropertyWrappers.h"
#include "swift/AST/SourceFile.h"
#include "swift/AST/SubstitutionMap.h"
#include "swift/AST/TypeMemberVisitor.h"
#include "swift/SIL/FormalLinkage.h"
#include "swift/SIL/PrettyStackTrace.h"
#include "swift/SIL/SILArgument.h"
#include "swift/SIL/SILVTableVisitor.h"
#include "swift/SIL/SILWitnessVisitor.h"
#include "swift/SIL/TypeLowering.h"

using namespace swift;
using namespace Lowering;


Optional<SILVTable::Entry>
SILGenModule::emitVTableMethod(ClassDecl *theClass,
                               SILDeclRef derived, SILDeclRef base) {
  assert(base.kind == derived.kind);

  auto *baseDecl = cast<AbstractFunctionDecl>(base.getDecl());
  auto *derivedDecl = cast<AbstractFunctionDecl>(derived.getDecl());

  // Note: We intentionally don't support extension members here.
  //
  // Once extensions can override or introduce new vtable entries, this will
  // all likely change anyway.
  auto *baseClass = cast<ClassDecl>(baseDecl->getDeclContext());
  auto *derivedClass = cast<ClassDecl>(derivedDecl->getDeclContext());

  // Figure out if the vtable entry comes from the superclass, in which
  // case we won't emit it if building a resilient module.
  SILVTable::Entry::Kind implKind;
  if (baseClass == theClass) {
    // This is a vtable entry for a method of the immediate class.
    implKind = SILVTable::Entry::Kind::Normal;
  } else if (derivedClass == theClass) {
    // This is a vtable entry for a method of a base class, but it is being
    // overridden in the immediate class.
    implKind = SILVTable::Entry::Kind::Override;
  } else {
    // This vtable entry is copied from the superclass.
    implKind = SILVTable::Entry::Kind::Inherited;

    // If the override is defined in a class from a different resilience
    // domain, don't emit the vtable entry.
    if (derivedClass->isResilient(M.getSwiftModule(),
                                  ResilienceExpansion::Maximal)) {
      return None;
    }
  }

  SILFunction *implFn;

  // If the member is dynamic, reference its dynamic dispatch thunk so that
  // it will be redispatched, funneling the method call through the runtime
  // hook point.
  bool usesObjCDynamicDispatch =
      (derivedDecl->isObjCDynamic() &&
       derived.kind != SILDeclRef::Kind::Allocator);

  if (usesObjCDynamicDispatch) {
    implFn = getDynamicThunk(
        derived, Types.getConstantInfo(TypeExpansionContext::minimal(), derived)
                     .SILFnType);
  } else if (auto *derivativeId = derived.derivativeFunctionIdentifier) {
    // For JVP/VJP methods, create a vtable entry thunk. The thunk contains an
    // `differentiable_function` instruction, which is later filled during the
    // differentiation transform.
    auto derivedFnType =
        Types.getConstantInfo(TypeExpansionContext::minimal(), derived)
            .SILFnType;
    implFn = getOrCreateAutoDiffClassMethodThunk(derived, derivedFnType);
  } else {
    implFn = getFunction(derived, NotForDefinition);
  }

  // As a fast path, if there is no override, definitely no thunk is necessary.
  if (derived == base)
    return SILVTable::Entry(base, implFn, implKind);

  // If the base method is less visible than the derived method, we need
  // a thunk.
  bool baseLessVisibleThanDerived =
    (!usesObjCDynamicDispatch &&
     !derivedDecl->isFinal() &&
     derivedDecl->isEffectiveLinkageMoreVisibleThan(baseDecl));

  // Determine the derived thunk type by lowering the derived type against the
  // abstraction pattern of the base.
  auto baseInfo = Types.getConstantInfo(TypeExpansionContext::minimal(), base);
  auto derivedInfo =
      Types.getConstantInfo(TypeExpansionContext::minimal(), derived);
  auto basePattern = AbstractionPattern(baseInfo.LoweredType);

  auto overrideInfo = M.Types.getConstantOverrideInfo(
      TypeExpansionContext::minimal(), derived, base);

  // If base method's generic requirements are not satisfied by the derived
  // method then we need a thunk.
  using Direction = ASTContext::OverrideGenericSignatureReqCheck;
  auto doesNotHaveGenericRequirementDifference =
      getASTContext().overrideGenericSignatureReqsSatisfied(
          baseDecl, derivedDecl, Direction::BaseReqSatisfiedByDerived);

  // The override member type is semantically a subtype of the base
  // member type. If the override is ABI compatible, we do not need
  // a thunk.
  bool compatibleCallingConvention;
  switch (M.Types.checkFunctionForABIDifferences(M,
                                                 derivedInfo.SILFnType,
                                                 overrideInfo.SILFnType)) {
  case TypeConverter::ABIDifference::CompatibleCallingConvention:
  case TypeConverter::ABIDifference::CompatibleRepresentation:
    compatibleCallingConvention = true;
    break;
  case TypeConverter::ABIDifference::NeedsThunk:
    compatibleCallingConvention = false;
    break;
  case TypeConverter::ABIDifference::CompatibleCallingConvention_ThinToThick:
  case TypeConverter::ABIDifference::CompatibleRepresentation_ThinToThick:
    llvm_unreachable("shouldn't be thick methods");
  }
  if (doesNotHaveGenericRequirementDifference
      && !baseLessVisibleThanDerived
      && compatibleCallingConvention)
    return SILVTable::Entry(base, implFn, implKind);

  // Generate the thunk name.
  std::string name;
  {
    Mangle::ASTMangler mangler;
    if (isa<FuncDecl>(baseDecl)) {
      name = mangler.mangleVTableThunk(
        cast<FuncDecl>(baseDecl),
        cast<FuncDecl>(derivedDecl));
    } else {
      name = mangler.mangleConstructorVTableThunk(
        cast<ConstructorDecl>(baseDecl),
        cast<ConstructorDecl>(derivedDecl),
        base.kind == SILDeclRef::Kind::Allocator);
    }
    // TODO(TF-685): Use proper autodiff thunk mangling.
    if (auto *derivativeId = derived.derivativeFunctionIdentifier) {
      switch (derivativeId->getKind()) {
      case AutoDiffDerivativeFunctionKind::JVP:
        name += "_jvp";
        break;
      case AutoDiffDerivativeFunctionKind::VJP:
        name += "_vjp";
        break;
      }
    }
  }

  // If we already emitted this thunk, reuse it.
  if (auto existingThunk = M.lookUpFunction(name))
    return SILVTable::Entry(base, existingThunk, implKind);

  GenericEnvironment *genericEnv = nullptr;
  if (auto genericSig = overrideInfo.FormalType.getOptGenericSignature())
    genericEnv = genericSig->getGenericEnvironment();

  // Emit the thunk.
  SILLocation loc(derivedDecl);
  SILGenFunctionBuilder builder(*this);
  auto thunk = builder.createFunction(
      SILLinkage::Private, name, overrideInfo.SILFnType,
      genericEnv, loc,
      IsBare, IsNotTransparent, IsNotSerialized, IsNotDynamic,
      ProfileCounter(), IsThunk);
  thunk->setDebugScope(new (M) SILDebugScope(loc, thunk));

  PrettyStackTraceSILFunction trace("generating vtable thunk", thunk);

  SILGenFunction(*this, *thunk, theClass)
    .emitVTableThunk(base, derived, implFn, basePattern,
                     overrideInfo.LoweredType,
                     derivedInfo.LoweredType,
                     baseLessVisibleThanDerived);
  emitLazyConformancesForFunction(thunk);

  return SILVTable::Entry(base, thunk, implKind);
}

bool SILGenModule::requiresObjCMethodEntryPoint(FuncDecl *method) {
  // Property accessors should be generated alongside the property unless
  // the @NSManaged attribute is present.
  if (auto accessor = dyn_cast<AccessorDecl>(method)) {
    if (accessor->isGetterOrSetter()) {
      auto asd = accessor->getStorage();
      return asd->isObjC() && !asd->getAttrs().hasAttribute<NSManagedAttr>();
    }
  }

  if (method->getAttrs().hasAttribute<NSManagedAttr>())
    return false;

  return method->isObjC();
}

bool SILGenModule::requiresObjCMethodEntryPoint(ConstructorDecl *constructor) {
  return constructor->isObjC();
}

namespace {

/// An ASTVisitor for populating SILVTable entries from ClassDecl members.
class SILGenVTable : public SILVTableVisitor<SILGenVTable> {
public:
  SILGenModule &SGM;
  ClassDecl *theClass;
  bool isResilient;

  // Map a base SILDeclRef to the corresponding element in vtableMethods.
  llvm::DenseMap<SILDeclRef, unsigned> baseToIndexMap;

  // For each base method, store the corresponding override.
  SmallVector<std::pair<SILDeclRef, SILDeclRef>, 8> vtableMethods;

  SILGenVTable(SILGenModule &SGM, ClassDecl *theClass)
    : SGM(SGM), theClass(theClass) {
    isResilient = theClass->isResilient();
  }

  void emitVTable() {
    // Imported types don't have vtables right now.
    if (theClass->hasClangNode())
      return;

    // Populate our list of base methods and overrides.
    visitAncestor(theClass);

    SmallVector<SILVTable::Entry, 8> vtableEntries;
    vtableEntries.reserve(vtableMethods.size() + 2);

    // For each base method/override pair, emit a vtable thunk or direct
    // reference to the method implementation.
    for (auto method : vtableMethods) {
      SILDeclRef baseRef, derivedRef;
      std::tie(baseRef, derivedRef) = method;

      auto entry = SGM.emitVTableMethod(theClass, derivedRef, baseRef);

      // We might skip emitting entries if the base class is resilient.
      if (entry)
        vtableEntries.push_back(*entry);
    }

    // Add the deallocating destructor to the vtable just for the purpose
    // that it is referenced and cannot be eliminated by dead function removal.
    // In reality, the deallocating destructor is referenced directly from
    // the HeapMetadata for the class.
    {
      auto *dtor = theClass->getDestructor();
      SILDeclRef dtorRef(dtor, SILDeclRef::Kind::Deallocator);
      auto *dtorFn = SGM.getFunction(dtorRef, NotForDefinition);
      vtableEntries.emplace_back(dtorRef, dtorFn,
                                 SILVTable::Entry::Kind::Normal);
    }

    if (SGM.requiresIVarDestroyer(theClass)) {
      SILDeclRef dtorRef(theClass, SILDeclRef::Kind::IVarDestroyer);
      auto *dtorFn = SGM.getFunction(dtorRef, NotForDefinition);
      vtableEntries.emplace_back(dtorRef, dtorFn,
                                 SILVTable::Entry::Kind::Normal);
    }

    IsSerialized_t serialized = IsNotSerialized;
    auto classIsPublic = theClass->getEffectiveAccess() >= AccessLevel::Public;
    // Only public, fixed-layout classes should have serialized vtables.
    if (classIsPublic && !isResilient)
      serialized = IsSerialized;

    // Finally, create the vtable.
    SILVTable::create(SGM.M, theClass, serialized, vtableEntries);
  }

  void visitAncestor(ClassDecl *ancestor) {
    auto *superDecl = ancestor->getSuperclassDecl();
    if (superDecl)
      visitAncestor(superDecl);

    addVTableEntries(ancestor);
  }

  // Try to find an overridden entry.
  void addMethodOverride(SILDeclRef baseRef, SILDeclRef declRef) {
    auto found = baseToIndexMap.find(baseRef);
    assert(found != baseToIndexMap.end());
    auto &method = vtableMethods[found->second];
    assert(method.first == baseRef);
    method.second = declRef;
  }

  // Add an entry to the vtable.
  void addMethod(SILDeclRef member) {
    unsigned index = vtableMethods.size();
    vtableMethods.push_back(std::make_pair(member, member));
    auto result = baseToIndexMap.insert(std::make_pair(member, index));
    assert(result.second);
    (void) result;
  }

  void addPlaceholder(MissingMemberDecl *m) {
#ifndef NDEBUG
    auto *classDecl = cast<ClassDecl>(m->getDeclContext());
    bool isResilient =
        classDecl->isResilient(SGM.M.getSwiftModule(),
                               ResilienceExpansion::Maximal);
    assert(isResilient || m->getNumberOfVTableEntries() == 0 &&
           "Should not be emitting fragile class with missing members");
#endif
  }
};

} // end anonymous namespace

static void emitTypeMemberGlobalVariable(SILGenModule &SGM,
                                         VarDecl *var) {
  if (var->getDeclContext()->isGenericContext()) {
    assert(var->getDeclContext()->getGenericSignatureOfContext()
              ->areAllParamsConcrete()
           && "generic static vars are not implemented yet");
  }

  if (var->getDeclContext()->getSelfClassDecl()) {
    assert(var->isFinal() && "only 'static' ('class final') stored properties are implemented in classes");
  }

  SGM.addGlobalVariable(var);
}

namespace {

// Is this a free function witness satisfying a static method requirement?
static IsFreeFunctionWitness_t isFreeFunctionWitness(ValueDecl *requirement,
                                                     ValueDecl *witness) {
  if (!witness->getDeclContext()->isTypeContext()) {
    assert(!requirement->isInstanceMember()
           && "free function satisfying instance method requirement?!");
    return IsFreeFunctionWitness;
  }

  return IsNotFreeFunctionWitness;
}

/// A CRTP class for emitting witness thunks for the requirements of a
/// protocol.
///
/// There are two subclasses:
///
/// - SILGenConformance: emits witness thunks for a conformance of a
///   a concrete type to a protocol
/// - SILGenDefaultWitnessTable: emits default witness thunks for
///   default implementations of protocol requirements
///
template<typename T> class SILGenWitnessTable : public SILWitnessVisitor<T> {
  T &asDerived() { return *static_cast<T*>(this); }

public:
  void addMethod(SILDeclRef requirementRef) {
    auto reqAccessor = dyn_cast<AccessorDecl>(requirementRef.getDecl());

    // If it's not an accessor, just look for the witness.
    if (!reqAccessor) {
      if (auto witness = asDerived().getWitness(requirementRef.getDecl())) {
<<<<<<< HEAD
        return addMethodImplementation(requirementRef,
                                       requirementRef.withDecl(
                                           witness.getDecl()),
                                       witness);
=======
        return addMethodImplementation(
            requirementRef, requirementRef.withDecl(witness.getDecl()),
            witness);
>>>>>>> 11551e13
      }

      return asDerived().addMissingMethod(requirementRef);
    }

    // Otherwise, we need to map the storage declaration and then get
    // the appropriate accessor for it.
    auto witness = asDerived().getWitness(reqAccessor->getStorage());
    if (!witness)
      return asDerived().addMissingMethod(requirementRef);

    auto witnessStorage = cast<AbstractStorageDecl>(witness.getDecl());
    if (reqAccessor->isSetter() && !witnessStorage->supportsMutation())
      return asDerived().addMissingMethod(requirementRef);

    auto witnessAccessor =
      witnessStorage->getSynthesizedAccessor(reqAccessor->getAccessorKind());

<<<<<<< HEAD
    return addMethodImplementation(requirementRef,
                                   requirementRef.withDecl(witnessAccessor),
                                   witness);
=======
    return addMethodImplementation(
        requirementRef, requirementRef.withDecl(witnessAccessor), witness);
>>>>>>> 11551e13
  }

private:
  void addMethodImplementation(SILDeclRef requirementRef,
                               SILDeclRef witnessRef,
                               Witness witness) {
    // Free function witnesses have an implicit uncurry layer imposed on them by
    // the inserted metatype argument.
    auto isFree =
      isFreeFunctionWitness(requirementRef.getDecl(), witnessRef.getDecl());
    asDerived().addMethodImplementation(requirementRef, witnessRef,
                                        isFree, witness);
  }
};

static IsSerialized_t isConformanceSerialized(RootProtocolConformance *conf) {
  return SILWitnessTable::conformanceIsSerialized(conf)
           ? IsSerialized : IsNotSerialized;
}

/// Emit a witness table for a protocol conformance.
class SILGenConformance : public SILGenWitnessTable<SILGenConformance> {
  using super = SILGenWitnessTable<SILGenConformance>;

public:
  SILGenModule &SGM;
  NormalProtocolConformance *Conformance;
  std::vector<SILWitnessTable::Entry> Entries;
  std::vector<SILWitnessTable::ConditionalConformance> ConditionalConformances;
  SILLinkage Linkage;
  IsSerialized_t Serialized;

  SILGenConformance(SILGenModule &SGM, NormalProtocolConformance *C)
    : SGM(SGM), Conformance(C),
      Linkage(getLinkageForProtocolConformance(Conformance,
                                               ForDefinition)),
      Serialized(isConformanceSerialized(Conformance))
  {
    auto *proto = Conformance->getProtocol();

    // Not all protocols use witness tables; in this case we just skip
    // all of emit() below completely.
    if (!Lowering::TypeConverter::protocolRequiresWitnessTable(proto))
      Conformance = nullptr;
  }

  SILWitnessTable *emit() {
    // Nothing to do if this wasn't a normal conformance.
    if (!Conformance)
      return nullptr;

    PrettyStackTraceConformance trace(SGM.getASTContext(),
                                      "generating SIL witness table",
                                      Conformance);

    auto *proto = Conformance->getProtocol();
    visitProtocolDecl(proto);

    addConditionalRequirements();

    // Check if we already have a declaration or definition for this witness
    // table.
    if (auto *wt = SGM.M.lookUpWitnessTable(Conformance, false)) {
      // If we have a definition already, just return it.
      //
      // FIXME: I am not sure if this is possible, if it is not change this to an
      // assert.
      if (wt->isDefinition())
        return wt;

      // If we have a declaration, convert the witness table to a definition.
      if (wt->isDeclaration()) {
        wt->convertToDefinition(Entries, ConditionalConformances, Serialized);

        // Since we had a declaration before, its linkage should be external,
        // ensure that we have a compatible linkage for sanity. *NOTE* we are ok
        // with both being shared since we do not have a shared_external
        // linkage.
        assert(stripExternalFromLinkage(wt->getLinkage()) == Linkage &&
               "Witness table declaration has inconsistent linkage with"
               " silgen definition.");

        // And then override the linkage with the new linkage.
        wt->setLinkage(Linkage);
        return wt;
      }
    }

    // Otherwise if we have no witness table yet, create it.
    return SILWitnessTable::create(SGM.M, Linkage, Serialized, Conformance,
                                   Entries, ConditionalConformances);
  }

  void addProtocolConformanceDescriptor() {
  }


  void addOutOfLineBaseProtocol(ProtocolDecl *baseProtocol) {
    assert(Lowering::TypeConverter::protocolRequiresWitnessTable(baseProtocol));

    auto conformance = Conformance->getInheritedConformance(baseProtocol);

    Entries.push_back(SILWitnessTable::BaseProtocolWitness{
      baseProtocol,
      conformance,
    });

    // Emit the witness table for the base conformance if it is shared.
    SGM.useConformance(ProtocolConformanceRef(conformance));
  }

  Witness getWitness(ValueDecl *decl) {
    return Conformance->getWitness(decl);
  }

  void addPlaceholder(MissingMemberDecl *placeholder) {
    llvm_unreachable("generating a witness table with placeholders in it");
  }

  void addMissingMethod(SILDeclRef requirement) {
    llvm_unreachable("generating a witness table with placeholders in it");
  }

  void addMethodImplementation(SILDeclRef requirementRef,
                               SILDeclRef witnessRef,
                               IsFreeFunctionWitness_t isFree,
                               Witness witness) {
    // Emit the witness thunk and add it to the table.
    auto witnessLinkage = witnessRef.getLinkage(ForDefinition);
    auto witnessSerialized = Serialized;
    if (witnessSerialized &&
        fixmeWitnessHasLinkageThatNeedsToBePublic(witnessLinkage)) {
      witnessLinkage = SILLinkage::Public;
      witnessSerialized = IsNotSerialized;
    } else {
      // This is the "real" rule; the above case should go away once we
      // figure out what's going on.

      // Normally witness thunks can be private.
      witnessLinkage = SILLinkage::Private;

      // Unless the witness table is going to be serialized.
      if (witnessSerialized)
        witnessLinkage = SILLinkage::Shared;

      // Or even if its not serialized, it might be for an imported
      // conformance in which case it can be emitted multiple times.
      if (Linkage == SILLinkage::Shared)
        witnessLinkage = SILLinkage::Shared;
    }

    SILFunction *witnessFn = SGM.emitProtocolWitness(
        ProtocolConformanceRef(Conformance), witnessLinkage, witnessSerialized,
        requirementRef, witnessRef, isFree, witness);
    Entries.push_back(
                    SILWitnessTable::MethodWitness{requirementRef, witnessFn});
  }

  void addAssociatedType(AssociatedType requirement) {
    // Find the substitution info for the witness type.
    auto td = requirement.getAssociation();
    Type witness = Conformance->getTypeWitness(td);

    // Emit the record for the type itself.
    Entries.push_back(SILWitnessTable::AssociatedTypeWitness{td,
                                                witness->getCanonicalType()});
  }

  void addAssociatedConformance(AssociatedConformance req) {
    auto assocConformance =
      Conformance->getAssociatedConformance(req.getAssociation(),
                                            req.getAssociatedRequirement());

    SGM.useConformance(assocConformance);

    Entries.push_back(SILWitnessTable::AssociatedTypeProtocolWitness{
        req.getAssociation(), req.getAssociatedRequirement(),
        assocConformance});
  }

  void addConditionalRequirements() {
    SILWitnessTable::enumerateWitnessTableConditionalConformances(
        Conformance, [&](unsigned, CanType type, ProtocolDecl *protocol) {
          auto conformance =
              Conformance->getGenericSignature()->lookupConformance(type,
                                                                    protocol);
          assert(conformance &&
                 "unable to find conformance that should be known");

          ConditionalConformances.push_back(
              SILWitnessTable::ConditionalConformance{type, conformance});

          return /*finished?*/ false;
        });
  }
};

} // end anonymous namespace

SILWitnessTable *
SILGenModule::getWitnessTable(NormalProtocolConformance *conformance) {
  // If we've already emitted this witness table, return it.
  auto found = emittedWitnessTables.find(conformance);
  if (found != emittedWitnessTables.end())
    return found->second;

  SILWitnessTable *table = SILGenConformance(*this, conformance).emit();
  emittedWitnessTables.insert({conformance, table});

  return table;
}

SILFunction *SILGenModule::emitProtocolWitness(
    ProtocolConformanceRef conformance, SILLinkage linkage,
    IsSerialized_t isSerialized, SILDeclRef requirement, SILDeclRef witnessRef,
    IsFreeFunctionWitness_t isFree, Witness witness) {
  auto requirementInfo =
      Types.getConstantInfo(TypeExpansionContext::minimal(), requirement);

  // Work out the lowered function type of the SIL witness thunk.
  auto reqtOrigTy = cast<GenericFunctionType>(requirementInfo.LoweredType);

  // Mapping from the requirement's generic signature to the witness
  // thunk's generic signature.
  auto reqtSubMap = witness.getRequirementToSyntheticSubs();

  // The generic environment for the witness thunk.
  auto *genericEnv = witness.getSyntheticEnvironment();
  CanGenericSignature genericSig;
  if (genericEnv)
    genericSig = genericEnv->getGenericSignature().getCanonicalSignature();

  // The type of the witness thunk.
  auto reqtSubstTy = cast<AnyFunctionType>(
    reqtOrigTy->substGenericArgs(reqtSubMap)
      ->getCanonicalType(genericSig));

  // Generic signatures where all parameters are concrete are lowered away
  // at the SILFunctionType level.
  if (genericSig && genericSig->areAllParamsConcrete()) {
    genericSig = nullptr;
    genericEnv = nullptr;
  }

  // Rewrite the conformance in terms of the requirement environment's Self
  // type, which might have a different generic signature than the type
  // itself.
  //
  // For example, if the conforming type is a class and the witness is defined
  // in a protocol extension, the generic signature will have an additional
  // generic parameter representing Self, so the generic parameters of the
  // class will all be shifted down by one.
  if (reqtSubMap) {
    auto requirement = conformance.getRequirement();
    auto self = requirement->getSelfInterfaceType()->getCanonicalType();

    conformance = reqtSubMap.lookupConformance(self, requirement);
  }

  reqtSubstTy =
    CanAnyFunctionType::get(genericSig,
                            reqtSubstTy->getParams(),
                            reqtSubstTy.getResult(),
                            reqtOrigTy->getExtInfo());

  // Coroutine lowering requires us to provide these substitutions
  // in order to recreate the appropriate yield types for the accessor
  // because they aren't reflected in the accessor's AST type.
  // But this is expensive, so we only do it for coroutine lowering.
  // When they're part of the AST function type, we can remove this
  // parameter completely.
  Optional<SubstitutionMap> witnessSubsForTypeLowering;
  if (auto accessor = dyn_cast<AccessorDecl>(requirement.getDecl())) {
    if (accessor->isCoroutine()) {
      witnessSubsForTypeLowering =
        witness.getSubstitutions().mapReplacementTypesOutOfContext();
    }
  }

  // Lower the witness thunk type with the requirement's abstraction level.
  auto witnessSILFnType = getNativeSILFunctionType(
      M.Types, TypeExpansionContext::minimal(), AbstractionPattern(reqtOrigTy),
      reqtSubstTy, requirement, witnessRef, witnessSubsForTypeLowering,
      conformance);

  // Mangle the name of the witness thunk.
  Mangle::ASTMangler NewMangler;
  auto manglingConformance =
      conformance.isConcrete() ? conformance.getConcrete() : nullptr;
  std::string nameBuffer =
      NewMangler.mangleWitnessThunk(manglingConformance, requirement.getDecl());
  // TODO(TF-685): Proper mangling for derivative witness thunks.
  if (auto *derivativeId = requirement.derivativeFunctionIdentifier) {
    std::string kindString;
    switch (derivativeId->getKind()) {
    case AutoDiffDerivativeFunctionKind::JVP:
      kindString = "jvp";
      break;
    case AutoDiffDerivativeFunctionKind::VJP:
      kindString = "vjp";
      break;
    }
    nameBuffer = "AD__" + nameBuffer + "_" + kindString + "_" +
                 derivativeId->getParameterIndices()->getString();
  }

  // If the thunked-to function is set to be always inlined, do the
  // same with the witness, on the theory that the user wants all
  // calls removed if possible, e.g. when we're able to devirtualize
  // the witness method call. Otherwise, use the default inlining
  // setting on the theory that forcing inlining off should only
  // effect the user's function, not otherwise invisible thunks.
  Inline_t InlineStrategy = InlineDefault;
  if (witnessRef.isAlwaysInline())
    InlineStrategy = AlwaysInline;

  SILGenFunctionBuilder builder(*this);
  auto *f = builder.createFunction(
      linkage, nameBuffer, witnessSILFnType, genericEnv,
      SILLocation(witnessRef.getDecl()), IsNotBare, IsTransparent, isSerialized,
      IsNotDynamic, ProfileCounter(), IsThunk, SubclassScope::NotApplicable,
      InlineStrategy);

  f->setDebugScope(new (M)
                   SILDebugScope(RegularLocation(witnessRef.getDecl()), f));

  PrettyStackTraceSILFunction trace("generating protocol witness thunk", f);

  // Create the witness.
  SILGenFunction SGF(*this, *f, SwiftModule);

  // Substitutions mapping the generic parameters of the witness to
  // archetypes of the witness thunk generic environment.
  auto witnessSubs = witness.getSubstitutions();

  SGF.emitProtocolWitness(AbstractionPattern(reqtOrigTy), reqtSubstTy,
                          requirement, reqtSubMap, witnessRef,
                          witnessSubs, isFree, /*isSelfConformance*/ false);

  emitLazyConformancesForFunction(f);
  return f;
}

namespace {

static SILFunction *emitSelfConformanceWitness(SILGenModule &SGM,
                                           SelfProtocolConformance *conformance,
                                               SILLinkage linkage,
                                               SILDeclRef requirement) {
  auto requirementInfo =
      SGM.Types.getConstantInfo(TypeExpansionContext::minimal(), requirement);

  // Work out the lowered function type of the SIL witness thunk.
  auto reqtOrigTy = cast<GenericFunctionType>(requirementInfo.LoweredType);

  // The transformations we do here don't work for generic requirements.
  GenericEnvironment *genericEnv = nullptr;

  // A mapping from the requirement's generic signature to the type parameters
  // of the witness thunk (which is non-generic).
  auto protocol = conformance->getProtocol();
  auto protocolType = protocol->getDeclaredInterfaceType();
  auto reqtSubs = SubstitutionMap::getProtocolSubstitutions(protocol,
                                          protocolType,
                                          ProtocolConformanceRef(conformance));

  // Open the protocol type.
  auto openedType = OpenedArchetypeType::get(protocolType);

  // Form the substitutions for calling the witness.
  auto witnessSubs = SubstitutionMap::getProtocolSubstitutions(protocol,
                                          openedType,
                                          ProtocolConformanceRef(protocol));

  // Substitute to get the formal substituted type of the thunk.
  auto reqtSubstTy =
    cast<AnyFunctionType>(reqtOrigTy.subst(reqtSubs)->getCanonicalType());

  // Substitute into the requirement type to get the type of the thunk.
  auto witnessSILFnType = requirementInfo.SILFnType->substGenericArgs(
      SGM.M, reqtSubs, TypeExpansionContext::minimal());

  // Mangle the name of the witness thunk.
  std::string name = [&] {
    Mangle::ASTMangler mangler;
    return mangler.mangleWitnessThunk(conformance, requirement.getDecl());
  }();

  SILGenFunctionBuilder builder(SGM);
  auto *f = builder.createFunction(
      linkage, name, witnessSILFnType, genericEnv,
      SILLocation(requirement.getDecl()), IsNotBare, IsTransparent,
      IsSerialized, IsNotDynamic, ProfileCounter(), IsThunk,
      SubclassScope::NotApplicable, InlineDefault);

  f->setDebugScope(new (SGM.M)
                   SILDebugScope(RegularLocation(requirement.getDecl()), f));

  PrettyStackTraceSILFunction trace("generating protocol witness thunk", f);

  // Create the witness.
  SILGenFunction SGF(SGM, *f, SGM.SwiftModule);

  auto isFree = isFreeFunctionWitness(requirement.getDecl(),
                                      requirement.getDecl());

  SGF.emitProtocolWitness(AbstractionPattern(reqtOrigTy), reqtSubstTy,
                          requirement, reqtSubs, requirement,
                          witnessSubs, isFree, /*isSelfConformance*/ true);

  SGM.emitLazyConformancesForFunction(f);

  return f;
}

/// Emit a witness table for a self-conformance.
class SILGenSelfConformanceWitnessTable
       : public SILWitnessVisitor<SILGenSelfConformanceWitnessTable> {
  using super = SILWitnessVisitor<SILGenSelfConformanceWitnessTable>;

  SILGenModule &SGM;
  SelfProtocolConformance *conformance;
  SILLinkage linkage;
  IsSerialized_t serialized;

  SmallVector<SILWitnessTable::Entry, 8> entries;
public:
  SILGenSelfConformanceWitnessTable(SILGenModule &SGM,
                                    SelfProtocolConformance *conformance)
    : SGM(SGM), conformance(conformance),
      linkage(getLinkageForProtocolConformance(conformance, ForDefinition)),
      serialized(isConformanceSerialized(conformance)) {
  }

  void emit() {
    PrettyStackTraceConformance trace(SGM.getASTContext(),
                                      "generating SIL witness table",
                                      conformance);

    // Add entries for all the requirements.
    visitProtocolDecl(conformance->getProtocol());

    // Create the witness table.
    (void) SILWitnessTable::create(SGM.M, linkage, serialized, conformance,
                                   entries, /*conditional*/ {});
  }

  void addProtocolConformanceDescriptor() {}

  void addOutOfLineBaseProtocol(ProtocolDecl *protocol) {
    // This is an unnecessary restriction that's just not necessary for Error.
    llvm_unreachable("base protocols not supported in self-conformance");
  }

  // These are real semantic restrictions.
  void addAssociatedConformance(AssociatedConformance conformance) {
    llvm_unreachable("associated conformances not supported in self-conformance");
  }
  void addAssociatedType(AssociatedType type) {
    llvm_unreachable("associated types not supported in self-conformance");
  }
  void addPlaceholder(MissingMemberDecl *placeholder) {
    llvm_unreachable("placeholders not supported in self-conformance");
  }

  void addMethod(SILDeclRef requirement) {
    auto witness = emitSelfConformanceWitness(SGM, conformance, linkage,
                                              requirement);
    entries.push_back(SILWitnessTable::MethodWitness{requirement, witness});
  }
};
}

void SILGenModule::emitSelfConformanceWitnessTable(ProtocolDecl *protocol) {
  auto conformance = getASTContext().getSelfConformance(protocol);
  SILGenSelfConformanceWitnessTable(*this, conformance).emit();
}

namespace {

/// Emit a default witness table for a resilient protocol definition.
class SILGenDefaultWitnessTable
    : public SILGenWitnessTable<SILGenDefaultWitnessTable> {
  using super = SILGenWitnessTable<SILGenDefaultWitnessTable>;

public:
  SILGenModule &SGM;
  ProtocolDecl *Proto;
  SILLinkage Linkage;

  SmallVector<SILDefaultWitnessTable::Entry, 8> DefaultWitnesses;

  SILGenDefaultWitnessTable(SILGenModule &SGM, ProtocolDecl *proto,
                            SILLinkage linkage)
      : SGM(SGM), Proto(proto), Linkage(linkage) { }

  void addMissingDefault() {
    DefaultWitnesses.push_back(SILDefaultWitnessTable::Entry());
  }

  void addProtocolConformanceDescriptor() { }

  void addOutOfLineBaseProtocol(ProtocolDecl *baseProto) {
    addMissingDefault();
  }

  void addMissingMethod(SILDeclRef ref) {
    addMissingDefault();
  }

  void addPlaceholder(MissingMemberDecl *placeholder) {
    llvm_unreachable("generating a witness table with placeholders in it");
  }

  Witness getWitness(ValueDecl *decl) {
    return Proto->getDefaultWitness(decl);
  }

  void addMethodImplementation(SILDeclRef requirementRef,
                               SILDeclRef witnessRef,
                               IsFreeFunctionWitness_t isFree,
                               Witness witness) {
    SILFunction *witnessFn = SGM.emitProtocolWitness(
        ProtocolConformanceRef(Proto), SILLinkage::Private, IsNotSerialized,
        requirementRef, witnessRef, isFree, witness);
    auto entry = SILWitnessTable::MethodWitness{requirementRef, witnessFn};
    DefaultWitnesses.push_back(entry);
  }

  void addAssociatedType(AssociatedType req) {
    Type witness = Proto->getDefaultTypeWitness(req.getAssociation());
    if (!witness)
      return addMissingDefault();

    Type witnessInContext = Proto->mapTypeIntoContext(witness);
    auto entry = SILWitnessTable::AssociatedTypeWitness{
                                          req.getAssociation(),
                                          witnessInContext->getCanonicalType()};
    DefaultWitnesses.push_back(entry);
  }

  void addAssociatedConformance(const AssociatedConformance &req) {
    auto witness =
        Proto->getDefaultAssociatedConformanceWitness(
          req.getAssociation(),
          req.getAssociatedRequirement());
    if (witness.isInvalid())
      return addMissingDefault();

    auto entry = SILWitnessTable::AssociatedTypeProtocolWitness{
        req.getAssociation(), req.getAssociatedRequirement(), witness};
    DefaultWitnesses.push_back(entry);
  }
};

} // end anonymous namespace

void SILGenModule::emitDefaultWitnessTable(ProtocolDecl *protocol) {
  SILLinkage linkage =
      getSILLinkage(getDeclLinkage(protocol), ForDefinition);

  SILGenDefaultWitnessTable builder(*this, protocol, linkage);
  builder.visitProtocolDecl(protocol);

  SILDefaultWitnessTable *defaultWitnesses =
      M.createDefaultWitnessTableDeclaration(protocol, linkage);
  defaultWitnesses->convertToDefinition(builder.DefaultWitnesses);
}

namespace {

/// An ASTVisitor for generating SIL from method declarations
/// inside nominal types.
class SILGenType : public TypeMemberVisitor<SILGenType> {
public:
  SILGenModule &SGM;
  NominalTypeDecl *theType;

  SILGenType(SILGenModule &SGM, NominalTypeDecl *theType)
    : SGM(SGM), theType(theType) {}

  /// Emit SIL functions for all the members of the type.
  void emitType() {
    SGM.emitLazyConformancesForType(theType);

    // Build a vtable if this is a class.
    if (auto theClass = dyn_cast<ClassDecl>(theType)) {
      for (Decl *member : theClass->getEmittedMembers())
        visit(member);

      SILGenVTable genVTable(SGM, theClass);
      genVTable.emitVTable();
    } else {
      for (Decl *member : theType->getMembers())
        visit(member);
    }

    // Build a default witness table if this is a protocol that needs one.
    if (auto protocol = dyn_cast<ProtocolDecl>(theType)) {
      if (!protocol->isObjC() && protocol->isResilient()) {
        auto *SF = protocol->getParentSourceFile();
        if (!SF || SF->Kind != SourceFileKind::Interface)
          SGM.emitDefaultWitnessTable(protocol);
      }
      if (protocol->requiresSelfConformanceWitnessTable()) {
        SGM.emitSelfConformanceWitnessTable(protocol);
      }
      return;
    }

    // Emit witness tables for conformances of concrete types. Protocol types
    // are existential and do not have witness tables.
    for (auto *conformance : theType->getLocalConformances(
                               ConformanceLookupKind::NonInherited, nullptr)) {
      if (conformance->isComplete()) {
        if (auto *normal = dyn_cast<NormalProtocolConformance>(conformance))
          SGM.getWitnessTable(normal);
      }
    }
  }

  //===--------------------------------------------------------------------===//
  // Visitors for subdeclarations
  //===--------------------------------------------------------------------===//
  void visitTypeAliasDecl(TypeAliasDecl *tad) {}
  void visitOpaqueTypeDecl(OpaqueTypeDecl *otd) {}
  void visitAbstractTypeParamDecl(AbstractTypeParamDecl *tpd) {}
  void visitModuleDecl(ModuleDecl *md) {}
  void visitMissingMemberDecl(MissingMemberDecl *) {}
  void visitNominalTypeDecl(NominalTypeDecl *ntd) {
    SILGenType(SGM, ntd).emitType();
  }
  void visitFuncDecl(FuncDecl *fd) {
    SGM.emitFunction(fd);
    // FIXME: Default implementations in protocols.
    if (SGM.requiresObjCMethodEntryPoint(fd) &&
        !isa<ProtocolDecl>(fd->getDeclContext()))
      SGM.emitObjCMethodThunk(fd);
  }
  void visitConstructorDecl(ConstructorDecl *cd) {
    SGM.emitConstructor(cd);

    if (SGM.requiresObjCMethodEntryPoint(cd) &&
        !isa<ProtocolDecl>(cd->getDeclContext()))
      SGM.emitObjCConstructorThunk(cd);
  }
  void visitDestructorDecl(DestructorDecl *dd) {
    assert(isa<ClassDecl>(theType) && "destructor in a non-class type");
    SGM.emitDestructor(cast<ClassDecl>(theType), dd);
  }

  void visitEnumCaseDecl(EnumCaseDecl *ecd) {}
  void visitEnumElementDecl(EnumElementDecl *EED) {
    if (!EED->hasAssociatedValues())
      return;

    // Emit any default argument generators.
    SGM.emitDefaultArgGenerators(EED, EED->getParameterList());
  }

  void visitPatternBindingDecl(PatternBindingDecl *pd) {
    // Emit initializers.
    for (auto i : range(pd->getNumPatternEntries())) {
      if (pd->getExecutableInit(i)) {
        if (pd->isStatic())
          SGM.emitGlobalInitialization(pd, i);
        else
          SGM.emitStoredPropertyInitialization(pd, i);
      }
    }
  }

  void visitVarDecl(VarDecl *vd) {
    // Collect global variables for static properties.
    // FIXME: We can't statically emit a global variable for generic properties.
    if (vd->isStatic() && vd->hasStorage()) {
      emitTypeMemberGlobalVariable(SGM, vd);
      visitAccessors(vd);
      return;
    }

    // If this variable has an attached property wrapper with an initialization
    // function, emit the backing initializer function.
    if (auto wrapperInfo = vd->getPropertyWrapperBackingPropertyInfo()) {
      if (wrapperInfo.initializeFromOriginal && !vd->isStatic()) {
        SGM.emitPropertyWrapperBackingInitializer(vd);
      }
    }

    visitAbstractStorageDecl(vd);
  }

  void visitSubscriptDecl(SubscriptDecl *sd) {
    SGM.emitDefaultArgGenerators(sd, sd->getIndices());
    visitAbstractStorageDecl(sd);
  }

  void visitAbstractStorageDecl(AbstractStorageDecl *asd) {
    // FIXME: Default implementations in protocols.
    if (asd->isObjC() && !isa<ProtocolDecl>(asd->getDeclContext()))
      SGM.emitObjCPropertyMethodThunks(asd);

    SGM.tryEmitPropertyDescriptor(asd);
    visitAccessors(asd);
  }

  void visitAccessors(AbstractStorageDecl *asd) {
    asd->visitEmittedAccessors([&](AccessorDecl *accessor) {
      visitFuncDecl(accessor);
    });
  }
};

} // end anonymous namespace

void SILGenModule::visitNominalTypeDecl(NominalTypeDecl *ntd) {
  SILGenType(*this, ntd).emitType();
}

/// SILGenExtension - an ASTVisitor for generating SIL from method declarations
/// and protocol conformances inside type extensions.
class SILGenExtension : public TypeMemberVisitor<SILGenExtension> {
public:
  SILGenModule &SGM;

  SILGenExtension(SILGenModule &SGM)
    : SGM(SGM) {}

  /// Emit SIL functions for all the members of the extension.
  void emitExtension(ExtensionDecl *e) {
    for (Decl *member : e->getMembers())
      visit(member);

    if (!isa<ProtocolDecl>(e->getExtendedNominal())) {
      // Emit witness tables for protocol conformances introduced by the
      // extension.
      for (auto *conformance : e->getLocalConformances(
                                 ConformanceLookupKind::All,
                                 nullptr)) {
        if (conformance->isComplete()) {
          if (auto *normal =dyn_cast<NormalProtocolConformance>(conformance))
            SGM.getWitnessTable(normal);
        }
      }
    }
  }

  //===--------------------------------------------------------------------===//
  // Visitors for subdeclarations
  //===--------------------------------------------------------------------===//
  void visitTypeAliasDecl(TypeAliasDecl *tad) {}
  void visitOpaqueTypeDecl(OpaqueTypeDecl *tad) {}
  void visitAbstractTypeParamDecl(AbstractTypeParamDecl *tpd) {}
  void visitModuleDecl(ModuleDecl *md) {}
  void visitMissingMemberDecl(MissingMemberDecl *) {}
  void visitNominalTypeDecl(NominalTypeDecl *ntd) {
    SILGenType(SGM, ntd).emitType();
  }
  void visitFuncDecl(FuncDecl *fd) {
    // Don't emit other accessors for a dynamic replacement of didSet inside of
    // an extension. We only allow such a construct to allow definition of a
    // didSet/willSet dynamic replacement. Emitting other accessors is
    // problematic because there is no storage.
    //
    // extension SomeStruct {
    //   @_dynamicReplacement(for: someProperty)
    //   var replacement : Int {
    //     didSet {
    //     }
    //   }
    // }
    if (auto *accessor = dyn_cast<AccessorDecl>(fd)) {
      auto *storage = accessor->getStorage();
      bool hasDidSetOrWillSetDynamicReplacement =
          storage->hasDidSetOrWillSetDynamicReplacement();

      if (hasDidSetOrWillSetDynamicReplacement &&
          isa<ExtensionDecl>(storage->getDeclContext()) &&
          fd != storage->getParsedAccessor(AccessorKind::WillSet) &&
          fd != storage->getParsedAccessor(AccessorKind::DidSet))
        return;
    }
    SGM.emitFunction(fd);
    if (SGM.requiresObjCMethodEntryPoint(fd))
      SGM.emitObjCMethodThunk(fd);
  }
  void visitConstructorDecl(ConstructorDecl *cd) {
    SGM.emitConstructor(cd);
    if (SGM.requiresObjCMethodEntryPoint(cd))
      SGM.emitObjCConstructorThunk(cd);
  }
  void visitDestructorDecl(DestructorDecl *dd) {
    llvm_unreachable("destructor in extension?!");
  }

  void visitPatternBindingDecl(PatternBindingDecl *pd) {
    // Emit initializers for static variables.
    for (auto i : range(pd->getNumPatternEntries())) {
      if (pd->getExecutableInit(i)) {
        assert(pd->isStatic() && "stored property in extension?!");
        SGM.emitGlobalInitialization(pd, i);
      }
    }
  }

  void visitVarDecl(VarDecl *vd) {
    if (vd->hasStorage()) {
      bool hasDidSetOrWillSetDynamicReplacement =
          vd->hasDidSetOrWillSetDynamicReplacement();
      assert((vd->isStatic() || hasDidSetOrWillSetDynamicReplacement) &&
             "stored property in extension?!");
      if (!hasDidSetOrWillSetDynamicReplacement) {
        emitTypeMemberGlobalVariable(SGM, vd);
        visitAccessors(vd);
        return;
      }
    }
    visitAbstractStorageDecl(vd);
  }

  void visitSubscriptDecl(SubscriptDecl *sd) {
    SGM.emitDefaultArgGenerators(sd, sd->getIndices());
    visitAbstractStorageDecl(sd);
  }

  void visitEnumCaseDecl(EnumCaseDecl *ecd) {}
  void visitEnumElementDecl(EnumElementDecl *ed) {
    llvm_unreachable("enum elements aren't allowed in extensions");
  }

  void visitAbstractStorageDecl(AbstractStorageDecl *asd) {
    if (asd->isObjC())
      SGM.emitObjCPropertyMethodThunks(asd);
    
    SGM.tryEmitPropertyDescriptor(asd);
    visitAccessors(asd);
  }

  void visitAccessors(AbstractStorageDecl *asd) {
    asd->visitEmittedAccessors([&](AccessorDecl *accessor) {
      visitFuncDecl(accessor);
    });
  }
};

void SILGenModule::visitExtensionDecl(ExtensionDecl *ed) {
  SILGenExtension(*this).emitExtension(ed);
}<|MERGE_RESOLUTION|>--- conflicted
+++ resolved
@@ -392,16 +392,9 @@
     // If it's not an accessor, just look for the witness.
     if (!reqAccessor) {
       if (auto witness = asDerived().getWitness(requirementRef.getDecl())) {
-<<<<<<< HEAD
-        return addMethodImplementation(requirementRef,
-                                       requirementRef.withDecl(
-                                           witness.getDecl()),
-                                       witness);
-=======
         return addMethodImplementation(
             requirementRef, requirementRef.withDecl(witness.getDecl()),
             witness);
->>>>>>> 11551e13
       }
 
       return asDerived().addMissingMethod(requirementRef);
@@ -420,14 +413,8 @@
     auto witnessAccessor =
       witnessStorage->getSynthesizedAccessor(reqAccessor->getAccessorKind());
 
-<<<<<<< HEAD
-    return addMethodImplementation(requirementRef,
-                                   requirementRef.withDecl(witnessAccessor),
-                                   witness);
-=======
     return addMethodImplementation(
         requirementRef, requirementRef.withDecl(witnessAccessor), witness);
->>>>>>> 11551e13
   }
 
 private:
